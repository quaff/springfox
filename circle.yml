--- conflicted
+++ resolved
@@ -5,11 +5,7 @@
 
 machine:
   java:
-<<<<<<< HEAD
-    version: oraclejdk8
-=======
     version: openjdk8
->>>>>>> a32a47ca
   environment:
     TERM: dumb
     CI_NAME: Circle-CI
