apply plugin: 'jacoco'
apply plugin: "com.github.kt3k.coveralls"

ext {
  limits = [
<<<<<<< HEAD
          'instruction': 96,
          'branch'     : 89,
          'line'       : 96,
          'complexity' : 91,
          'method'     : 95,
          'class'      : 98.25
=======
          'instruction': 95,
          'branch'     : 88,
          'line'       : 94.5,
          'complexity' : 87.5,
          'method'     : 93,
          'class'      : 97.5
>>>>>>> f7c9360a
  ]
}

jacocoTestReport {
  reports {
    //XML required by coveralls and for the below coverage checks
    xml.enabled true
  }

  doLast {
    def report = file("${jacoco.reportsDir}/test/jacocoTestReport.xml")
    def htmlReport = file("${jacoco.reportsDir}/test/html/index.html")
    logger.lifecycle("Checking coverage results: ${report}")
    logger.lifecycle("Html report: ${htmlReport}")

    def parser = new XmlParser()
    parser.setFeature("http://apache.org/xml/features/nonvalidating/load-external-dtd", false);
    parser.setFeature("http://apache.org/xml/features/disallow-doctype-decl", false)
    def results = parser.parse(report)

    def percentage = {
      def covered = it.'@covered' as Double
      def missed = it.'@missed' as Double
      ((covered / (covered + missed)) * 100).round(2)
    }

    def counters = results.counter
    def metrics = [:]
    metrics << [
            'instruction': percentage(counters.find { it.'@type'.equals('INSTRUCTION') }),
            'branch'     : percentage(counters.find { it.'@type'.equals('BRANCH') }),
            'line'       : percentage(counters.find { it.'@type'.equals('LINE') }),
            'complexity' : percentage(counters.find { it.'@type'.equals('COMPLEXITY') }),
            'method'     : percentage(counters.find { it.'@type'.equals('METHOD') }),
            'class'      : percentage(counters.find { it.'@type'.equals('CLASS') })
    ]


    def failures = []
    def canIncrease = []
    metrics.each {
      def limit = limits[it.key]
      if (it.value < limit) {
        failures.add("- ${it.key} coverage rate is: ${it.value}%, minimum is ${limit}%")
      }
      if (it.value > limit + 1) {
        canIncrease.add("- ${it.key} coverage rate is: ${it.value}%, minimum is ${limit}%")
      }
    }

    if (failures) {
      logger.quiet("------------------ Code Coverage Failed -----------------------")
      failures.each {
        logger.quiet(it)
      }
      logger.quiet("---------------------------------------------------------------")
      throw new GradleException("Code coverage failed")
    }
    if (canIncrease) {
      logger.quiet("------------------ Code Coverage Improved! -----------------------")
      canIncrease.each {
        logger.quiet(it)
      }
      logger.quiet("---------------------------------------------------------------")
    }
  }
}
check.dependsOn jacocoTestReport<|MERGE_RESOLUTION|>--- conflicted
+++ resolved
@@ -3,21 +3,12 @@
 
 ext {
   limits = [
-<<<<<<< HEAD
           'instruction': 96,
           'branch'     : 89,
           'line'       : 96,
           'complexity' : 91,
           'method'     : 95,
-          'class'      : 98.25
-=======
-          'instruction': 95,
-          'branch'     : 88,
-          'line'       : 94.5,
-          'complexity' : 87.5,
-          'method'     : 93,
           'class'      : 97.5
->>>>>>> f7c9360a
   ]
 }
 
