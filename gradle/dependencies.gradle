--- conflicted
+++ resolved
@@ -18,11 +18,7 @@
   slf4j = "1.7.25"
   snakeyaml = '1.21'
   spock = "1.1-groovy-2.4"
-<<<<<<< HEAD
-  spring = "5.0.2.RELEASE"
-=======
   spring = "5.0.7.RELEASE"
->>>>>>> ac4c54ea
   springHateoas = "0.24.0.RELEASE"
   springDataRest = "3.0.8.RELEASE"
   springPluginVersion = "1.2.0.RELEASE"
@@ -67,7 +63,6 @@
                   "org.springframework:spring-webmvc:$spring",
                   "org.springframework:spring-context:$spring",
           ],
-<<<<<<< HEAD
           springProvidedWithFlux: [
                   "org.springframework:spring-core:$spring",
                   "org.springframework:spring-web:$spring",
@@ -78,10 +73,9 @@
                   "org.springframework:spring-core:$spring",
                   "org.springframework:spring-web:$spring",
                   "org.springframework:spring-context:$spring",
-=======
+          ],
           springBootProvided: [
               "org.springframework.boot:spring-boot-autoconfigure:$springBoot"
->>>>>>> ac4c54ea
           ],
           clientProvided: [
                   "com.fasterxml.jackson.core:jackson-core:${jackson}",
