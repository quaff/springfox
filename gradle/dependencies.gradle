--- conflicted
+++ resolved
@@ -4,12 +4,7 @@
   cglib = "3.2.6"
   classmate = "1.4.0"
   equalsverifierVersion = '2.4.7'
-<<<<<<< HEAD
   groovy = "2.5.0"
-  guava = "20.0"
-=======
-  groovy = "2.4.15"
->>>>>>> f65e743a
   jacocoVersion = '0.8.1'
   jackson = '2.9.6'
   joda = "2.10"
