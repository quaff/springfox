ext {
  aptIdeaVersion = 0.17
  byteBuddyVersion = "1.8.12"
  cglib = "3.2.6"
  classmate = "1.4.0"
  equalsverifierVersion = '2.4.7'
  groovy = "2.5.0"
  jacocoVersion = '0.8.1'
  jackson = '2.9.6'
  joda = "2.10"
  jsonPath = "2.4.0"
  jsonAssert = "1.5.0"
  mapstruct = "1.2.0.Final"
  mockito = "2.15.0"
  objenesis = "2.6"
  fastClasspathScanner = "3.0.3"
  servlet = "3.1.0"
  slf4j = "1.7.25"
  snakeyaml = '1.21'
  spock = "1.1-groovy-2.4"
<<<<<<< HEAD
  spring = "5.0.4.RELEASE"
  springHateoas = "0.24.0.RELEASE"
  springDataRest = "3.0.5.RELEASE"
  springPluginVersion = "1.2.0.RELEASE"
  swagger2Core = "1.5.18"
  springBoot = "2.0.0.RELEASE"
=======
  spring = "5.0.7.RELEASE"
  springHateoas = "0.24.0.RELEASE"
  springDataRest = "3.0.8.RELEASE"
  springPluginVersion = "1.2.0.RELEASE"
  swagger2Core = "1.5.20"
  springBoot = "2.0.3.RELEASE"
>>>>>>> 891a6c28
  springfoxRfc6570Version = "1.0.0"
  undercouch = "3.4.3"
  validationApiVersion = '2.0.1.Final'

  libs = [

          test          : [
                  "org.springframework:spring-test:${spring}",
                  "cglib:cglib-nodep:$cglib",
                  "org.objenesis:objenesis:$objenesis",
                  "org.mockito:mockito-core:${mockito}",
                  "com.jayway.jsonpath:json-path:${jsonPath}",
                  "org.slf4j:slf4j-simple:${slf4j}",
                  "org.yaml:snakeyaml:${snakeyaml}",
                  "org.spockframework:spock-spring:${spock}",
                  "org.spockframework:spock-core:${spock}",
                  "org.codehaus.groovy:groovy-all:${groovy}",
                  "org.springframework.hateoas:spring-hateoas:${springHateoas}",
                  "nl.jqno.equalsverifier:equalsverifier:${equalsverifierVersion}"
          ],
          swagger2Core  : [
                  "io.swagger:swagger-annotations:${swagger2Core}",
                  "io.swagger:swagger-models:${swagger2Core}"
          ],
          spring        : [
                  "org.springframework.plugin:spring-plugin-core:${springPluginVersion}",
                  "org.springframework.plugin:spring-plugin-metadata:${springPluginVersion}",
          ],
          springProvided: [
                  "org.springframework:spring-core:$spring",
                  "org.springframework:spring-web:$spring",
                  "org.springframework:spring-webmvc:$spring",
                  "org.springframework:spring-context:$spring",
          ],
          springBootProvided: [
              "org.springframework.boot:spring-boot-autoconfigure:$springBoot"
          ],
          clientProvided: [
                  "javax.servlet:javax.servlet-api:$servlet",
                  "com.fasterxml.jackson.core:jackson-core:${jackson}",
                  "com.fasterxml.jackson.core:jackson-databind:${jackson}",
                  "joda-time:joda-time:$joda"
          ],
          core          : [
                  "com.fasterxml:classmate:${classmate}",
                  "org.slf4j:slf4j-api:${slf4j}",
          ]
  ]
}<|MERGE_RESOLUTION|>--- conflicted
+++ resolved
@@ -18,21 +18,12 @@
   slf4j = "1.7.25"
   snakeyaml = '1.21'
   spock = "1.1-groovy-2.4"
-<<<<<<< HEAD
-  spring = "5.0.4.RELEASE"
-  springHateoas = "0.24.0.RELEASE"
-  springDataRest = "3.0.5.RELEASE"
-  springPluginVersion = "1.2.0.RELEASE"
-  swagger2Core = "1.5.18"
-  springBoot = "2.0.0.RELEASE"
-=======
   spring = "5.0.7.RELEASE"
   springHateoas = "0.24.0.RELEASE"
   springDataRest = "3.0.8.RELEASE"
   springPluginVersion = "1.2.0.RELEASE"
   swagger2Core = "1.5.20"
   springBoot = "2.0.3.RELEASE"
->>>>>>> 891a6c28
   springfoxRfc6570Version = "1.0.0"
   undercouch = "3.4.3"
   validationApiVersion = '2.0.1.Final'
