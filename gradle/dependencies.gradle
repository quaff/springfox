ext {
  byteBuddyVersion = "1.8.8"
  cglib = "3.2.6"
  classmate = "1.4.0"
  equalsverifierVersion = '2.4.5'
  groovy = "2.4.15"
  guava = "20.0"
<<<<<<< HEAD
  jacocoVersion = '0.8.0'
  jackson = '2.9.4'
=======
  jacocoVersion = '0.8.1'
  jackson = '2.9.5'
>>>>>>> a32a47ca
  joda = "2.9.9"
  jsonPath = "2.4.0"
  jsonAssert = "1.5.0"
  mapstruct = "1.2.0.Final"
  mockito = "2.15.0"
  objenesis = "2.6"
  reflections = "0.9.11"
  servlet = "3.1.0"
  slf4j = "1.7.25"
<<<<<<< HEAD
  snakeyaml = '1.19'
  spock = "1.1-groovy-2.4"
  spring = "5.0.4.RELEASE"
=======
  snakeyaml = '1.21'
  spock = "1.1-groovy-2.4"
  spring = "4.3.15.RELEASE"
>>>>>>> a32a47ca
  springHateoas = "0.24.0.RELEASE"
  springDataRest = "3.0.5.RELEASE"
  springPluginVersion = "1.2.0.RELEASE"
  swagger2Core = "1.5.18"
<<<<<<< HEAD
  springBoot = "2.0.0.RELEASE"
=======
  springBoot = "1.5.11.RELEASE"
>>>>>>> a32a47ca
  springfoxRfc6570Version = "1.0.0"
  undercouch = "3.4.2"
  validationApiVersion = '1.1.0.Final'

  libs = [

          test          : [
                  "org.springframework:spring-test:${spring}",
                  "cglib:cglib-nodep:$cglib",
                  "org.objenesis:objenesis:$objenesis",
                  "org.mockito:mockito-core:${mockito}",
                  "com.jayway.jsonpath:json-path:${jsonPath}",
                  "org.slf4j:slf4j-simple:${slf4j}",
                  "org.yaml:snakeyaml:${snakeyaml}",
                  "org.spockframework:spock-spring:${spock}",
                  "org.spockframework:spock-core:${spock}",
                  "org.codehaus.groovy:groovy-all:${groovy}",
                  "org.springframework.hateoas:spring-hateoas:${springHateoas}",
                  "nl.jqno.equalsverifier:equalsverifier:${equalsverifierVersion}"
          ],
          swagger2Core  : [
                  "io.swagger:swagger-annotations:${swagger2Core}",
                  "io.swagger:swagger-models:${swagger2Core}"
          ],
          spring        : [
                  "org.springframework.plugin:spring-plugin-core:${springPluginVersion}",
                  "org.springframework.plugin:spring-plugin-metadata:${springPluginVersion}",
          ],
          springProvided: [
                  "org.springframework:spring-core:$spring",
                  "org.springframework:spring-web:$spring",
                  "org.springframework:spring-webmvc:$spring",
                  "org.springframework:spring-context:$spring",
          ],
          springBootProvided: [
              "org.springframework.boot:spring-boot-autoconfigure:$springBoot"
          ],
          clientProvided: [
                  "javax.servlet:javax.servlet-api:$servlet",
                  "com.fasterxml.jackson.core:jackson-core:${jackson}",
                  "com.fasterxml.jackson.core:jackson-databind:${jackson}",
                  "joda-time:joda-time:$joda"
          ],
          core          : [
                  "com.google.guava:guava:${guava}",
                  "com.fasterxml:classmate:${classmate}",
                  "org.slf4j:slf4j-api:${slf4j}",
          ]
  ]
}<|MERGE_RESOLUTION|>--- conflicted
+++ resolved
@@ -5,13 +5,8 @@
   equalsverifierVersion = '2.4.5'
   groovy = "2.4.15"
   guava = "20.0"
-<<<<<<< HEAD
-  jacocoVersion = '0.8.0'
-  jackson = '2.9.4'
-=======
   jacocoVersion = '0.8.1'
   jackson = '2.9.5'
->>>>>>> a32a47ca
   joda = "2.9.9"
   jsonPath = "2.4.0"
   jsonAssert = "1.5.0"
@@ -21,24 +16,14 @@
   reflections = "0.9.11"
   servlet = "3.1.0"
   slf4j = "1.7.25"
-<<<<<<< HEAD
-  snakeyaml = '1.19'
+  snakeyaml = '1.21'
   spock = "1.1-groovy-2.4"
   spring = "5.0.4.RELEASE"
-=======
-  snakeyaml = '1.21'
-  spock = "1.1-groovy-2.4"
-  spring = "4.3.15.RELEASE"
->>>>>>> a32a47ca
   springHateoas = "0.24.0.RELEASE"
   springDataRest = "3.0.5.RELEASE"
   springPluginVersion = "1.2.0.RELEASE"
   swagger2Core = "1.5.18"
-<<<<<<< HEAD
   springBoot = "2.0.0.RELEASE"
-=======
-  springBoot = "1.5.11.RELEASE"
->>>>>>> a32a47ca
   springfoxRfc6570Version = "1.0.0"
   undercouch = "3.4.2"
   validationApiVersion = '1.1.0.Final'
