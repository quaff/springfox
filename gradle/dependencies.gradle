--- conflicted
+++ resolved
@@ -5,13 +5,8 @@
   classGraph = "4.1.7"
   equalsverifierVersion = '3.1.5'
   groovy = "2.5.4"
-<<<<<<< HEAD
   jacocoVersion = '0.8.5'
-  jackson = '2.10.0'
-=======
-  jacocoVersion = '0.8.1'
   jackson = '2.10.1'
->>>>>>> 2af84cd2
   joda = "2.10.1"
   jsonPath = "2.4.0"
   jsonAssert = "1.5.0"
