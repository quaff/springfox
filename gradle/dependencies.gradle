--- conflicted
+++ resolved
@@ -1,46 +1,30 @@
 ext {
-<<<<<<< HEAD
-  byteBuddyVersion = "1.7.5"
-=======
   byteBuddyVersion = "1.7.9"
->>>>>>> 36c53cf6
   cglib = "3.2.5"
   classmate = "1.3.4"
   equalsverifierVersion = '2.4'
   groovy = "2.4.13"
   guava = "20.0"
   jacocoVersion = '0.8.0'
-  jackson = '2.9.3'
+  jackson = '2.8.7'
   joda = "2.9.9"
   jsonPath = "2.4.0"
   jsonAssert = "1.5.0"
   mapstruct = "1.2.0.Final"
   mockito = "1.10.19"
-<<<<<<< HEAD
   oasCore = "2.0.0-rc1"
-=======
->>>>>>> 36c53cf6
   objenesis = "2.6"
   reflections = "0.9.11"
   servlet = "3.1.0"
   slf4j = "1.7.24"
   snakeyaml = '1.19'
   spock = "1.1-groovy-2.4"
-<<<<<<< HEAD
   spring = "4.3.10.RELEASE"
-  springHateoas = "0.23.0.RELEASE"
-  springDataRest = "2.6.6.RELEASE"
-  springPluginVersion = "1.2.0.RELEASE"
-  swagger2Core = "1.5.16"
-  springBoot = "1.5.6.RELEASE"
-=======
-  spring = "4.3.9.RELEASE"
   springHateoas = "0.24.0.RELEASE"
   springDataRest = "2.6.9.RELEASE"
   springPluginVersion = "1.2.0.RELEASE"
-  swagger2Core = "1.5.14"
+  swagger2Core = "1.5.16"
   springBoot = "1.5.9.RELEASE"
->>>>>>> 36c53cf6
   springfoxRfc6570Version = "1.0.0"
   undercouch = "3.2.0"
   validationApiVersion = '1.1.0.Final'
