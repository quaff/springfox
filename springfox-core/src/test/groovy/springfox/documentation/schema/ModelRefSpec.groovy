--- conflicted
+++ resolved
@@ -19,58 +19,58 @@
 
 package springfox.documentation.schema
 
-import com.google.common.base.Optional
 
 import spock.lang.Specification
 import spock.lang.Unroll
-<<<<<<< HEAD
-=======
 import springfox.documentation.service.AllowableRangeValues
->>>>>>> 40a71a6d
 import springfox.documentation.service.AllowableValues
 
 class ModelRefSpec extends Specification {
   @Unroll
-  def "map types are reflected correctly" () {
+  def "map types are reflected correctly"() {
     expect:
-      model.isCollection() == isCollection
-      model.isMap() == isMap
+    model.isCollection() == isCollection
+    model.isMap() == isMap
+
     where:
-      model                                               | isCollection | isMap
-      new ModelRef("string")                              | false        | false
-      new ModelRef("string", null as ModelReference)      | false        | false
-      new ModelRef("string", null, true)                  | false        | false
-      new ModelRef("string", new ModelRef("List"), true)  | false        | true
-      new ModelRef("string", new ModelRef("List"), false) | true         | false
-      new ModelRef("string", new ModelRef("Map"), true)   | false        | true
-      new ModelRef("string", new ModelRef("Map"), false)  | true         | false
-      new ModelRef("string", Mock(AllowableValues))       | false         | false
+    model                                               | isCollection | isMap
+    new ModelRef("string")                              | false        | false
+    new ModelRef("string", null as ModelReference)      | false        | false
+    new ModelRef("string", null, true)                  | false        | false
+    new ModelRef("string", new ModelRef("List"), true)  | false        | true
+    new ModelRef("string", new ModelRef("List"), false) | true         | false
+    new ModelRef("string", new ModelRef("Map"), true)   | false        | true
+    new ModelRef("string", new ModelRef("Map"), false)  | true         | false
+    new ModelRef("string", Mock(AllowableValues))       | false        | false
   }
 
-  def ".equals and .hashCode works as expected" () {
+  def ".equals and .hashCode works as expected"() {
     given:
-      ModelReference model = new ModelRef("string")
+    ModelReference model = new ModelRef("string")
+
     expect:
-      model.equals(testModel) == expectedEquality
-      testModel.equals(model) == expectedEquality
-      model.equals(model)
-      !model.equals(null)
-      !model.equals(new Object())
+    model.equals(testModel) == expectedEquality
+    testModel.equals(model) == expectedEquality
+    model.equals(model)
+    !model.equals(null)
+    !model.equals(new Object())
+
     and:
-      (model.hashCode() == testModel.hashCode()) == expectedEquality
-      model.hashCode() == model.hashCode()
+    (model.hashCode() == testModel.hashCode()) == expectedEquality
+    model.hashCode() == model.hashCode()
+
     where:
-      testModel                                                                     | expectedEquality
-      new ModelRef("string")                                                        | true
-      new ModelRef("string", null as ModelReference)                                | true
-      new ModelRef("integer", null, true)                                           | false
-      new ModelRef("string", null, true)                                            | false
-      new ModelRef("string", new AllowableRangeValues("3", "5"))                    | false
-      new ModelRef("string", new ModelRef("List"), false)                           | false
-      new ModelRef("string", "java.lang.String", new ModelRef("Map"), null, "3434") | false
-      new ModelRef("string", "java.lang.String", null, null, "3434")                | false
-      new ModelRef("string", "java.lang.String", null, null, "3434")                | false
-      new ModelRef("string", null, null, null, "3434")                              | false
-      new ModelRef("string", "java.lang.String", null, null, null)                  | false
+    testModel                                                                     | expectedEquality
+    new ModelRef("string")                                                        | true
+    new ModelRef("string", null as ModelReference)                                | true
+    new ModelRef("integer", null, true)                                           | false
+    new ModelRef("string", null, true)                                            | false
+    new ModelRef("string", new AllowableRangeValues("3", "5"))                    | false
+    new ModelRef("string", new ModelRef("List"), false)                           | false
+    new ModelRef("string", "java.lang.String", new ModelRef("Map"), null, "3434") | false
+    new ModelRef("string", "java.lang.String", null, null, "3434")                | false
+    new ModelRef("string", "java.lang.String", null, null, "3434")                | false
+    new ModelRef("string", null, null, null, "3434")                              | false
+    new ModelRef("string", "java.lang.String", null, null, null)                  | false
   }
 }