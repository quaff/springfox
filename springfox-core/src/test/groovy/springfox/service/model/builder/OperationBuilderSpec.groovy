/*
 *
 *  Copyright 2015-2019 the original author or authors.
 *
 *  Licensed under the Apache License, Version 2.0 (the "License");
 *  you may not use this file except in compliance with the License.
 *  You may obtain a copy of the License at
 *
 *         http://www.apache.org/licenses/LICENSE-2.0
 *
 *  Unless required by applicable law or agreed to in writing, software
 *  distributed under the License is distributed on an "AS IS" BASIS,
 *  WITHOUT WARRANTIES OR CONDITIONS OF ANY KIND, either express or implied.
 *  See the License for the specific language governing permissions and
 *  limitations under the License.
 *
 *
 */

package springfox.service.model.builder

import org.springframework.http.HttpMethod
import spock.lang.Specification
import springfox.documentation.OperationNameGenerator
import springfox.documentation.builders.OperationBuilder
import springfox.documentation.builders.ParameterBuilder
import springfox.documentation.builders.ResponseMessageBuilder
import springfox.documentation.schema.Example
import springfox.documentation.schema.ModelRef
import springfox.documentation.service.ResponseMessage
import springfox.documentation.service.SecurityReference
import springfox.documentation.service.VendorExtension

import java.util.stream.Collectors

import static java.util.Collections.*

class OperationBuilderSpec extends Specification {
  def nameGenerator = Mock(OperationNameGenerator)
  OperationBuilder sut = new OperationBuilder(nameGenerator)
  ResponseMessage partialOk = new ResponseMessageBuilder()
      .code(200)
      .message(null)
      .responseModel(null)
      .build()
  ResponseMessage fullOk = new ResponseMessageBuilder()
      .code(200)
      .message("OK")
      .responseModel(new ModelRef("String"))
      .examples([new Example("application/json", "{\"foo\":  42}")])
      .build()

<<<<<<< HEAD
  def "Merges response messages when new response messages are applied"() {
=======
  def "Parameters are ordered by order first, then alphabetically" () {
    when:
      sut.parameters(Arrays.asList(
        new ParameterBuilder().name("a").order(2).build(),
        new ParameterBuilder().name("b").order(2).build(),
        new ParameterBuilder().name("z").order(1).build(),
        new ParameterBuilder().name("y").order(1).build()
      ))
    and:
      def operation = sut.build()
    then:
      operation.parameters.stream().map { it.name }.collect(Collectors.toList()) == Arrays.asList("y", "z", "a", "b")
  }

  def "Merges response messages when new response messages are applied" () {
>>>>>>> 994f9031
    given:
    sut.responseMessages(singleton(partialOk))
    when:
    nameGenerator.startingWith(_) >> _
    sut.responseMessages(singleton(fullOk))
    and:
    def operation = sut.build()
    then:
    operation.responseMessages.size() == 1
    operation.responseMessages.first().code == 200
    operation.responseMessages.first().message == "OK"
    operation.responseMessages.first().responseModel.type == "String"
    operation.responseMessages.first().responseModel.itemType == null
  }

  def "Response message builder is non-destructive"() {
    given:
    sut.responseMessages(singleton(fullOk))
    when:
    sut.responseMessages(singleton(partialOk))
    and:
    def operation = sut.build()
    then:
    operation.responseMessages.size() == 1
    operation.responseMessages.first().code == 200
    operation.responseMessages.first().message == "OK"
    operation.responseMessages.first().responseModel.type == "String"
    operation.responseMessages.first().responseModel.itemType == null
    operation.responseMessages.first().examples.size() == 1
  }

  def "Setting properties on the builder with non-null values"() {
    given:
    def sut = new OperationBuilder(nameGenerator)
    when:
    nameGenerator.startingWith(_) >> "method1"
    sut."$builderMethod"(value)
    and:
    def built = sut.build()
    then:
    built."$property" == value

    where:
    builderMethod   | value                                      | property
    'method'        | HttpMethod.GET                             | 'method'
    'summary'       | 'method1 summary'                          | 'summary'
    'notes'         | 'method1 notes'                            | 'notes'
    'responseModel' | new ModelRef('string')                     | 'responseModel'
    'deprecated'    | 'deprecated'                               | 'deprecated'
    'uniqueId'      | 'method1'                                  | 'uniqueId'
    'produces'      | singleton('app/json')                      | 'produces'
    'consumes'      | singleton('app/json')                      | 'consumes'
    'protocols'     | singleton('https')                         | 'protocol'
    'tags'          | singleton('tag')                           | 'tags'
    'position'      | 1                                          | 'position'
    'hidden'        | true                                       | 'hidden'
    'extensions'    | [Mock(VendorExtension)]                    | 'vendorExtensions'
    'hidden'        | true                                       | 'hidden'
    'parameters'    | [new ParameterBuilder().name("p").build()] | 'parameters'
  }

  def "Unique id takes into account the codegen method name stem"() {
    given:
    def sut = new OperationBuilder(nameGenerator)
    when:
    nameGenerator.startingWith("abc") >> "abcmethod1"
    sut.codegenMethodNameStem("abc")
    and:
    def built = sut.build()
    then:
    built.uniqueId == "abcmethod1"
  }

  def "Setting builder properties to null values preserves existing values"() {
    given:
    def sut = new OperationBuilder(nameGenerator)
    when:
    nameGenerator.startingWith(_) >> "method1"
    sut."$builderMethod"(value)
    sut."$builderMethod"(null)
    and:
    def built = sut.build()
    then:
    built."$property" == value

    where:
    builderMethod   | value                                      | property
    'method'        | HttpMethod.PUT                             | 'method'
    'summary'       | 'method1 summary'                          | 'summary'
    'notes'         | 'method1 notes'                            | 'notes'
    'responseModel' | new ModelRef('string')                     | 'responseModel'
    'deprecated'    | 'deprecated'                               | 'deprecated'
    'uniqueId'      | 'method1'                                  | 'uniqueId'
    'produces'      | singleton('app/json')                      | 'produces'
    'consumes'      | singleton('app/json')                      | 'consumes'
    'protocols'     | singleton('https')                         | 'protocol'
    'tags'          | new HashSet<>()                            | 'tags'
    'parameters'    | [new ParameterBuilder().name("p").build()] | 'parameters'
  }

  def "Operation authorizations are converted to a map by type"() {
    given:
    def sut = new OperationBuilder(nameGenerator)
    def mockAuth1 = Mock(SecurityReference)
    def mockAuth2 = Mock(SecurityReference)
    and:
    mockAuth1.reference >> "auth1"
    mockAuth1.scopes >> []
    mockAuth2.reference >> "auth2"
    mockAuth2.scopes >> []
    and:
    def authorizations = [mockAuth1, mockAuth2]
    when:
    sut.authorizations(authorizations)
    and:
    def built = sut.build()
    then:
    built.securityReferences.containsKey("auth1")
    built.securityReferences.get("auth1") == mockAuth1.scopes
    built.securityReferences.containsKey("auth2")
    built.securityReferences.get("auth2") == mockAuth2.scopes

  }
}<|MERGE_RESOLUTION|>--- conflicted
+++ resolved
@@ -50,9 +50,6 @@
       .examples([new Example("application/json", "{\"foo\":  42}")])
       .build()
 
-<<<<<<< HEAD
-  def "Merges response messages when new response messages are applied"() {
-=======
   def "Parameters are ordered by order first, then alphabetically" () {
     when:
       sut.parameters(Arrays.asList(
@@ -68,7 +65,6 @@
   }
 
   def "Merges response messages when new response messages are applied" () {
->>>>>>> 994f9031
     given:
     sut.responseMessages(singleton(partialOk))
     when:
