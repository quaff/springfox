--- conflicted
+++ resolved
@@ -20,12 +20,6 @@
 package springfox.documentation;
 
 import com.fasterxml.classmate.ResolvedType;
-<<<<<<< HEAD
-import com.google.common.base.Joiner;
-import com.google.common.base.Optional;
-import com.google.common.collect.Ordering;
-=======
->>>>>>> f65e743a
 import org.springframework.http.MediaType;
 import org.springframework.web.bind.annotation.RequestMethod;
 import org.springframework.web.method.HandlerMethod;
@@ -38,15 +32,17 @@
 import java.lang.annotation.Annotation;
 import java.util.Comparator;
 import java.util.List;
+import java.util.Objects;
 import java.util.Optional;
 import java.util.Set;
 import java.util.TreeSet;
+import java.util.stream.Collectors;
 
 public interface RequestHandler extends Comparable<RequestHandler> {
 
   /**
+   * @return declaring class
    * @deprecated @since 2.7.0 This is introduced to preserve backwards compat with groups
-   * @return declaring class
    */
   @Deprecated
   Class<?> declaringClass();
@@ -80,24 +76,25 @@
   <T extends Annotation> Optional<T> findControllerAnnotation(Class<T> annotation);
 
   /**
+   * @return request mapping info
    * @deprecated This is introduced to preserve backwards compat
-   * @return request mapping info
    */
   @Deprecated
   RequestMappingInfo getRequestMapping();
 
   /**
+   * @return handler method
    * @deprecated This is introduced to preserve backwards compat
-   * @return handler method
    */
   @Deprecated
   HandlerMethod getHandlerMethod();
 
   /**
    * This is to merge two request handlers that are indistinguishable other than the media types supported
+   *
    * @param other handler
+   * @return combined request handler
    * @since 2.5.0
-   * @return combined request handler
    */
   @Incubating
   RequestHandler combine(RequestHandler other);
@@ -105,21 +102,22 @@
   @Override
   default int compareTo(RequestHandler other) {
     return byPatternsCondition()
-        .compound(byOperationName())
+        .thenComparing(byOperationName())
         .compare(this, other);
   }
 
   static String sortedPaths(PatternsRequestCondition patternsCondition) {
     TreeSet<String> paths = new TreeSet<>(patternsCondition.getPatterns());
-    return Joiner.on(",").skipNulls().join(paths);
+    return paths.stream()
+        .filter(Objects::nonNull)
+        .collect(Collectors.joining(","));
   }
 
-  static Ordering<RequestHandler> byPatternsCondition() {
-    return Ordering.from(
-        Comparator.comparing(requestHandler -> sortedPaths(requestHandler.getPatternsCondition())));
+  static Comparator<RequestHandler> byPatternsCondition() {
+    return Comparator.comparing(requestHandler -> sortedPaths(requestHandler.getPatternsCondition()));
   }
 
-  static Ordering<RequestHandler> byOperationName() {
-    return Ordering.from(Comparator.comparing(RequestHandler::getName));
+  static Comparator<RequestHandler> byOperationName() {
+    return Comparator.comparing(RequestHandler::getName);
   }
 }