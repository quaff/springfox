--- conflicted
+++ resolved
@@ -18,14 +18,9 @@
  */
 package springfox.documentation.service;
 
-<<<<<<< HEAD
 import java.util.ArrayList;
-=======
-import com.google.common.base.Objects;
-import com.google.common.collect.ImmutableList;
-
->>>>>>> 40a71a6d
 import java.util.List;
+import java.util.Objects;
 
 import static java.util.Collections.*;
 import static springfox.documentation.builders.BuilderDefaults.*;
@@ -34,7 +29,9 @@
   private final List<T> values = new ArrayList<>();
   private final String name;
 
-  public ListVendorExtension(String name, List<T> values) {
+  public ListVendorExtension(
+      String name,
+      List<T> values) {
     this.name = name;
     this.values.addAll(nullToEmptyList(values));
   }
@@ -48,12 +45,14 @@
   public List<T> getValue() {
     return unmodifiableList(values);
   }
-  
+
   @Override
   public int hashCode() {
-    return Objects.hashCode(values, name);
+    return Objects.hash(
+        values,
+        name);
   }
-  
+
   @Override
   public boolean equals(Object o) {
     if (this == o) {
@@ -66,7 +65,11 @@
 
     ListVendorExtension<?> that = (ListVendorExtension<?>) o;
 
-    return Objects.equal(values, that.values) &&
-        Objects.equal(name, that.name);
+    return Objects.equals(
+        values,
+        that.values) &&
+        Objects.equals(
+            name,
+            that.name);
   }
 }