/*
 *
 *  Copyright 2015-2019 the original author or authors.
 *
 *  Licensed under the Apache License, Version 2.0 (the "License");
 *  you may not use this file except in compliance with the License.
 *  You may obtain a copy of the License at
 *
 *         http://www.apache.org/licenses/LICENSE-2.0
 *
 *  Unless required by applicable law or agreed to in writing, software
 *  distributed under the License is distributed on an "AS IS" BASIS,
 *  WITHOUT WARRANTIES OR CONDITIONS OF ANY KIND, either express or implied.
 *  See the License for the specific language governing permissions and
 *  limitations under the License.
 *
 *
 */

package springfox.documentation.schema;

<<<<<<< HEAD

=======
import com.google.common.base.Function;
import com.google.common.base.Objects;
import com.google.common.base.Optional;
>>>>>>> 40a71a6d
import springfox.documentation.service.AllowableValues;

import java.util.Optional;
import java.util.function.Function;

import static java.util.Optional.*;

public class ModelRef implements ModelReference {
  private final String type;
  private final Optional<String> typeSignature;
  private final boolean isMap;
  private final Optional<ModelReference> itemModel;
  private final Optional<AllowableValues> allowableValues;
  private final Optional<String> modelId;

  public ModelRef(String type) {
    this(type, null, null, null, null);
  }

  public ModelRef(String type, ModelReference itemType) {
    this(type, itemType, false);
  }

  public ModelRef(String type, String typeSignature, ModelReference itemType, AllowableValues allowableValues,
      String modelId) {
    this(type, typeSignature, itemType, allowableValues, false, modelId);
  }

  public ModelRef(String type, AllowableValues allowableValues) {
    this(type, null, null, allowableValues, null);
  }

  public ModelRef(String type, ModelReference itemType, boolean isMap) {
    this(type, null, itemType, null, isMap, null);
  }

  public ModelRef(String type, String typeSignature, ModelReference itemModel, AllowableValues allowableValues,
      boolean isMap, String modelId) {
    this.type = type;
    this.typeSignature = Optional.fromNullable(typeSignature);
    this.isMap = isMap;
<<<<<<< HEAD
    this.allowableValues = ofNullable(allowableValues);
    this.itemModel = ofNullable(itemModel);
=======
    this.allowableValues = Optional.fromNullable(allowableValues);
    this.itemModel = Optional.fromNullable(itemModel);
    this.modelId = Optional.fromNullable(modelId);
>>>>>>> 40a71a6d
  }

  @Override
  public String getType() {
    return type;
  }

  @Override
  public Optional<String> getTypeSignature() {
    return typeSignature;
  }

  @Override
  public boolean isCollection() {
    return itemModel.isPresent() && !isMap;
  }

  @Override
  public boolean isMap() {
    return itemModel.isPresent() && isMap;
  }

  @Override
  public String getItemType() {
    return itemModel.map(toName()).orElse(null);
  }

  @Override
  public AllowableValues getAllowableValues() {
    return allowableValues.orElse(null);
  }

  @Override
  public Optional<ModelReference> itemModel() {
    return itemModel;
  }

  @Override
  public Optional<String> getModelId() {
    return modelId;
  }

  private Function<? super ModelReference, String> toName() {
    return new Function<ModelReference, String>() {
      @Override
      public String apply(ModelReference input) {
        return input.getType();
      }
    };
  }

  @Override
  public int hashCode() {
    return Objects.hashCode(type, typeSignature, isMap, itemModel, allowableValues, modelId.isPresent());
  }

  @Override
  public boolean equals(Object o) {
    if (this == o) {
      return true;
    }

    if (o == null || getClass() != o.getClass()) {
      return false;
    }

    ModelRef that = (ModelRef) o;

    return Objects.equal(type, that.type) && Objects.equal(typeSignature, that.typeSignature)
        && Objects.equal(isMap, that.isMap) && Objects.equal(itemModel, that.itemModel)
        && Objects.equal(allowableValues, that.allowableValues) && modelId.isPresent() == that.modelId.isPresent();
  }

}<|MERGE_RESOLUTION|>--- conflicted
+++ resolved
@@ -19,19 +19,10 @@
 
 package springfox.documentation.schema;
 
-<<<<<<< HEAD
-
-=======
-import com.google.common.base.Function;
-import com.google.common.base.Objects;
-import com.google.common.base.Optional;
->>>>>>> 40a71a6d
 import springfox.documentation.service.AllowableValues;
 
+import java.util.Objects;
 import java.util.Optional;
-import java.util.function.Function;
-
-import static java.util.Optional.*;
 
 public class ModelRef implements ModelReference {
   private final String type;
@@ -42,39 +33,75 @@
   private final Optional<String> modelId;
 
   public ModelRef(String type) {
-    this(type, null, null, null, null);
+    this(
+        type,
+        null,
+        null,
+        null,
+        null);
   }
 
-  public ModelRef(String type, ModelReference itemType) {
-    this(type, itemType, false);
+  public ModelRef(
+      String type,
+      ModelReference itemType) {
+    this(
+        type,
+        itemType,
+        false);
   }
 
-  public ModelRef(String type, String typeSignature, ModelReference itemType, AllowableValues allowableValues,
+  public ModelRef(
+      String type,
+      String typeSignature,
+      ModelReference itemType,
+      AllowableValues allowableValues,
       String modelId) {
-    this(type, typeSignature, itemType, allowableValues, false, modelId);
+    this(
+        type,
+        typeSignature,
+        itemType,
+        allowableValues,
+        false,
+        modelId);
   }
 
-  public ModelRef(String type, AllowableValues allowableValues) {
-    this(type, null, null, allowableValues, null);
+  public ModelRef(
+      String type,
+      AllowableValues allowableValues) {
+    this(
+        type,
+        null,
+        null,
+        allowableValues,
+        null);
   }
 
-  public ModelRef(String type, ModelReference itemType, boolean isMap) {
-    this(type, null, itemType, null, isMap, null);
+  public ModelRef(
+      String type,
+      ModelReference itemType,
+      boolean isMap) {
+    this(
+        type,
+        null,
+        itemType,
+        null,
+        isMap,
+        null);
   }
 
-  public ModelRef(String type, String typeSignature, ModelReference itemModel, AllowableValues allowableValues,
-      boolean isMap, String modelId) {
+  public ModelRef(
+      String type,
+      String typeSignature,
+      ModelReference itemModel,
+      AllowableValues allowableValues,
+      boolean isMap,
+      String modelId) {
     this.type = type;
-    this.typeSignature = Optional.fromNullable(typeSignature);
+    this.typeSignature = Optional.ofNullable(typeSignature);
     this.isMap = isMap;
-<<<<<<< HEAD
-    this.allowableValues = ofNullable(allowableValues);
-    this.itemModel = ofNullable(itemModel);
-=======
-    this.allowableValues = Optional.fromNullable(allowableValues);
-    this.itemModel = Optional.fromNullable(itemModel);
-    this.modelId = Optional.fromNullable(modelId);
->>>>>>> 40a71a6d
+    this.allowableValues = Optional.ofNullable(allowableValues);
+    this.itemModel = Optional.ofNullable(itemModel);
+    this.modelId = Optional.ofNullable(modelId);
   }
 
   @Override
@@ -99,7 +126,8 @@
 
   @Override
   public String getItemType() {
-    return itemModel.map(toName()).orElse(null);
+    return itemModel.map(ModelReference::getType)
+        .orElse(null);
   }
 
   @Override
@@ -117,18 +145,15 @@
     return modelId;
   }
 
-  private Function<? super ModelReference, String> toName() {
-    return new Function<ModelReference, String>() {
-      @Override
-      public String apply(ModelReference input) {
-        return input.getType();
-      }
-    };
-  }
-
   @Override
   public int hashCode() {
-    return Objects.hashCode(type, typeSignature, isMap, itemModel, allowableValues, modelId.isPresent());
+    return Objects.hash(
+        type,
+        typeSignature,
+        isMap,
+        itemModel,
+        allowableValues,
+        modelId.isPresent());
   }
 
   @Override
@@ -143,9 +168,21 @@
 
     ModelRef that = (ModelRef) o;
 
-    return Objects.equal(type, that.type) && Objects.equal(typeSignature, that.typeSignature)
-        && Objects.equal(isMap, that.isMap) && Objects.equal(itemModel, that.itemModel)
-        && Objects.equal(allowableValues, that.allowableValues) && modelId.isPresent() == that.modelId.isPresent();
+    return Objects.equals(
+        type,
+        that.type)
+        && Objects.equals(
+        typeSignature,
+        that.typeSignature)
+        && Objects.equals(
+        isMap,
+        that.isMap)
+        && Objects.equals(
+        itemModel,
+        that.itemModel)
+        && Objects.equals(
+        allowableValues,
+        that.allowableValues)
+        && modelId.isPresent() == that.modelId.isPresent();
   }
-
 }