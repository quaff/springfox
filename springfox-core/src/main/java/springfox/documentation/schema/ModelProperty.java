/*
 *
 *  Copyright 2015 the original author or authors.
 *
 *  Licensed under the Apache License, Version 2.0 (the "License");
 *  you may not use this file except in compliance with the License.
 *  You may obtain a copy of the License at
 *
 *         http://www.apache.org/licenses/LICENSE-2.0
 *
 *  Unless required by applicable law or agreed to in writing, software
 *  distributed under the License is distributed on an "AS IS" BASIS,
 *  WITHOUT WARRANTIES OR CONDITIONS OF ANY KIND, either express or implied.
 *  See the License for the specific language governing permissions and
 *  limitations under the License.
 *
 *
 */

package springfox.documentation.schema;

import com.fasterxml.classmate.ResolvedType;
import com.google.common.base.Function;
import com.google.common.base.Objects;

import springfox.documentation.service.AllowableValues;
import springfox.documentation.service.VendorExtension;

import java.util.List;

import static com.google.common.collect.Lists.*;

public class ModelProperty {
  private final String name;
  private final ResolvedType type;
  private final String qualifiedType;
  private final int position;
  private final Boolean required;
  private final boolean isHidden;
  private final Boolean readOnly;
  private final Boolean allowEmptyValue;
  private final String description;
  private final AllowableValues allowableValues;
  private ModelReference modelRef;
  private final String example;
  private final String pattern;
  private final String defaultValue;
  private final Xml xml;
  private final List<VendorExtension> vendorExtensions;

  public ModelProperty(
      String name,
      ResolvedType type,
      String qualifiedType,
      int position,
      boolean required,
      boolean isHidden,
      boolean readOnly,
      Boolean allowEmptyValue,
      String description,
      AllowableValues allowableValues,
      String example,
      String pattern,
      String defaultValue,
      Xml xml,
      List<VendorExtension> vendorExtensions) {

    this.name = name;
    this.type = type;
    this.qualifiedType = qualifiedType;
    this.position = position;
    this.required = required;
    this.isHidden = isHidden;
    this.readOnly = readOnly;
    this.allowEmptyValue = allowEmptyValue;
    this.description = description;
    this.allowableValues = allowableValues;
    this.example = example;
    this.pattern = pattern;
    this.defaultValue = defaultValue;
    this.xml = xml;
    this.vendorExtensions = newArrayList(vendorExtensions);
  }

  public String getName() {
    return name;
  }

  public ResolvedType getType() {
    return type;
  }

  public String getQualifiedType() {
    return qualifiedType;
  }

  public int getPosition() {
    return position;
  }

  public Boolean isRequired() {
    return required;
  }

  public Boolean isReadOnly() {
    return readOnly;
  }

  public String getDescription() {
    return description;
  }

  public AllowableValues getAllowableValues() {
    return allowableValues;
  }

  public ModelReference getModelRef() {
    return modelRef;
  }

  public boolean isHidden() {
    return isHidden;
  }

  public ModelProperty updateModelRef(Function<ResolvedType, ? extends ModelReference> modelRefFactory) {
    modelRef = modelRefFactory.apply(type);
    return this;
  }

  public String getExample() {
    return example;
  }

  public String getPattern() {
    return pattern;
  }

  public List<VendorExtension> getVendorExtensions() {
    return vendorExtensions;
  }

<<<<<<< HEAD
  @Override
  public int hashCode() {
    return Objects.hashCode(name, type, qualifiedType, position, required, isHidden, 
                            readOnly, description, allowableValues, modelRef, example, pattern);
  }

  @Override
  public boolean equals(Object o) {
    if (this == o) {
      return true;
    }

    if (o == null || getClass() != o.getClass()) {
      return false;
    }

   ModelProperty that = (ModelProperty) o;

    return Objects.equal(name, that.name) &&
        Objects.equal(type, that.type) &&
        Objects.equal(qualifiedType, that.qualifiedType) &&
        Objects.equal(position, that.position) &&
        Objects.equal(required, that.required) &&
        Objects.equal(isHidden, that.isHidden) &&
        Objects.equal(readOnly, that.readOnly) &&
        Objects.equal(description, that.description) &&
        Objects.equal(allowableValues, that.allowableValues) &&
        Objects.equal(modelRef, that.modelRef) &&
        Objects.equal(example, that.example) &&
        Objects.equal(pattern, that.pattern) &&
        Objects.equal(vendorExtensions, that.vendorExtensions);
=======
  public String getDefaultValue() {
    return defaultValue;
  }
  
  public Xml getXml() {
    return xml;
  }

  /***
   * Support for isAllowEmpty value
   * @return true if supported
   * @since 2.8.0
   */
  public Boolean isAllowEmptyValue() {
    return allowEmptyValue;
>>>>>>> 36c53cf6
  }
}<|MERGE_RESOLUTION|>--- conflicted
+++ resolved
@@ -22,7 +22,6 @@
 import com.fasterxml.classmate.ResolvedType;
 import com.google.common.base.Function;
 import com.google.common.base.Objects;
-
 import springfox.documentation.service.AllowableValues;
 import springfox.documentation.service.VendorExtension;
 
@@ -30,6 +29,8 @@
 
 import static com.google.common.collect.Lists.*;
 
+
+//CHECKSTYLE:OFF CyclomaticComplexityCheck
 public class ModelProperty {
   private final String name;
   private final ResolvedType type;
@@ -139,11 +140,27 @@
     return vendorExtensions;
   }
 
-<<<<<<< HEAD
+  public String getDefaultValue() {
+    return defaultValue;
+  }
+
+  public Xml getXml() {
+    return xml;
+  }
+
+  /***
+   * Support for isAllowEmpty value
+   * @return true if supported
+   * @since 2.8.0
+   */
+  public Boolean isAllowEmptyValue() {
+    return allowEmptyValue;
+  }
+
   @Override
   public int hashCode() {
-    return Objects.hashCode(name, type, qualifiedType, position, required, isHidden, 
-                            readOnly, description, allowableValues, modelRef, example, pattern);
+    return Objects.hashCode(name, type, qualifiedType, position, required, isHidden,
+        readOnly, description, allowableValues, modelRef, example, pattern);
   }
 
   @Override
@@ -156,7 +173,7 @@
       return false;
     }
 
-   ModelProperty that = (ModelProperty) o;
+    ModelProperty that = (ModelProperty) o;
 
     return Objects.equal(name, that.name) &&
         Objects.equal(type, that.type) &&
@@ -170,23 +187,9 @@
         Objects.equal(modelRef, that.modelRef) &&
         Objects.equal(example, that.example) &&
         Objects.equal(pattern, that.pattern) &&
+        Objects.equal(xml, that.vendorExtensions) &&
+        Objects.equal(allowEmptyValue, that.allowEmptyValue) &&
         Objects.equal(vendorExtensions, that.vendorExtensions);
-=======
-  public String getDefaultValue() {
-    return defaultValue;
   }
-  
-  public Xml getXml() {
-    return xml;
-  }
-
-  /***
-   * Support for isAllowEmpty value
-   * @return true if supported
-   * @since 2.8.0
-   */
-  public Boolean isAllowEmptyValue() {
-    return allowEmptyValue;
->>>>>>> 36c53cf6
-  }
-}+}
+//CHECKSTYLE:ON