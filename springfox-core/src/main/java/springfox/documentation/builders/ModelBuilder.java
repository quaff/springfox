--- conflicted
+++ resolved
@@ -20,18 +20,14 @@
 package springfox.documentation.builders;
 
 import com.fasterxml.classmate.ResolvedType;
-
 import springfox.documentation.schema.Model;
 import springfox.documentation.schema.ModelProperty;
 import springfox.documentation.schema.ModelReference;
 import springfox.documentation.schema.Xml;
 
-<<<<<<< HEAD
 import java.util.ArrayList;
+import java.util.Collections;
 import java.util.HashMap;
-=======
-import java.util.Collections;
->>>>>>> 40a71a6d
 import java.util.List;
 import java.util.Map;
 
@@ -87,7 +83,9 @@
    * @return this
    */
   public ModelBuilder name(String name) {
-    this.name = defaultIfAbsent(name, this.name);
+    this.name = defaultIfAbsent(
+        name,
+        this.name);
     return this;
   }
 
@@ -98,7 +96,9 @@
    * @return this
    */
   public ModelBuilder qualifiedType(String qualifiedType) {
-    this.qualifiedType = defaultIfAbsent(qualifiedType, this.qualifiedType);
+    this.qualifiedType = defaultIfAbsent(
+        qualifiedType,
+        this.qualifiedType);
     return this;
   }
 
@@ -110,7 +110,7 @@
    */
   public ModelBuilder properties(Map<String, ModelProperty> properties) {
     if (properties != null) {
-      this.properties = newHashMap(properties);
+      this.properties = new HashMap<>(properties);
     }
     return this;
   }
@@ -122,7 +122,9 @@
    * @return this
    */
   public ModelBuilder description(String description) {
-    this.description = defaultIfAbsent(description, this.description);
+    this.description = defaultIfAbsent(
+        description,
+        this.description);
     return this;
   }
 
@@ -133,7 +135,9 @@
    * @return this
    */
   public ModelBuilder baseModel(String baseModel) {
-    this.baseModel = defaultIfAbsent(baseModel, this.baseModel);
+    this.baseModel = defaultIfAbsent(
+        baseModel,
+        this.baseModel);
     return this;
   }
 
@@ -144,7 +148,9 @@
    * @return this
    */
   public ModelBuilder discriminator(String discriminator) {
-    this.discriminator = defaultIfAbsent(discriminator, this.discriminator);
+    this.discriminator = defaultIfAbsent(
+        discriminator,
+        this.discriminator);
     return this;
   }
 
@@ -157,7 +163,7 @@
    */
   public ModelBuilder subTypes(List<ModelReference> subTypes) {
     if (subTypes != null) {
-      this.subTypes = newArrayList(subTypes);
+      this.subTypes = new ArrayList<>(subTypes);
     }
     return this;
   }
@@ -171,7 +177,9 @@
    */
   @Deprecated
   public ModelBuilder example(String example) {
-    this.example = defaultIfAbsent(example, this.example);
+    this.example = defaultIfAbsent(
+        example,
+        this.example);
     return this;
   }
 
@@ -183,7 +191,9 @@
    * @since 2.8.1
    */
   public ModelBuilder example(Object example) {
-    this.example = defaultIfAbsent(example, this.example);
+    this.example = defaultIfAbsent(
+        example,
+        this.example);
     return this;
   }
 
@@ -194,12 +204,16 @@
    * @return this
    */
   public ModelBuilder type(ResolvedType modelType) {
-    this.modelType = defaultIfAbsent(modelType, this.modelType);
+    this.modelType = defaultIfAbsent(
+        modelType,
+        this.modelType);
     return this;
   }
 
   public ModelBuilder xml(Xml xml) {
-    this.xml = defaultIfAbsent(xml, this.xml);
+    this.xml = defaultIfAbsent(
+        xml,
+        this.xml);
     return this;
   }
 
