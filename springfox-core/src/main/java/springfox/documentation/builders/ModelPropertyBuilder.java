/*
 *
 *  Copyright 2015 the original author or authors.
 *
 *  Licensed under the Apache License, Version 2.0 (the "License");
 *  you may not use this file except in compliance with the License.
 *  You may obtain a copy of the License at
 *
 *         http://www.apache.org/licenses/LICENSE-2.0
 *
 *  Unless required by applicable law or agreed to in writing, software
 *  distributed under the License is distributed on an "AS IS" BASIS,
 *  WITHOUT WARRANTIES OR CONDITIONS OF ANY KIND, either express or implied.
 *  See the License for the specific language governing permissions and
 *  limitations under the License.
 *
 *
 */

package springfox.documentation.builders;

import com.fasterxml.classmate.ResolvedType;
import springfox.documentation.schema.ModelProperty;
import springfox.documentation.schema.Xml;
import springfox.documentation.service.AllowableValues;
import springfox.documentation.service.VendorExtension;

import java.util.List;

import static com.google.common.collect.Lists.*;
import static springfox.documentation.builders.BuilderDefaults.*;

public class ModelPropertyBuilder {
  private ResolvedType type;
  private String qualifiedType;
  private int position;
  private Boolean required;
  private Boolean readOnly;
  private String description;
  private AllowableValues allowableValues;
  private String name;
  private boolean isHidden;
  private String example;
  private String pattern;
  private List<VendorExtension> vendorExtensions = newArrayList();
<<<<<<< HEAD
  private String defaultValue;
=======
  private Xml xml;
>>>>>>> 716ca3fa

  public ModelPropertyBuilder name(String name) {
    this.name = defaultIfAbsent(name, this.name);
    return this;
  }

  public ModelPropertyBuilder type(ResolvedType type) {
    this.type = replaceIfMoreSpecific(type, this.type);
    return this;
  }

  public ModelPropertyBuilder qualifiedType(String qualifiedType) {
    this.qualifiedType = defaultIfAbsent(qualifiedType, this.qualifiedType);
    return this;
  }

  public ModelPropertyBuilder position(int position) {
    this.position = position;
    return this;
  }

  public ModelPropertyBuilder required(Boolean required) {
    this.required = required;
    return this;
  }

  public ModelPropertyBuilder readOnly(Boolean readOnly) {
    this.readOnly = readOnly;
    return this;
  }

  public ModelPropertyBuilder description(String description) {
    this.description = defaultIfAbsent(description, this.description);
    return this;
  }

  public ModelPropertyBuilder example(String example) {
    this.example = defaultIfAbsent(example, this.example);
    return this;
  }

  public ModelPropertyBuilder allowableValues(AllowableValues allowableValues) {
    this.allowableValues = emptyToNull(allowableValues, this.allowableValues);
    return this;
  }

  public ModelPropertyBuilder isHidden(Boolean isHidden) {
    this.isHidden = isHidden;
    return this;
  }

  public ModelPropertyBuilder pattern(String pattern) {
    this.pattern = defaultIfAbsent(pattern, this.pattern);
    return this;
  }

  public ModelPropertyBuilder extensions(List<VendorExtension> extensions) {
    this.vendorExtensions.addAll(nullToEmptyList(extensions));
    return this;
  }

<<<<<<< HEAD
  public ModelPropertyBuilder defaultValue(String defaultValue) {
    this.defaultValue = defaultIfAbsent(defaultValue, this.defaultValue);
    return this;
  }

=======
  public ModelPropertyBuilder xml(Xml xml) {
    this.xml = defaultIfAbsent(xml, this.xml);
    return this;
  }


>>>>>>> 716ca3fa
  public ModelProperty build() {
    return new ModelProperty(
        name,
        type,
        qualifiedType,
        position,
        required == null ? false : required,
        isHidden,
        readOnly == null ? false : readOnly,
        description,
        allowableValues,
        example,
        pattern,
<<<<<<< HEAD
        defaultValue,
        vendorExtensions
    );
=======
        vendorExtensions,
        xml);
>>>>>>> 716ca3fa
  }
}<|MERGE_RESOLUTION|>--- conflicted
+++ resolved
@@ -42,12 +42,9 @@
   private boolean isHidden;
   private String example;
   private String pattern;
+  private String defaultValue;
+  private Xml xml;
   private List<VendorExtension> vendorExtensions = newArrayList();
-<<<<<<< HEAD
-  private String defaultValue;
-=======
-  private Xml xml;
->>>>>>> 716ca3fa
 
   public ModelPropertyBuilder name(String name) {
     this.name = defaultIfAbsent(name, this.name);
@@ -109,20 +106,16 @@
     return this;
   }
 
-<<<<<<< HEAD
   public ModelPropertyBuilder defaultValue(String defaultValue) {
     this.defaultValue = defaultIfAbsent(defaultValue, this.defaultValue);
     return this;
   }
 
-=======
   public ModelPropertyBuilder xml(Xml xml) {
     this.xml = defaultIfAbsent(xml, this.xml);
     return this;
   }
 
-
->>>>>>> 716ca3fa
   public ModelProperty build() {
     return new ModelProperty(
         name,
@@ -136,13 +129,9 @@
         allowableValues,
         example,
         pattern,
-<<<<<<< HEAD
         defaultValue,
+        xml,
         vendorExtensions
     );
-=======
-        vendorExtensions,
-        xml);
->>>>>>> 716ca3fa
   }
 }