--- conflicted
+++ resolved
@@ -69,19 +69,12 @@
     and:
       def first = new RequestMappingContext(
           documentationContext,
-<<<<<<< HEAD
-          new WebMvcRequestHandler(firstMapping, anyMethod),
+          new WebMvcRequestHandler(methodResolver, firstMapping, anyMethod),
           Mock(UniqueTypeNameAdapter))
       def second = new RequestMappingContext(
           documentationContext,
-          new WebMvcRequestHandler(secondMapping, anyMethod),
-          Mock(UniqueTypeNameAdapter))
-=======
-          new WebMvcRequestHandler(methodResolver, firstMapping, anyMethod))
-      def second = new RequestMappingContext(
-          documentationContext,
-          new WebMvcRequestHandler(methodResolver, secondMapping, anyMethod))
->>>>>>> 36c53cf6
+          new WebMvcRequestHandler(methodResolver, secondMapping, anyMethod),
+          Mock(UniqueTypeNameAdapter))
     then:
       sut.doEquivalent(first, second)
   }
@@ -126,19 +119,12 @@
     and:
       def first = new RequestMappingContext(
         documentationContext,
-<<<<<<< HEAD
-        new WebMvcRequestHandler(firstMapping, anyMethod),
+        new WebMvcRequestHandler(methodResolver, firstMapping, anyMethod),
         Mock(UniqueTypeNameAdapter))
       def second = new RequestMappingContext(
         documentationContext,
-        new WebMvcRequestHandler(secondMapping, anyMethod),
+        new WebMvcRequestHandler(methodResolver, secondMapping, anyMethod),
         Mock(UniqueTypeNameAdapter))
-=======
-        new WebMvcRequestHandler(methodResolver, firstMapping, anyMethod))
-      def second = new RequestMappingContext(
-        documentationContext,
-        new WebMvcRequestHandler(methodResolver, secondMapping, anyMethod))
->>>>>>> 36c53cf6
     then:
       !sut.doEquivalent(first, second)
   }
