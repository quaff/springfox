/*
 *
 *  Copyright 2015 the original author or authors.
 *
 *  Licensed under the Apache License, Version 2.0 (the "License");
 *  you may not use this file except in compliance with the License.
 *  You may obtain a copy of the License at
 *
 *         http://www.apache.org/licenses/LICENSE-2.0
 *
 *  Unless required by applicable law or agreed to in writing, software
 *  distributed under the License is distributed on an "AS IS" BASIS,
 *  WITHOUT WARRANTIES OR CONDITIONS OF ANY KIND, either express or implied.
 *  See the License for the specific language governing permissions and
 *  limitations under the License.
 *
 *
 */

package springfox.documentation.spring.web.mixins

import com.fasterxml.classmate.TypeResolver
import com.fasterxml.jackson.databind.ObjectMapper
import com.fasterxml.jackson.databind.PropertyNamingStrategy
import org.springframework.plugin.core.OrderAwarePluginRegistry
import org.springframework.plugin.core.PluginRegistry
import springfox.documentation.schema.DefaultModelDependencyProvider
import springfox.documentation.schema.DefaultModelProvider
import springfox.documentation.schema.DefaultTypeNameProvider
import springfox.documentation.schema.JacksonEnumTypeDeterminer
import springfox.documentation.schema.ModelProvider
import springfox.documentation.schema.TypeNameExtractor
import springfox.documentation.schema.configuration.ObjectMapperConfigured
import springfox.documentation.schema.mixins.SchemaPluginsSupport
import springfox.documentation.schema.plugins.SchemaPluginsManager
import springfox.documentation.schema.property.FactoryMethodProvider
import springfox.documentation.schema.property.ObjectMapperBeanPropertyNamingStrategy
import springfox.documentation.schema.property.OptimizedModelPropertiesProvider
import springfox.documentation.schema.property.bean.AccessorsProvider
import springfox.documentation.schema.property.field.FieldProvider
import springfox.documentation.spi.DocumentationType
import springfox.documentation.spi.schema.EnumTypeDeterminer
import springfox.documentation.spi.schema.TypeNameProviderPlugin

@SuppressWarnings("GrMethodMayBeStatic")
@Mixin([ServicePluginsSupport, SchemaPluginsSupport])
class ModelProviderForServiceSupport {
  def typeNameExtractor() {
    PluginRegistry<TypeNameProviderPlugin, DocumentationType> modelNameRegistry =
        OrderAwarePluginRegistry.create([new DefaultTypeNameProvider()])
    new TypeNameExtractor(
        new TypeResolver(),
        modelNameRegistry,
        new JacksonEnumTypeDeterminer())
  }

  ModelProvider modelProvider(
      SchemaPluginsManager pluginsManager = defaultSchemaPlugins(),
      TypeResolver typeResolver = new TypeResolver(),
<<<<<<< HEAD
      EnumTypeDeterminer enumTypeDeterminer= new JacksonEnumTypeDeterminer(),
      ObjectMapper objectMapper = new ObjectMapper()) {
=======
      EnumTypeDeterminer enumTypeDeterminer = new JacksonEnumTypeDeterminer()) {
>>>>>>> 09d4a734

    def typeNameExtractor = typeNameExtractor()
    def namingStrategy = new ObjectMapperBeanPropertyNamingStrategy()

    def event = new ObjectMapperConfigured(this, objectMapper)
    namingStrategy.onApplicationEvent(event)

    def modelPropertiesProvider = new OptimizedModelPropertiesProvider(new AccessorsProvider(typeResolver),
        new FieldProvider(typeResolver), new FactoryMethodProvider(typeResolver), typeResolver, namingStrategy,
        pluginsManager, enumTypeDeterminer, typeNameExtractor)

    modelPropertiesProvider.onApplicationEvent(event)
    def modelDependenciesProvider =
        new DefaultModelDependencyProvider(
            typeResolver,
            modelPropertiesProvider,
            typeNameExtractor,
            enumTypeDeterminer,
            defaultSchemaPlugins())
    new DefaultModelProvider(
        typeResolver,
        modelPropertiesProvider,
        modelDependenciesProvider,
        pluginsManager,
        typeNameExtractor,
        enumTypeDeterminer)
  }

  ModelProvider modelProviderWithSnakeCaseNamingStrategy(
      SchemaPluginsManager pluginsManager = defaultSchemaPlugins(),
      TypeResolver typeResolver = new TypeResolver()) {

    EnumTypeDeterminer enumTypeDeterminer = new JacksonEnumTypeDeterminer()
    def objectMapper = new ObjectMapper()
    def typeNameExtractor = typeNameExtractor()
    objectMapper.setPropertyNamingStrategy(PropertyNamingStrategy.CAMEL_CASE_TO_LOWER_CASE_WITH_UNDERSCORES)
    def namingStrategy = new ObjectMapperBeanPropertyNamingStrategy()

    def event = new ObjectMapperConfigured(this, objectMapper)
    namingStrategy.onApplicationEvent(event)

    def modelPropertiesProvider = new OptimizedModelPropertiesProvider(new AccessorsProvider(typeResolver),
        new FieldProvider(typeResolver), new FactoryMethodProvider(typeResolver), typeResolver, namingStrategy,
        pluginsManager, new JacksonEnumTypeDeterminer(), typeNameExtractor)
    modelPropertiesProvider.onApplicationEvent(event)
    def modelDependenciesProvider =
        new DefaultModelDependencyProvider(
            typeResolver,
            modelPropertiesProvider,
            typeNameExtractor,
            enumTypeDeterminer,
            defaultSchemaPlugins())
    new DefaultModelProvider(
        typeResolver,
        modelPropertiesProvider,
        modelDependenciesProvider,
        pluginsManager,
        typeNameExtractor,
        enumTypeDeterminer)
  }


}<|MERGE_RESOLUTION|>--- conflicted
+++ resolved
@@ -57,12 +57,8 @@
   ModelProvider modelProvider(
       SchemaPluginsManager pluginsManager = defaultSchemaPlugins(),
       TypeResolver typeResolver = new TypeResolver(),
-<<<<<<< HEAD
-      EnumTypeDeterminer enumTypeDeterminer= new JacksonEnumTypeDeterminer(),
+      EnumTypeDeterminer enumTypeDeterminer = new JacksonEnumTypeDeterminer(),
       ObjectMapper objectMapper = new ObjectMapper()) {
-=======
-      EnumTypeDeterminer enumTypeDeterminer = new JacksonEnumTypeDeterminer()) {
->>>>>>> 09d4a734
 
     def typeNameExtractor = typeNameExtractor()
     def namingStrategy = new ObjectMapperBeanPropertyNamingStrategy()
