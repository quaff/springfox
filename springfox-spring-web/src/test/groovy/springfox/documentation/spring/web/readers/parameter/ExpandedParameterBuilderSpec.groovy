--- conflicted
+++ resolved
@@ -74,17 +74,6 @@
     itemModel.type == itemType
 
     where:
-<<<<<<< HEAD
-      field            | paramType  | itemType
-      "enums"          | "List"     | "string"
-      "strings"        | "List"     | "string"
-      "integers"       | "List"     | "int"
-      "uuids"          | "List"     | "uuid"
-      "enumsArray"     | "Array"    | "string"
-      "stringsArray"   | "Array"    | "string"
-      "integersArray"  | "Array"    | "int"
-      "uuidsArray"     | "Array"    | "uuid"
-=======
     field           | paramType | itemType
     "enums"         | "List"    | "string"
     "strings"       | "List"    | "string"
@@ -94,7 +83,6 @@
     "stringsArray"  | "Array"   | "string"
     "integersArray" | "Array"   | "int"
     "uuidsArray"    | "Array"   | "uuid"
->>>>>>> 09d4a734
   }
 
   def named(String name) {
