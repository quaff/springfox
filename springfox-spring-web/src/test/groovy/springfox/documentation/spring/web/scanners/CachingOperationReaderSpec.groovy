/*
 *
 *  Copyright 2015-2018 the original author or authors.
 *
 *  Licensed under the Apache License, Version 2.0 (the "License");
 *  you may not use this file except in compliance with the License.
 *  You may obtain a copy of the License at
 *
 *         http://www.apache.org/licenses/LICENSE-2.0
 *
 *  Unless required by applicable law or agreed to in writing, software
 *  distributed under the License is distributed on an "AS IS" BASIS,
 *  WITHOUT WARRANTIES OR CONDITIONS OF ANY KIND, either express or implied.
 *  See the License for the specific language governing permissions and
 *  limitations under the License.
 *
 *
 */
package springfox.documentation.spring.web.scanners

import com.fasterxml.classmate.TypeResolver
import org.springframework.web.servlet.mvc.method.RequestMappingInfo
import springfox.documentation.schema.mixins.TypesForTestingSupport
import springfox.documentation.service.Operation
import springfox.documentation.spi.schema.UniqueTypeNameAdapter
import springfox.documentation.spi.service.contexts.RequestMappingContext
import springfox.documentation.spring.web.WebMvcRequestHandler
import springfox.documentation.spring.web.mixins.RequestMappingSupport
import springfox.documentation.spring.web.plugins.DocumentationContextSpec
import springfox.documentation.spring.web.readers.operation.HandlerMethodResolver
import springfox.documentation.spring.web.readers.operation.OperationReader

@Mixin([TypesForTestingSupport, RequestMappingSupport])
class CachingOperationReaderSpec extends DocumentationContextSpec {
  def "Implementation caches the invocations"() {
    given:
    RequestMappingInfo requestMappingInfo = requestMappingInfo('/anyPath')
    def methodResolver = new HandlerMethodResolver(new TypeResolver())

<<<<<<< HEAD
      def context = context()
      def requestMappingContext = new RequestMappingContext(
          context,
          new WebMvcRequestHandler(
              requestMappingInfo,
              dummyHandlerMethod("methodWithConcreteResponseBody")),
              Mock(UniqueTypeNameAdapter))
      def mock = Mock(OperationReader) {
        read(requestMappingContext) >> [anOperation()]
      }
=======
    def context = context()
    def requestMappingContext = new RequestMappingContext(
        context,
        new WebMvcRequestHandler(methodResolver,
            requestMappingInfo,
            dummyHandlerMethod("methodWithConcreteResponseBody")))
    def mock = Mock(OperationReader) {
      read(requestMappingContext) >> [anOperation()]
    }
>>>>>>> 36c53cf6
    when:
    def sut = new CachingOperationReader(mock)
    then:
    sut.read(requestMappingContext) == sut.read(requestMappingContext)
  }

  def anOperation() {
    Mock(Operation)
  }
}<|MERGE_RESOLUTION|>--- conflicted
+++ resolved
@@ -36,31 +36,20 @@
     given:
     RequestMappingInfo requestMappingInfo = requestMappingInfo('/anyPath')
     def methodResolver = new HandlerMethodResolver(new TypeResolver())
-
-<<<<<<< HEAD
-      def context = context()
-      def requestMappingContext = new RequestMappingContext(
-          context,
-          new WebMvcRequestHandler(
-              requestMappingInfo,
-              dummyHandlerMethod("methodWithConcreteResponseBody")),
-              Mock(UniqueTypeNameAdapter))
-      def mock = Mock(OperationReader) {
-        read(requestMappingContext) >> [anOperation()]
-      }
-=======
     def context = context()
     def requestMappingContext = new RequestMappingContext(
         context,
         new WebMvcRequestHandler(methodResolver,
             requestMappingInfo,
-            dummyHandlerMethod("methodWithConcreteResponseBody")))
+            dummyHandlerMethod("methodWithConcreteResponseBody")),
+        Mock(UniqueTypeNameAdapter))
     def mock = Mock(OperationReader) {
       read(requestMappingContext) >> [anOperation()]
     }
->>>>>>> 36c53cf6
+
     when:
     def sut = new CachingOperationReader(mock)
+
     then:
     sut.read(requestMappingContext) == sut.read(requestMappingContext)
   }
