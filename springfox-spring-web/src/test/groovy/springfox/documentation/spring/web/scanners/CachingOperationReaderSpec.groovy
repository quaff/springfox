--- conflicted
+++ resolved
@@ -36,26 +36,19 @@
     given:
     RequestMappingInfo requestMappingInfo = requestMappingInfo('/anyPath')
     def methodResolver = new HandlerMethodResolver(new TypeResolver())
-<<<<<<< HEAD
-    def context = context()
-=======
 
     def context = documentationContext()
->>>>>>> 09d4a734
     def requestMappingContext = new RequestMappingContext(
         context,
-        new WebMvcRequestHandler(
-            methodResolver,
+        new WebMvcRequestHandler(methodResolver,
             requestMappingInfo,
             dummyHandlerMethod("methodWithConcreteResponseBody")),
-        Mock(UniqueTypeNameAdapter))
+            Mock(UniqueTypeNameAdapter))
     def mock = Mock(OperationReader) {
       read(requestMappingContext) >> [anOperation()]
     }
-
     when:
     def sut = new CachingOperationReader(mock)
-
     then:
     sut.read(requestMappingContext) == sut.read(requestMappingContext)
   }
