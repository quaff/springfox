--- conflicted
+++ resolved
@@ -134,15 +134,10 @@
         .configure(contextBuilder)
 
     RequestMappingContext requestMappingContext = new RequestMappingContext(context(),
-<<<<<<< HEAD
-        new WebMvcRequestHandler(requestMappingInfo("somePath/"), dummyHandlerMethod()),
-        Mock(UniqueTypeNameAdapter))
-=======
         new WebMvcRequestHandler(
             new HandlerMethodResolver(new TypeResolver()),
-            requestMappingInfo("somePath/"),
-            dummyHandlerMethod()))
->>>>>>> 36c53cf6
+            requestMappingInfo("somePath/"), dummyHandlerMethod()),
+        Mock(UniqueTypeNameAdapter))
 
     and:
     def mockListingRef = Mock(ApiListingReference)
