/*
 *
 *  Copyright 2015-2019 the original author or authors.
 *
 *  Licensed under the Apache License, Version 2.0 (the "License");
 *  you may not use this file except in compliance with the License.
 *  You may obtain a copy of the License at
 *
 *         http://www.apache.org/licenses/LICENSE-2.0
 *
 *  Unless required by applicable law or agreed to in writing, software
 *  distributed under the License is distributed on an "AS IS" BASIS,
 *  WITHOUT WARRANTIES OR CONDITIONS OF ANY KIND, either express or implied.
 *  See the License for the specific language governing permissions and
 *  limitations under the License.
 *
 *
 */
package springfox.documentation.spring.web.plugins

<<<<<<< HEAD
=======
import com.fasterxml.classmate.TypeResolver
import com.google.common.collect.ImmutableSet
>>>>>>> 40a71a6d
import spock.lang.Specification
import springfox.documentation.spi.DocumentationType
import springfox.documentation.spi.schema.AlternateTypeProvider
import springfox.documentation.spi.schema.GenericTypeNamingStrategy
import springfox.documentation.spi.service.contexts.OperationModelContextsBuilder
import springfox.documentation.spring.web.dummy.models.Example

import static java.util.Collections.*

class OperationModelsBuilderSpec extends Specification {
  OperationModelContextsBuilder sut =
      new OperationModelContextsBuilder("group",
          DocumentationType.SWAGGER_12,
          "0",
          Mock(AlternateTypeProvider),
          Mock(GenericTypeNamingStrategy),
          emptySet())

  def "Manages a unique set of model contexts" () {
    given:
      sut.addInputParam(new TypeResolver().resolve(Example))
    when:
      def models = sut.build()
    then:
      models.size() == 1

    and:
      sut.addInputParam(new TypeResolver().resolve(Example))
      sut.build().size() == 1
      sut.addReturn(new TypeResolver().resolve(Example))
      sut.build().size() == 2
  }

}<|MERGE_RESOLUTION|>--- conflicted
+++ resolved
@@ -18,11 +18,7 @@
  */
 package springfox.documentation.spring.web.plugins
 
-<<<<<<< HEAD
-=======
 import com.fasterxml.classmate.TypeResolver
-import com.google.common.collect.ImmutableSet
->>>>>>> 40a71a6d
 import spock.lang.Specification
 import springfox.documentation.spi.DocumentationType
 import springfox.documentation.spi.schema.AlternateTypeProvider
@@ -41,19 +37,21 @@
           Mock(GenericTypeNamingStrategy),
           emptySet())
 
-  def "Manages a unique set of model contexts" () {
+  def "Manages a unique set of model contexts"() {
     given:
-      sut.addInputParam(new TypeResolver().resolve(Example))
+    sut.addInputParam(new TypeResolver().resolve(Example))
+
     when:
-      def models = sut.build()
+    def models = sut.build()
+
     then:
-      models.size() == 1
+    models.size() == 1
 
     and:
-      sut.addInputParam(new TypeResolver().resolve(Example))
-      sut.build().size() == 1
-      sut.addReturn(new TypeResolver().resolve(Example))
-      sut.build().size() == 2
+    sut.addInputParam(new TypeResolver().resolve(Example))
+    sut.build().size() == 1
+    sut.addReturn(new TypeResolver().resolve(Example))
+    sut.build().size() == 2
   }
 
 }