/*
 *
 *  Copyright 2015-2018 the original author or authors.
 *
 *  Licensed under the Apache License, Version 2.0 (the "License");
 *  you may not use this file except in compliance with the License.
 *  You may obtain a copy of the License at
 *
 *         http://www.apache.org/licenses/LICENSE-2.0
 *
 *  Unless required by applicable law or agreed to in writing, software
 *  distributed under the License is distributed on an "AS IS" BASIS,
 *  WITHOUT WARRANTIES OR CONDITIONS OF ANY KIND, either express or implied.
 *  See the License for the specific language governing permissions and
 *  limitations under the License.
 *
 *
 */

package springfox.documentation.spring.web.readers

import com.fasterxml.classmate.TypeResolver
import com.fasterxml.jackson.databind.MapperFeature
import com.fasterxml.jackson.databind.ObjectMapper
import com.google.common.base.Function
import com.google.common.collect.Maps
import org.springframework.http.HttpEntity
import org.springframework.http.ResponseEntity
import org.springframework.plugin.core.OrderAwarePluginRegistry
import org.springframework.plugin.core.PluginRegistry
import org.springframework.web.method.HandlerMethod
import spock.lang.Ignore
import springfox.documentation.schema.DefaultTypeNameProvider
import springfox.documentation.schema.JacksonEnumTypeDeterminer
import springfox.documentation.schema.Model
import springfox.documentation.schema.ModelProperty
import springfox.documentation.schema.TypeNameExtractor
import springfox.documentation.schema.TypeNameIndexingAdapter
import springfox.documentation.schema.plugins.SchemaPluginsManager
import springfox.documentation.service.ResourceGroup
import springfox.documentation.spi.DocumentationType
import springfox.documentation.spi.schema.EnumTypeDeterminer
import springfox.documentation.spi.schema.TypeNameProviderPlugin
import springfox.documentation.spi.service.contexts.RequestMappingContext
import springfox.documentation.spring.web.WebMvcRequestHandler
import springfox.documentation.spring.web.dummy.DummyClass
import springfox.documentation.spring.web.dummy.DummyModels
import springfox.documentation.spring.web.dummy.controllers.BusinessService
import springfox.documentation.spring.web.dummy.controllers.PetService
import springfox.documentation.spring.web.dummy.models.FoobarDto
import springfox.documentation.spring.web.dummy.models.Monkey
import springfox.documentation.spring.web.dummy.models.Pirate
import springfox.documentation.spring.web.dummy.models.SameFancyPet
import springfox.documentation.spring.web.dummy.models.PetWithJsonView
import springfox.documentation.spring.web.dummy.models.same.Pet
import springfox.documentation.spring.web.mixins.ModelProviderForServiceSupport
import springfox.documentation.spring.web.mixins.RequestMappingSupport
import springfox.documentation.spring.web.mixins.ServicePluginsSupport
import springfox.documentation.spring.web.plugins.DocumentationContextSpec
import springfox.documentation.spring.web.plugins.DocumentationPluginsManager
<<<<<<< HEAD
import springfox.documentation.spring.web.scanners.ApiListingScanningContext
=======
import springfox.documentation.spring.web.readers.operation.HandlerMethodResolver
>>>>>>> 36c53cf6
import springfox.documentation.spring.web.scanners.ApiModelReader

import javax.servlet.http.HttpServletResponse

import static com.google.common.collect.Maps.newHashMap;

@Mixin([RequestMappingSupport, ModelProviderForServiceSupport, ServicePluginsSupport])
class ApiModelReaderSpec extends DocumentationContextSpec {

  ApiModelReader sut
  ApiModelReader sutSpecial
  DocumentationPluginsManager pluginsManager
<<<<<<< HEAD
  ResourceGroup resourceGroup;
  TypeNameExtractor typeNameExtractor
=======
  def methodResolver = new HandlerMethodResolver(new TypeResolver())
>>>>>>> 36c53cf6

  def setup() {
    TypeResolver typeResolver = new TypeResolver()
    PluginRegistry<TypeNameProviderPlugin, DocumentationType> modelNameRegistry =
            OrderAwarePluginRegistry.create([new DefaultTypeNameProvider()])
    typeNameExtractor = new TypeNameExtractor(
        typeResolver,
        modelNameRegistry,
        new JacksonEnumTypeDeterminer())
    pluginsManager = defaultWebPlugins()
    sut = new ApiModelReader(
        modelProvider(),
        new TypeResolver(),
        pluginsManager,
        new JacksonEnumTypeDeterminer(),
        typeNameExtractor)
    ObjectMapper mapper = new ObjectMapper()
    mapper.disable(MapperFeature.DEFAULT_VIEW_INCLUSION)
    sutSpecial = new ApiModelReader(
            modelProvider(defaultSchemaPlugins(), new TypeResolver(), new JacksonEnumTypeDeterminer(), mapper),
            new TypeResolver(),
            pluginsManager,
            new JacksonEnumTypeDeterminer(),
            typeNameExtractor)
    resourceGroup = new ResourceGroup("businesses", DummyClass)
  }

  def "Method return type model"() {
    given:
      def listingContext = apiListingContext(dummyHandlerMethod('methodWithConcreteResponseBody'), '/somePath')

    when:
      def modelsMap = sut.read(listingContext)

    then:
      modelsMap.containsKey(resourceGroup)
      Map<String, Model> models = modelsMap.get(resourceGroup)
      models.size() == 1
      Model model = models.get('BusinessModel')
      model.id == '-229259865'
      model.getName() == 'BusinessModel'
      model.getQualifiedType() == 'springfox.documentation.spring.web.dummy.DummyModels$BusinessModel'

      Map<String, ModelProperty> modelProperties = model.getProperties()
      modelProperties.size() == 2

      ModelProperty nameProp = modelProperties['name']
      nameProp.type.erasedType == String
      nameProp.getQualifiedType() == 'java.lang.String'
      nameProp.getPosition() == 0
      !nameProp.isRequired()
      nameProp.getDescription() == null
      def item = nameProp.getModelRef()
      item.type == "string"
      !item.collection
      item.itemType == null
  }

  def apiListingContext(HandlerMethod handlerMethod, String path) {
    def requestMappingContext = new RequestMappingContext(
        context(),
<<<<<<< HEAD
        new WebMvcRequestHandler(requestMappingInfo(path), handlerMethod),
        new TypeNameIndexingAdapter())

    def resourceGroupRequestMappings = newHashMap()
    resourceGroupRequestMappings.put(resourceGroup, [requestMappingContext])
    
    return new ApiListingScanningContext(context(), resourceGroupRequestMappings)
=======
        new WebMvcRequestHandler(methodResolver, requestMappingInfo('/somePath'),
            handlerMethod))
>>>>>>> 36c53cf6
  }

  def "should only generate models for request parameters that are annotated with Springs RequestBody"() {
    given:
      HandlerMethod handlerMethod = dummyHandlerMethod('methodParameterWithRequestBodyAnnotation',
              DummyModels.BusinessModel,
              HttpServletResponse.class,
              DummyModels.AnnotatedBusinessModel.class
      )
      ApiListingScanningContext listingContext = apiListingContext(handlerMethod, '/somePath')
    when:
      def modelsMap = sut.read(listingContext)

    then:
      modelsMap.containsKey(resourceGroup)
      Map<String, Model> models = modelsMap.get(resourceGroup)
      models.size() == 1 // instead of 3
      Model model = models.get("BusinessModel")
      model.getName().equals("BusinessModel")

  }

  def "should only generate models for request parameters that are annotated with Springs RequestPart"() {
    given:
      HandlerMethod handlerMethod = dummyHandlerMethod('methodParameterWithRequestPartAnnotation',
              DummyModels.BusinessModel,
              HttpServletResponse.class,
              DummyModels.AnnotatedBusinessModel.class
      )
      ApiListingScanningContext listingContext = apiListingContext(handlerMethod, '/somePath')
    when:
      def modelsMap = sut.read(listingContext)

    then:
      modelsMap.containsKey(resourceGroup)
      Map<String, Model> models = modelsMap.get(resourceGroup)
      models.size() == 1 // instead of 3
      Model model = models.get("BusinessModel")
      model.getName().equals("BusinessModel")

  }

  def "should not generate models for simple type request parameters that are annotated with Springs RequestPart"() {
    given:
      HandlerMethod handlerMethod = dummyHandlerMethod('methodParameterWithRequestPartAnnotationOnSimpleType',
              String.class,
              HttpServletResponse.class,
              DummyModels.AnnotatedBusinessModel.class
      )
      ApiListingScanningContext listingContext = apiListingContext(handlerMethod, '/somePath')
    when:
      def modelsMap = sut.read(listingContext)

    then:
      modelsMap.containsKey(resourceGroup)
      Map<String, Model> models = modelsMap.get(resourceGroup)
      models.size() == 0 // instead of 3

  }

  @Ignore("This needs to move to a swagger 1.2 test")
  def "Generates the correct models when there is a Map object in the input parameter"() {
    given:
      HandlerMethod handlerMethod = handlerMethodIn(PetService, 'echo', Map)
      RequestMappingContext context = requestMappingContext(handlerMethod)

    when:
      def models = sut.read(context)

    then:
      models.size() == 2
      models.containsKey("Entry«string,Pet»")
      models.containsKey("Pet")

  }

  def "Generates the correct models when alternateTypeProvider returns an ignoreable or base parameter type"() {
    given:
      plugin
              .genericModelSubstitutes(ResponseEntity, HttpEntity)
              .configure(contextBuilder)

    and:
      def pluginContext =  contextBuilder.build()
    and:
      HandlerMethod handlerMethod = handlerMethodIn(BusinessService, 'getResponseEntity', String)
<<<<<<< HEAD
      ApiListingScanningContext listingContext = apiListingContext(handlerMethod, '/businesses/responseEntity/{businessId}')
     
=======
      RequestMappingContext context =
              new RequestMappingContext(pluginContext,
                  new WebMvcRequestHandler(methodResolver,
                      requestMappingInfo('/businesses/responseEntity/{businessId}'),
                      handlerMethod))
>>>>>>> 36c53cf6
    when:
      def modelsMap = sut.read(listingContext)

    then:
      modelsMap.containsKey(resourceGroup)
      def models = modelsMap.get(resourceGroup)
      models.size() == 0

  }

  def "model should include property that is only visible during serialization"() {
    given:
      HandlerMethod handlerMethod = dummyHandlerMethod('methodWithSerializeOnlyPropInReturnAndRequestBodyParam',
              DummyModels.ModelWithSerializeOnlyProperty
      )
      ApiListingScanningContext listingContext = apiListingContext(handlerMethod, '/somePath')

    when:
      def modelsMap = sut.read(listingContext)

    then:
      modelsMap.containsKey(resourceGroup)
      def models = modelsMap.get(resourceGroup)
      models.size() == 2

      String baseModelName = DummyModels.ModelWithSerializeOnlyProperty.class.simpleName

      models.containsKey(baseModelName + '_1')
      models.containsKey(baseModelName + '_2')

      Model model_1 = models.get(baseModelName + '_1')

      Map modelProperties_1 = model_1.getProperties()

      modelProperties_1.size() == 2
      modelProperties_1.containsKey('visibleForSerialize')
      modelProperties_1.containsKey('alwaysVisible')

      Model model_2 = models.get(baseModelName + '_2')

      Map modelProperties_2 = model_2.getProperties()

      modelProperties_2.size() == 1
      modelProperties_2.containsKey('alwaysVisible')

  }

  def "model should include snake_case property that is only visible during serialization when objectMapper has CAMEL_CASE_TO_LOWER_CASE_WITH_UNDERSCORES"() {
    given:
      HandlerMethod handlerMethod = dummyHandlerMethod('methodWithSerializeOnlyPropInReturnAndRequestBodyParam',
              DummyModels.ModelWithSerializeOnlyProperty
      )
      ApiListingScanningContext listingContext = apiListingContext(handlerMethod, '/somePath')
    and:
      def snakeCaseReader = new ApiModelReader(modelProviderWithSnakeCaseNamingStrategy(),
              new TypeResolver(), defaultWebPlugins(), new JacksonEnumTypeDeterminer(), typeNameExtractor)
    when:
      def modelsMap = snakeCaseReader.read(listingContext)

    then:    
      modelsMap.containsKey(resourceGroup)
      def models = modelsMap.get(resourceGroup)

      models.size() == 2

      String baseModelName = DummyModels.ModelWithSerializeOnlyProperty.class.simpleName

      models.containsKey(baseModelName + '_1')
      models.containsKey(baseModelName + '_2')

      Model model_1 = models[baseModelName + '_1']

      Map modelProperties_1 = model_1.getProperties()

      modelProperties_1.size() == 2
      modelProperties_1.containsKey('visible_for_serialize')
      modelProperties_1.containsKey('always_visible')
      
      Model model_2 = models[baseModelName + '_2']

      Map modelProperties_2 = model_2.getProperties()

      modelProperties_2.size() == 1
      modelProperties_2.containsKey('always_visible')

  }

  def "Test to verify issue #283"() {
    given:
      HandlerMethod handlerMethod = dummyHandlerMethod('methodToTestFoobarDto', FoobarDto)
      ApiListingScanningContext listingContext = apiListingContext(handlerMethod, '/somePath')

    when:
      def modelsMap = sut.read(listingContext)

    then:
      modelsMap.containsKey(resourceGroup)
      def models = modelsMap.get(resourceGroup)

      models.size() == 2

      String baseModelName = FoobarDto.simpleName

      models.containsKey(baseModelName + '_1')
      models.containsKey(baseModelName + '_2')

      Model model_1 = models[baseModelName + '_1']

      Map modelProperties_1 = model_1.getProperties()
      
      modelProperties_1.size() == 2
      modelProperties_1.containsKey('visibleForSerialize')
      modelProperties_1.containsKey('foobar')

      Model model_2 = models[baseModelName + '_2']

      Map modelProperties_2 = model_2.getProperties()

      modelProperties_2.size() == 1
      modelProperties_2.containsKey('foobar')

  }

  def "Test to verify issue #1196"() {
    given:
      HandlerMethod handlerMethod = dummyHandlerMethod('methodToTestBidrectionalRecursiveTypes', Pirate)
      ApiListingScanningContext listingContext = apiListingContext(handlerMethod, '/somePath')

    when:
      def modelsMap = sut.read(listingContext)
      
    then:
      modelsMap.containsKey(resourceGroup)
      def models = modelsMap.get(resourceGroup)
    and:  
      Model pirate = models[Pirate.simpleName]
      Model monkey = models[Monkey.simpleName]
    and:
      models.size() == 2
    and:
      pirate != null
      monkey != null
    and:
      pirate.getProperties().containsKey('monkey')
      monkey.getProperties().containsKey('pirate')

  }

  def "Test to verify that duplicate class names in different packages will be prodused as different models (#182)"() {
    given:
      HandlerMethod handlerMethod = dummyHandlerMethod('methodToTestIssue182', Pet)
      ApiListingScanningContext listingContext = apiListingContext(handlerMethod, '/somePath')

    when:
      def modelsMap = sut.read(listingContext)

    then:
      modelsMap.containsKey(resourceGroup)
      def models = modelsMap.get(resourceGroup)

      Model pet_1 = models["Pet_1"]
      Model pet_2 = models["Pet_2"]

      models.size() == 2
    and:
      pet_1 != null
      pet_1.qualifiedType.equals("springfox.documentation.spring.web.dummy.models.Pet");

      pet_2 != null
      pet_2.qualifiedType.equals("springfox.documentation.spring.web.dummy.models.same.Pet");
    and:
      pet_1.getProperties().size() == 3
      pet_1.getProperties().containsKey('id')
      pet_1.getProperties().containsKey('name')
      pet_1.getProperties().containsKey('age')
    and:
      pet_2.getProperties().size() == 3
      pet_2.getProperties().containsKey('id')
      pet_2.getProperties().containsKey('name')
      pet_2.getProperties().containsKey('age')
  }

  def "Test to verify that same class for serialization and deserialization will be produced as one model"() {
    given:
      HandlerMethod handlerMethod = dummyHandlerMethod('methodToTestSerializationAndDeserialization', 
              Map)
      ApiListingScanningContext listingContext = apiListingContext(handlerMethod, '/somePath')

    when:
      def modelsMap = sut.read(listingContext)

    then:
      modelsMap.containsKey(resourceGroup)
      def models = modelsMap.get(resourceGroup)

      Model fancyPet = models["FancyPet"]
      Model category = models["Category"]

      models.size() == 2
    and:
      fancyPet != null
      fancyPet.qualifiedType.equals("springfox.documentation.spring.web.dummy.models.FancyPet");

      category != null
      category.qualifiedType.equals("springfox.documentation.spring.web.dummy.models.Category");
    and:
      fancyPet.getProperties().size() == 4
      fancyPet.getProperties().containsKey('id')
      fancyPet.getProperties().containsKey('name')
      fancyPet.getProperties().containsKey('age')
      fancyPet.getProperties().containsKey('categories')
    and:
      category.getProperties().size() == 1
      category.getProperties().containsKey('name')

  }

  def "Test to verify that different class for serialization and deserialization will be produced as two models"() {
    given:
      HandlerMethod handlerMethod = dummyHandlerMethod('methodToTestSameClassesWithDifferentProperties', SameFancyPet)
      ApiListingScanningContext listingContext = apiListingContext(handlerMethod, '/somePath')

    when:
      def modelsMap = sut.read(listingContext)

    then:
      modelsMap.containsKey(resourceGroup)
      def models = modelsMap.get(resourceGroup)

      Model category_1 = models["SameCategory_1"]
      Model category_2 = models["SameCategory_2"]

      Model mapFancyPet = models["MapFancyPet"]

      Model fancyPet_1 = models["SameFancyPet_1"]
      Model fancyPet_2 = models["SameFancyPet_2"]

      models.size() == 5
    and:
      category_1 != null
      category_2 != null

      fancyPet_1 != null
      fancyPet_2 != null

      mapFancyPet != null

    and:
      category_1.getProperties().size() == 2
      category_1.getProperties().containsKey('name')
      category_1.getProperties().containsKey('_type')
    and:
      category_2.getProperties().size() == 2
      category_2.getProperties().containsKey('id')
      category_2.getProperties().containsKey('name')
    and:
      fancyPet_1.getProperties().size() == 5
      fancyPet_1.getProperties().containsKey('id')
      fancyPet_1.getProperties().containsKey('age')
      fancyPet_1.getProperties().containsKey('name')
      fancyPet_1.getProperties().containsKey('color')
      fancyPet_1.getProperties().containsKey('extendedCategory')
    and:
      fancyPet_2.getProperties().size() == 6
      fancyPet_2.getProperties().containsKey('id')
      fancyPet_2.getProperties().containsKey('age')
      fancyPet_2.getProperties().containsKey('name')
      fancyPet_2.getProperties().containsKey('color')
      fancyPet_2.getProperties().containsKey('pet_weight')
      fancyPet_2.getProperties().containsKey('extendedCategory')

  }

  def "Test to verify that @JsonView works correctly with DEFAULT_VIEW_INCLUSION (issues #563, #807, #895"() {
    given:
      HandlerMethod handlerMethod = dummyHandlerMethod('methodToTestJsonView', PetWithJsonView)
      ApiListingScanningContext listingContext = apiListingContext(handlerMethod, '/somePath')

    when:
      def modelsMap = sut.read(listingContext)

    then:
      modelsMap.containsKey(resourceGroup)
      def models = modelsMap.get(resourceGroup)

      Model pet_1 = models["PetWithJsonView_1"]
      Model pet_2 = models["PetWithJsonView_2"]

      models.size() == 2
    and:
      pet_1 != null
      pet_2 != null
    and:
      pet_1.getProperties().size() == 2
      pet_1.getProperties().containsKey('age')
      pet_1.getProperties().containsKey('color')
    and:
      pet_2.getProperties().size() == 3
      pet_2.getProperties().containsKey('id')
      pet_2.getProperties().containsKey('name')
      pet_2.getProperties().containsKey('age')

  }

  def "Test to verify that @JsonView works correctly without DEFAULT_VIEW_INCLUSION (issues #563, #807, #895"() {
    given:
      HandlerMethod handlerMethod = dummyHandlerMethod('methodToTestJsonView', PetWithJsonView)
      ApiListingScanningContext listingContext = apiListingContext(handlerMethod, '/somePath')

    when:
      def modelsMap = sutSpecial.read(listingContext)

    then:
      modelsMap.containsKey(resourceGroup)
      def models = modelsMap.get(resourceGroup)

      Model pet_1 = models["PetWithJsonView_1"]
      Model pet_2 = models["PetWithJsonView_2"]

      models.size() == 2
    and:
      pet_1 != null
      pet_2 != null
    and:
      pet_1.getProperties().size() == 1
      pet_1.getProperties().containsKey('color')
    
    and:
      pet_2.getProperties().size() == 2
      pet_2.getProperties().containsKey('id')
      pet_2.getProperties().containsKey('name')

  }
}<|MERGE_RESOLUTION|>--- conflicted
+++ resolved
@@ -22,8 +22,6 @@
 import com.fasterxml.classmate.TypeResolver
 import com.fasterxml.jackson.databind.MapperFeature
 import com.fasterxml.jackson.databind.ObjectMapper
-import com.google.common.base.Function
-import com.google.common.collect.Maps
 import org.springframework.http.HttpEntity
 import org.springframework.http.ResponseEntity
 import org.springframework.plugin.core.OrderAwarePluginRegistry
@@ -36,10 +34,8 @@
 import springfox.documentation.schema.ModelProperty
 import springfox.documentation.schema.TypeNameExtractor
 import springfox.documentation.schema.TypeNameIndexingAdapter
-import springfox.documentation.schema.plugins.SchemaPluginsManager
 import springfox.documentation.service.ResourceGroup
 import springfox.documentation.spi.DocumentationType
-import springfox.documentation.spi.schema.EnumTypeDeterminer
 import springfox.documentation.spi.schema.TypeNameProviderPlugin
 import springfox.documentation.spi.service.contexts.RequestMappingContext
 import springfox.documentation.spring.web.WebMvcRequestHandler
@@ -49,25 +45,22 @@
 import springfox.documentation.spring.web.dummy.controllers.PetService
 import springfox.documentation.spring.web.dummy.models.FoobarDto
 import springfox.documentation.spring.web.dummy.models.Monkey
+import springfox.documentation.spring.web.dummy.models.PetWithJsonView
 import springfox.documentation.spring.web.dummy.models.Pirate
 import springfox.documentation.spring.web.dummy.models.SameFancyPet
-import springfox.documentation.spring.web.dummy.models.PetWithJsonView
 import springfox.documentation.spring.web.dummy.models.same.Pet
 import springfox.documentation.spring.web.mixins.ModelProviderForServiceSupport
 import springfox.documentation.spring.web.mixins.RequestMappingSupport
 import springfox.documentation.spring.web.mixins.ServicePluginsSupport
 import springfox.documentation.spring.web.plugins.DocumentationContextSpec
 import springfox.documentation.spring.web.plugins.DocumentationPluginsManager
-<<<<<<< HEAD
+import springfox.documentation.spring.web.readers.operation.HandlerMethodResolver
 import springfox.documentation.spring.web.scanners.ApiListingScanningContext
-=======
-import springfox.documentation.spring.web.readers.operation.HandlerMethodResolver
->>>>>>> 36c53cf6
 import springfox.documentation.spring.web.scanners.ApiModelReader
 
 import javax.servlet.http.HttpServletResponse
 
-import static com.google.common.collect.Maps.newHashMap;
+import static com.google.common.collect.Maps.*
 
 @Mixin([RequestMappingSupport, ModelProviderForServiceSupport, ServicePluginsSupport])
 class ApiModelReaderSpec extends DocumentationContextSpec {
@@ -75,12 +68,9 @@
   ApiModelReader sut
   ApiModelReader sutSpecial
   DocumentationPluginsManager pluginsManager
-<<<<<<< HEAD
   ResourceGroup resourceGroup;
   TypeNameExtractor typeNameExtractor
-=======
   def methodResolver = new HandlerMethodResolver(new TypeResolver())
->>>>>>> 36c53cf6
 
   def setup() {
     TypeResolver typeResolver = new TypeResolver()
@@ -142,18 +132,15 @@
   def apiListingContext(HandlerMethod handlerMethod, String path) {
     def requestMappingContext = new RequestMappingContext(
         context(),
-<<<<<<< HEAD
-        new WebMvcRequestHandler(requestMappingInfo(path), handlerMethod),
+        new WebMvcRequestHandler(
+            methodResolver,
+            requestMappingInfo(path), handlerMethod),
         new TypeNameIndexingAdapter())
 
     def resourceGroupRequestMappings = newHashMap()
     resourceGroupRequestMappings.put(resourceGroup, [requestMappingContext])
     
     return new ApiListingScanningContext(context(), resourceGroupRequestMappings)
-=======
-        new WebMvcRequestHandler(methodResolver, requestMappingInfo('/somePath'),
-            handlerMethod))
->>>>>>> 36c53cf6
   }
 
   def "should only generate models for request parameters that are annotated with Springs RequestBody"() {
@@ -237,19 +224,9 @@
               .configure(contextBuilder)
 
     and:
-      def pluginContext =  contextBuilder.build()
-    and:
       HandlerMethod handlerMethod = handlerMethodIn(BusinessService, 'getResponseEntity', String)
-<<<<<<< HEAD
       ApiListingScanningContext listingContext = apiListingContext(handlerMethod, '/businesses/responseEntity/{businessId}')
      
-=======
-      RequestMappingContext context =
-              new RequestMappingContext(pluginContext,
-                  new WebMvcRequestHandler(methodResolver,
-                      requestMappingInfo('/businesses/responseEntity/{businessId}'),
-                      handlerMethod))
->>>>>>> 36c53cf6
     when:
       def modelsMap = sut.read(listingContext)
 
@@ -432,6 +409,7 @@
       pet_2.getProperties().containsKey('age')
   }
 
+  @Ignore("Rewrite this test PR #2056")
   def "Test to verify that same class for serialization and deserialization will be produced as one model"() {
     given:
       HandlerMethod handlerMethod = dummyHandlerMethod('methodToTestSerializationAndDeserialization', 
