/*
 *
 *  Copyright 2015 the original author or authors.
 *
 *  Licensed under the Apache License, Version 2.0 (the "License");
 *  you may not use this file except in compliance with the License.
 *  You may obtain a copy of the License at
 *
 *         http://www.apache.org/licenses/LICENSE-2.0
 *
 *  Unless required by applicable law or agreed to in writing, software
 *  distributed under the License is distributed on an "AS IS" BASIS,
 *  WITHOUT WARRANTIES OR CONDITIONS OF ANY KIND, either express or implied.
 *  See the License for the specific language governing permissions and
 *  limitations under the License.
 *
 *
 */

package springfox.documentation.spring.web.mixins
import com.fasterxml.classmate.TypeResolver
import springfox.documentation.schema.JacksonEnumTypeDeterminer
import springfox.documentation.service.PathDecorator
import springfox.documentation.spi.service.*
import springfox.documentation.spring.web.paths.OperationPathDecorator
import springfox.documentation.spring.web.paths.PathMappingDecorator
import springfox.documentation.spring.web.paths.PathSanitizer
import springfox.documentation.spring.web.paths.QueryStringUriTemplateDecorator
import springfox.documentation.spring.web.plugins.DocumentationPluginsManager
import springfox.documentation.spring.web.readers.operation.OperationModelsProvider
import springfox.documentation.spring.web.readers.parameter.ExpandedParameterBuilder
import springfox.documentation.spring.web.readers.parameter.ParameterNameReader
import springfox.documentation.spring.web.scanners.ApiListingReader
import springfox.documentation.spring.web.scanners.MediaTypeReader

import static com.google.common.collect.Lists.*
import static org.springframework.plugin.core.OrderAwarePluginRegistry.*

@SuppressWarnings("GrMethodMayBeStatic")
class ServicePluginsSupport {

  DocumentationPluginsManager defaultWebPlugins() {
    def resolver = new TypeResolver()
    def enumTypeDeterminer=new JacksonEnumTypeDeterminer();
    def plugins = new DocumentationPluginsManager()
    plugins.apiListingPlugins = create(newArrayList(new MediaTypeReader(), new ApiListingReader()))
    plugins.documentationPlugins = create([])
<<<<<<< HEAD
    plugins.parameterExpanderPlugins = create([new ExpandedParameterBuilder(resolver, new JacksonEnumTypeDeterminer())])
=======
    plugins.parameterExpanderPlugins = create([new ExpandedParameterBuilder(resolver, enumTypeDeterminer)])
>>>>>>> e3afdf37
    plugins.parameterPlugins = create([new ParameterNameReader()])
    plugins.operationBuilderPlugins = create([])
    plugins.resourceGroupingStrategies = create([])
    plugins.operationModelsProviders = create([new OperationModelsProvider(resolver)])
    plugins.defaultsProviders = create([])
    plugins.apiListingScanners = create([])
    plugins.pathDecorators = create([
        new OperationPathDecorator(),
        new PathSanitizer(),
        new PathMappingDecorator(),
        new QueryStringUriTemplateDecorator()])
    return plugins
  }

  DocumentationPluginsManager customWebPlugins(List<DocumentationPlugin> documentationPlugins = [],
       List<ResourceGroupingStrategy> groupingStrategyPlugins = [],
       List<OperationBuilderPlugin> operationPlugins = [],
       List<ParameterBuilderPlugin> paramPlugins = [],
       List<DefaultsProviderPlugin> defaultProviderPlugins = [],
       List<PathDecorator> pathDecorators = [new OperationPathDecorator(),
                                             new PathSanitizer(),
                                             new PathMappingDecorator(),
                                             new QueryStringUriTemplateDecorator()]) {

    def resolver = new TypeResolver()
    def enumTypeDeterminer=new JacksonEnumTypeDeterminer();
    def plugins = new DocumentationPluginsManager()
    plugins.apiListingPlugins = create(newArrayList(new MediaTypeReader()))
    plugins.documentationPlugins = create(documentationPlugins)
<<<<<<< HEAD
    plugins.parameterExpanderPlugins = create([new ExpandedParameterBuilder(resolver, new JacksonEnumTypeDeterminer())])
=======
    plugins.parameterExpanderPlugins = create([new ExpandedParameterBuilder(resolver, enumTypeDeterminer)])
>>>>>>> e3afdf37
    plugins.parameterPlugins = create(paramPlugins)
    plugins.operationBuilderPlugins = create(operationPlugins)
    plugins.resourceGroupingStrategies = create(groupingStrategyPlugins)
    plugins.operationModelsProviders = create([new OperationModelsProvider(resolver)])
    plugins.defaultsProviders = create(defaultProviderPlugins)
    plugins.pathDecorators = create(pathDecorators)
    plugins.apiListingScanners = create([])
    return plugins
  }

}<|MERGE_RESOLUTION|>--- conflicted
+++ resolved
@@ -41,15 +41,11 @@
 
   DocumentationPluginsManager defaultWebPlugins() {
     def resolver = new TypeResolver()
-    def enumTypeDeterminer=new JacksonEnumTypeDeterminer();
+    def enumTypeDeterminer = new JacksonEnumTypeDeterminer()
     def plugins = new DocumentationPluginsManager()
     plugins.apiListingPlugins = create(newArrayList(new MediaTypeReader(), new ApiListingReader()))
     plugins.documentationPlugins = create([])
-<<<<<<< HEAD
-    plugins.parameterExpanderPlugins = create([new ExpandedParameterBuilder(resolver, new JacksonEnumTypeDeterminer())])
-=======
     plugins.parameterExpanderPlugins = create([new ExpandedParameterBuilder(resolver, enumTypeDeterminer)])
->>>>>>> e3afdf37
     plugins.parameterPlugins = create([new ParameterNameReader()])
     plugins.operationBuilderPlugins = create([])
     plugins.resourceGroupingStrategies = create([])
@@ -75,15 +71,11 @@
                                              new QueryStringUriTemplateDecorator()]) {
 
     def resolver = new TypeResolver()
-    def enumTypeDeterminer=new JacksonEnumTypeDeterminer();
+    def enumTypeDeterminer = new JacksonEnumTypeDeterminer()
     def plugins = new DocumentationPluginsManager()
     plugins.apiListingPlugins = create(newArrayList(new MediaTypeReader()))
     plugins.documentationPlugins = create(documentationPlugins)
-<<<<<<< HEAD
-    plugins.parameterExpanderPlugins = create([new ExpandedParameterBuilder(resolver, new JacksonEnumTypeDeterminer())])
-=======
     plugins.parameterExpanderPlugins = create([new ExpandedParameterBuilder(resolver, enumTypeDeterminer)])
->>>>>>> e3afdf37
     plugins.parameterPlugins = create(paramPlugins)
     plugins.operationBuilderPlugins = create(operationPlugins)
     plugins.resourceGroupingStrategies = create(groupingStrategyPlugins)
