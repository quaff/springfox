--- conflicted
+++ resolved
@@ -26,11 +26,8 @@
 import springfox.documentation.schema.mixins.SchemaPluginsSupport
 import springfox.documentation.service.ApiListing
 import springfox.documentation.service.ResourceGroup
-<<<<<<< HEAD
 import springfox.documentation.spi.schema.UniqueTypeNameAdapter
 import springfox.documentation.spi.service.contexts.SecurityContext
-=======
->>>>>>> 36c53cf6
 import springfox.documentation.spi.service.contexts.RequestMappingContext
 import springfox.documentation.spi.service.contexts.SecurityContext
 import springfox.documentation.spring.web.SpringGroupingStrategy
@@ -89,25 +86,17 @@
     def context = context()
     RequestMappingContext requestMappingContext = new RequestMappingContext(
         context,
-        new WebMvcRequestHandler(methodResolver, requestMappingInfo, dummyHandlerMethod("methodWithConcreteResponseBody")))
+        new WebMvcRequestHandler(
+            methodResolver,
+            requestMappingInfo,
+            dummyHandlerMethod("methodWithConcreteResponseBody")),
+        Mock(UniqueTypeNameAdapter))
 
     ResourceGroup resourceGroup = new ResourceGroup("businesses", DummyClass)
     Map<ResourceGroup, List<RequestMappingContext>> resourceGroupRequestMappings = newHashMap()
     resourceGroupRequestMappings.put(resourceGroup, [requestMappingContext])
     listingContext = new ApiListingScanningContext(context, resourceGroupRequestMappings)
 
-<<<<<<< HEAD
-      def context = context()
-      RequestMappingContext requestMappingContext = new RequestMappingContext(
-          context,
-          new WebMvcRequestHandler(requestMappingInfo, dummyHandlerMethod("methodWithConcreteResponseBody")),
-          Mock(UniqueTypeNameAdapter))
-      ResourceGroup resourceGroup = new ResourceGroup("businesses", DummyClass)
-      Map<ResourceGroup, List<RequestMappingContext>> resourceGroupRequestMappings = newHashMap()
-      resourceGroupRequestMappings.put(resourceGroup, [requestMappingContext])
-      listingContext = new ApiListingScanningContext(context, resourceGroupRequestMappings)
-=======
->>>>>>> 36c53cf6
     when:
     apiDescriptionReader.read(requestMappingContext) >> []
 
@@ -129,7 +118,11 @@
     def context = context()
     def requestMappingContext = new RequestMappingContext(
         context,
-        new WebMvcRequestHandler(methodResolver, requestMappingInfo, dummyHandlerMethod("methodWithConcreteResponseBody")))
+        new WebMvcRequestHandler(
+            methodResolver,
+            requestMappingInfo,
+            dummyHandlerMethod("methodWithConcreteResponseBody")),
+        Mock(UniqueTypeNameAdapter))
     def resourceGroupRequestMappings = newHashMap()
     resourceGroupRequestMappings.put(new ResourceGroup("businesses", DummyClass), [requestMappingContext])
 
@@ -150,21 +143,14 @@
     def context = context()
     def requestMappingContext = new RequestMappingContext(
         context,
-        new WebMvcRequestHandler(methodResolver, requestMappingInfo, dummyControllerWithResourcePath("dummyMethod")))
+        new WebMvcRequestHandler(
+            methodResolver,
+            requestMappingInfo,
+            dummyControllerWithResourcePath("dummyMethod")),
+        Mock(UniqueTypeNameAdapter))
     def resourceGroupRequestMappings = newHashMap()
     resourceGroupRequestMappings.put(new ResourceGroup("resourcePath", DummyControllerWithResourcePath), [requestMappingContext])
-
-<<<<<<< HEAD
-      def context = context()
-      def requestMappingContext = new RequestMappingContext(
-          context,
-          new WebMvcRequestHandler(requestMappingInfo, dummyHandlerMethod("methodWithConcreteResponseBody")),
-          Mock(UniqueTypeNameAdapter))
-      def resourceGroupRequestMappings = newHashMap()
-      resourceGroupRequestMappings.put(new ResourceGroup("businesses", DummyClass), [requestMappingContext])
-=======
     listingContext = new ApiListingScanningContext(context, resourceGroupRequestMappings)
->>>>>>> 36c53cf6
 
     when:
     apiDescriptionReader.read(requestMappingContext) >> []
