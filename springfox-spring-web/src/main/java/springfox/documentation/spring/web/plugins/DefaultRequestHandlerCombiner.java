--- conflicted
+++ resolved
@@ -18,36 +18,23 @@
  */
 package springfox.documentation.spring.web.plugins;
 
-<<<<<<< HEAD
-import com.google.common.base.Equivalence;
-import com.google.common.collect.ImmutableListMultimap;
-import com.google.common.collect.LinkedListMultimap;
-import com.google.common.collect.ListMultimap;
-import com.google.common.collect.Multimap;
-import com.google.common.collect.Multimaps;
-import com.google.common.collect.Ordering;
-=======
->>>>>>> f65e743a
+
 import org.slf4j.Logger;
 import org.slf4j.LoggerFactory;
 import springfox.documentation.RequestHandler;
 import springfox.documentation.spi.service.RequestHandlerCombiner;
 
-<<<<<<< HEAD
 import java.util.ArrayList;
 import java.util.Collection;
+import java.util.Collections;
+import java.util.Comparator;
+import java.util.HashMap;
+import java.util.LinkedHashMap;
 import java.util.List;
+import java.util.Map;
 
-import static com.google.common.collect.Lists.*;
+import static java.util.stream.Collectors.*;
 import static springfox.documentation.RequestHandler.*;
-=======
-import java.util.*;
-import java.util.function.Function;
-
-
-import static java.util.stream.Collectors.groupingBy;
-import static java.util.stream.Collectors.toList;
->>>>>>> f65e743a
 import static springfox.documentation.builders.BuilderDefaults.*;
 import static springfox.documentation.spi.service.contexts.Orderings.byOperationName;
 import static springfox.documentation.spi.service.contexts.Orderings.byPatternsCondition;
@@ -57,37 +44,31 @@
   private static final PathAndParametersEquivalence EQUIVALENCE = new PathAndParametersEquivalence();
 
   public List<RequestHandler> combine(List<RequestHandler> source) {
-<<<<<<< HEAD
-    List<RequestHandler> combined = new ArrayList<>();
-    Multimap<String, RequestHandler> byPath = LinkedListMultimap.create();
+    List<RequestHandler> combined = new ArrayList<RequestHandler>();
+    Map<String, List<RequestHandler>> byPath = new HashMap<>();
     LOGGER.debug("Total number of request handlers {}", nullToEmptyList(source).size());
     for (RequestHandler each : nullToEmptyList(source)) {
-      LOGGER.debug("Adding key: {}, {}", sortedPaths(each.getPatternsCondition()), each.toString());
-      byPath.put(sortedPaths(each.getPatternsCondition()), each);
-=======
-    List<RequestHandler> combined = new ArrayList<RequestHandler>();
-    Map<String, List<RequestHandler>> byPath = new HashMap();
-      LOGGER.debug("Total number of request handlers {}", nullToEmptyList(source).size());
-    for (RequestHandler each : nullToEmptyList(source)) {
-      LOGGER.debug("Adding key: {}, {}", patternsCondition(each).toString(), each.toString());
-      byPath.putIfAbsent(patternsCondition(each).toString(), new ArrayList());
-      byPath.get(patternsCondition(each).toString()).add(each);
->>>>>>> f65e743a
+      String pathKey = sortedPaths(each.getPatternsCondition());
+      LOGGER.debug("Adding key: {}, {}", pathKey, each.toString());
+      byPath.putIfAbsent(pathKey, new ArrayList<>());
+      byPath.get(pathKey).add(each);
     }
     for (String key : byPath.keySet()) {
       combined.addAll(combined(byPath.get(key)));
     }
     LOGGER.debug("Combined number of request handlers {}", combined.size());
-    return combined.stream().sorted(byPatternsCondition()).collect(toList());
+    return combined.stream()
+        .sorted(byPatternsCondition())
+        .collect(toList());
   }
 
   private Collection<? extends RequestHandler> combined(Collection<RequestHandler> requestHandlers) {
-    List<RequestHandler> source = new ArrayList(requestHandlers);
+    List<RequestHandler> source = new ArrayList<>(requestHandlers);
     if (source.size() == 0 || source.size() == 1) {
       return requestHandlers;
     }
     Map<PathAndParametersEquivalence.Wrapper, List<RequestHandler>> groupByEquality = safeGroupBy(source);
-    List<RequestHandler> combined = new ArrayList();
+    List<RequestHandler> combined = new ArrayList<>();
     groupByEquality.keySet().stream().sorted(wrapperComparator()).forEachOrdered(path -> {
       List<RequestHandler> handlers = groupByEquality.get(path);
 
@@ -107,38 +88,17 @@
     return combined;
   }
 
-  private List<RequestHandler> sortedByPathAndName(List<RequestHandler> handlers) {
-    return handlers.stream().sorted(byPatternsCondition()
-        .thenComparing(byOperationName()))
-            .collect(toList());
-  }
-
-<<<<<<< HEAD
-  private Ordering<Equivalence.Wrapper<RequestHandler>> wrapperComparator() {
-    return Ordering.from((first, second) -> byPatternsCondition()
-        .compound(byOperationName())
-        .compare(first.get(), second.get()));
-=======
   private Comparator<PathAndParametersEquivalence.Wrapper> wrapperComparator() {
-    return new Comparator<PathAndParametersEquivalence.Wrapper>() {
-      @Override
-      public int compare(PathAndParametersEquivalence.Wrapper first, PathAndParametersEquivalence.Wrapper second) {
-          return byPatternsCondition()
-                  .thenComparing(byOperationName())
-                  .compare(first.get(), second.get());
-      }
-    };
->>>>>>> f65e743a
+    return (first, second) -> byPatternsCondition()
+        .thenComparing(byOperationName())
+        .compare(first.get(), second.get());
   }
 
   private Map<PathAndParametersEquivalence.Wrapper, List<RequestHandler>> safeGroupBy(
       List<RequestHandler> source) {
     try {
-<<<<<<< HEAD
-      return Multimaps.index(source, EQUIVALENCE::wrap);
-=======
-      return source.stream().collect(groupingBy(equivalenceAsKey(), LinkedHashMap::new, toList()));
->>>>>>> f65e743a
+      return source.stream()
+          .collect(groupingBy(EQUIVALENCE::wrap, LinkedHashMap::new, toList()));
     } catch (Exception e) {
       LOGGER.error("Unable to index request handlers {}. Request handlers with issues{}",
           e.getMessage(),
@@ -159,19 +119,7 @@
     return sb.toString();
   }
 
-<<<<<<< HEAD
-=======
-  private Function<RequestHandler, PathAndParametersEquivalence.Wrapper> equivalenceAsKey() {
-    return new
-        Function<RequestHandler, PathAndParametersEquivalence.Wrapper>() {
-      @Override
-      public PathAndParametersEquivalence.Wrapper apply(RequestHandler input) {
-        return EQUIVALENCE.wrap(input);
-      }
-    };
-  }
 
->>>>>>> f65e743a
   private RequestHandler combine(RequestHandler first, RequestHandler second) {
     if (first.compareTo(second) < 0) {
       return new CombinedRequestHandler(first, second);
