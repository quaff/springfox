/*
 *
 *  Copyright 2015-2019 the original author or authors.
 *
 *  Licensed under the Apache License, Version 2.0 (the "License");
 *  you may not use this file except in compliance with the License.
 *  You may obtain a copy of the License at
 *
 *         http://www.apache.org/licenses/LICENSE-2.0
 *
 *  Unless required by applicable law or agreed to in writing, software
 *  distributed under the License is distributed on an "AS IS" BASIS,
 *  WITHOUT WARRANTIES OR CONDITIONS OF ANY KIND, either express or implied.
 *  See the License for the specific language governing permissions and
 *  limitations under the License.
 *
 *
 */

package springfox.documentation.spring.web.scanners;

import org.slf4j.Logger;
import org.slf4j.LoggerFactory;
import org.springframework.stereotype.Component;

import springfox.documentation.RequestHandler;
import springfox.documentation.service.ResourceGroup;
import springfox.documentation.spi.service.contexts.ApiSelector;
import springfox.documentation.spi.service.contexts.DocumentationContext;
import springfox.documentation.spi.service.contexts.RequestMappingContext;

import java.util.ArrayList;
import java.util.HashMap;
import java.util.List;
import java.util.Map;

import static java.util.stream.Collectors.*;

@Component
public class ApiListingReferenceScanner {

  private static final Logger LOG = LoggerFactory.getLogger(ApiListingReferenceScanner.class);

  public ApiListingReferenceScanResult scan(DocumentationContext context) {
    LOG.info("Scanning for api listing references");

<<<<<<< HEAD
    Map<ResourceGroup, List<RequestMappingContext>> resourceGroupRequestMappings
        = new HashMap<>();
=======
    ArrayListMultimap<ResourceGroup, RequestMappingContext> resourceGroupRequestMappings
        = ArrayListMultimap.create();

    int requestMappingContextId = 0;

>>>>>>> 40a71a6d
    ApiSelector selector = context.getApiSelector();
    Iterable<RequestHandler> matchingHandlers = context.getRequestHandlers().stream()
        .filter(selector.getRequestHandlerSelector()).collect(toList());
    for (RequestHandler handler : matchingHandlers) {
      ResourceGroup resourceGroup = new ResourceGroup(
          handler.groupName(),
          handler.declaringClass(),
          0);

      RequestMappingContext requestMappingContext
          = new RequestMappingContext(
              String.valueOf(requestMappingContextId),
              context,
              handler);

<<<<<<< HEAD
      resourceGroupRequestMappings.putIfAbsent(resourceGroup, new ArrayList<>());
      resourceGroupRequestMappings.get(resourceGroup).add(requestMappingContext);
=======
      resourceGroupRequestMappings.put(resourceGroup, requestMappingContext);

      ++requestMappingContextId;
>>>>>>> 40a71a6d
    }
    return new ApiListingReferenceScanResult(resourceGroupRequestMappings);
  }

}<|MERGE_RESOLUTION|>--- conflicted
+++ resolved
@@ -22,7 +22,6 @@
 import org.slf4j.Logger;
 import org.slf4j.LoggerFactory;
 import org.springframework.stereotype.Component;
-
 import springfox.documentation.RequestHandler;
 import springfox.documentation.service.ResourceGroup;
 import springfox.documentation.spi.service.contexts.ApiSelector;
@@ -44,16 +43,11 @@
   public ApiListingReferenceScanResult scan(DocumentationContext context) {
     LOG.info("Scanning for api listing references");
 
-<<<<<<< HEAD
     Map<ResourceGroup, List<RequestMappingContext>> resourceGroupRequestMappings
         = new HashMap<>();
-=======
-    ArrayListMultimap<ResourceGroup, RequestMappingContext> resourceGroupRequestMappings
-        = ArrayListMultimap.create();
 
     int requestMappingContextId = 0;
 
->>>>>>> 40a71a6d
     ApiSelector selector = context.getApiSelector();
     Iterable<RequestHandler> matchingHandlers = context.getRequestHandlers().stream()
         .filter(selector.getRequestHandlerSelector()).collect(toList());
@@ -65,18 +59,16 @@
 
       RequestMappingContext requestMappingContext
           = new RequestMappingContext(
-              String.valueOf(requestMappingContextId),
-              context,
-              handler);
+          String.valueOf(requestMappingContextId),
+          context,
+          handler);
 
-<<<<<<< HEAD
-      resourceGroupRequestMappings.putIfAbsent(resourceGroup, new ArrayList<>());
+      resourceGroupRequestMappings.putIfAbsent(
+          resourceGroup,
+          new ArrayList<>());
       resourceGroupRequestMappings.get(resourceGroup).add(requestMappingContext);
-=======
-      resourceGroupRequestMappings.put(resourceGroup, requestMappingContext);
 
       ++requestMappingContextId;
->>>>>>> 40a71a6d
     }
     return new ApiListingReferenceScanResult(resourceGroupRequestMappings);
   }
