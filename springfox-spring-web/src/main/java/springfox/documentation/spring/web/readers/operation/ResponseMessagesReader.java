/*
 *
 *  Copyright 2015-2018 the original author or authors.
 *
 *  Licensed under the Apache License, Version 2.0 (the "License");
 *  you may not use this file except in compliance with the License.
 *  You may obtain a copy of the License at
 *
 *         http://www.apache.org/licenses/LICENSE-2.0
 *
 *  Unless required by applicable law or agreed to in writing, software
 *  distributed under the License is distributed on an "AS IS" BASIS,
 *  WITHOUT WARRANTIES OR CONDITIONS OF ANY KIND, either express or implied.
 *  See the License for the specific language governing permissions and
 *  limitations under the License.
 *
 *
 */
package springfox.documentation.spring.web.readers.operation;

import com.fasterxml.classmate.ResolvedType;
<<<<<<< HEAD
=======
import com.google.common.base.Optional;
import com.google.common.collect.FluentIterable;

>>>>>>> 40a71a6d
import org.springframework.beans.factory.annotation.Autowired;
import org.springframework.core.Ordered;
import org.springframework.core.annotation.Order;
import org.springframework.http.HttpStatus;
import org.springframework.stereotype.Component;
import org.springframework.web.bind.annotation.ResponseStatus;
import springfox.documentation.builders.ResponseMessageBuilder;
import springfox.documentation.schema.Model;
import springfox.documentation.schema.ModelReference;
import springfox.documentation.schema.TypeNameExtractor;
import springfox.documentation.service.ResponseMessage;
import springfox.documentation.spi.DocumentationType;
import springfox.documentation.spi.schema.EnumTypeDeterminer;
import springfox.documentation.spi.schema.contexts.ModelContext;
import springfox.documentation.spi.service.OperationBuilderPlugin;
import springfox.documentation.spi.service.contexts.OperationContext;

<<<<<<< HEAD
import java.util.HashSet;
import java.util.List;
import java.util.Optional;
=======
import java.util.HashMap;
import java.util.HashSet;
import java.util.List;
import java.util.Map;
import java.util.function.Consumer;
>>>>>>> 40a71a6d

import static java.util.Collections.*;
import static springfox.documentation.schema.ResolvedTypes.*;
import static springfox.documentation.schema.Types.*;

@Component
@Order(Ordered.HIGHEST_PRECEDENCE)
public class ResponseMessagesReader implements OperationBuilderPlugin {

  private final EnumTypeDeterminer enumTypeDeterminer;
  private final TypeNameExtractor typeNameExtractor;

  @Autowired
  public ResponseMessagesReader(EnumTypeDeterminer enumTypeDeterminer, TypeNameExtractor typeNameExtractor) {
    this.enumTypeDeterminer = enumTypeDeterminer;
    this.typeNameExtractor = typeNameExtractor;
  }

  @Override
  public void apply(OperationContext context) {
    List<ResponseMessage> responseMessages = context.getGlobalResponseMessages(context.httpMethod().toString());
    context.operationBuilder().responseMessages(new HashSet<>(responseMessages));
    applyReturnTypeOverride(context);
  }

  @Override
  public boolean supports(DocumentationType delimiter) {
    return true;
  }

  private void applyReturnTypeOverride(OperationContext context) {

    ResolvedType returnType = context.alternateFor(context.getReturnType());
    int httpStatusCode = httpStatusCode(context);
    String message = message(context);
    ModelReference modelRef = null;
    if (!isVoid(returnType)) {
      ModelContext modelContext = context.operationModelsBuilder().addReturn(returnType,
          Optional.<ResolvedType>absent());

      final Map<String, String> knownNames = new HashMap<String, String>();
      FluentIterable.from(
          Optional.fromNullable(context.getKnownModels().get(modelContext.getParameterId())).or(new HashSet<Model>()))
          .forEach(new Consumer<Model>() {
            @Override
            public void accept(Model model) {
              knownNames.put(model.getId(), model.getName());
            }
          });

      modelRef = modelRefFactory(modelContext, enumTypeDeterminer, typeNameExtractor, knownNames).apply(returnType);
    }
    ResponseMessage built = new ResponseMessageBuilder().code(httpStatusCode).message(message).responseModel(modelRef)
        .build();
    context.operationBuilder().responseMessages(singleton(built));
  }

  public static int httpStatusCode(OperationContext context) {
    Optional<ResponseStatus> responseStatus = context.findAnnotation(ResponseStatus.class);
    int httpStatusCode = HttpStatus.OK.value();
    if (responseStatus.isPresent()) {
      httpStatusCode = responseStatus.get().value().value();
    }
    return httpStatusCode;
  }

  public static String message(OperationContext context) {
    Optional<ResponseStatus> responseStatus = context.findAnnotation(ResponseStatus.class);
    String reasonPhrase = HttpStatus.OK.getReasonPhrase();
    if (responseStatus.isPresent()) {
      reasonPhrase = responseStatus.get().reason();
      if (reasonPhrase.isEmpty()) {
        reasonPhrase = responseStatus.get().value().getReasonPhrase();
      }
    }
    return reasonPhrase;
  }

}<|MERGE_RESOLUTION|>--- conflicted
+++ resolved
@@ -19,12 +19,6 @@
 package springfox.documentation.spring.web.readers.operation;
 
 import com.fasterxml.classmate.ResolvedType;
-<<<<<<< HEAD
-=======
-import com.google.common.base.Optional;
-import com.google.common.collect.FluentIterable;
-
->>>>>>> 40a71a6d
 import org.springframework.beans.factory.annotation.Autowired;
 import org.springframework.core.Ordered;
 import org.springframework.core.annotation.Order;
@@ -32,7 +26,6 @@
 import org.springframework.stereotype.Component;
 import org.springframework.web.bind.annotation.ResponseStatus;
 import springfox.documentation.builders.ResponseMessageBuilder;
-import springfox.documentation.schema.Model;
 import springfox.documentation.schema.ModelReference;
 import springfox.documentation.schema.TypeNameExtractor;
 import springfox.documentation.service.ResponseMessage;
@@ -42,17 +35,11 @@
 import springfox.documentation.spi.service.OperationBuilderPlugin;
 import springfox.documentation.spi.service.contexts.OperationContext;
 
-<<<<<<< HEAD
-import java.util.HashSet;
-import java.util.List;
-import java.util.Optional;
-=======
 import java.util.HashMap;
 import java.util.HashSet;
 import java.util.List;
 import java.util.Map;
-import java.util.function.Consumer;
->>>>>>> 40a71a6d
+import java.util.Optional;
 
 import static java.util.Collections.*;
 import static springfox.documentation.schema.ResolvedTypes.*;
@@ -66,7 +53,9 @@
   private final TypeNameExtractor typeNameExtractor;
 
   @Autowired
-  public ResponseMessagesReader(EnumTypeDeterminer enumTypeDeterminer, TypeNameExtractor typeNameExtractor) {
+  public ResponseMessagesReader(
+      EnumTypeDeterminer enumTypeDeterminer,
+      TypeNameExtractor typeNameExtractor) {
     this.enumTypeDeterminer = enumTypeDeterminer;
     this.typeNameExtractor = typeNameExtractor;
   }
@@ -90,20 +79,22 @@
     String message = message(context);
     ModelReference modelRef = null;
     if (!isVoid(returnType)) {
-      ModelContext modelContext = context.operationModelsBuilder().addReturn(returnType,
-          Optional.<ResolvedType>absent());
+      ModelContext modelContext = context.operationModelsBuilder().addReturn(
+          returnType,
+          Optional.empty());
 
-      final Map<String, String> knownNames = new HashMap<String, String>();
-      FluentIterable.from(
-          Optional.fromNullable(context.getKnownModels().get(modelContext.getParameterId())).or(new HashSet<Model>()))
-          .forEach(new Consumer<Model>() {
-            @Override
-            public void accept(Model model) {
-              knownNames.put(model.getId(), model.getName());
-            }
-          });
+      Map<String, String> knownNames = new HashMap<>();
+      Optional.ofNullable(context.getKnownModels().get(modelContext.getParameterId()))
+          .orElse(new HashSet<>())
+          .forEach(model -> knownNames.put(
+              model.getId(),
+              model.getName()));
 
-      modelRef = modelRefFactory(modelContext, enumTypeDeterminer, typeNameExtractor, knownNames).apply(returnType);
+      modelRef = modelRefFactory(
+          modelContext,
+          enumTypeDeterminer,
+          typeNameExtractor,
+          knownNames).apply(returnType);
     }
     ResponseMessage built = new ResponseMessageBuilder().code(httpStatusCode).message(message).responseModel(modelRef)
         .build();
