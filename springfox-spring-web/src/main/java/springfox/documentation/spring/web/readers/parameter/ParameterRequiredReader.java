--- conflicted
+++ resolved
@@ -42,12 +42,7 @@
 import java.util.Set;
 import java.util.function.Predicate;
 
-<<<<<<< HEAD
 import static java.util.Optional.*;
-=======
-import static com.google.common.base.Strings.*;
-import static springfox.documentation.common.SpringVersionCapability.*;
->>>>>>> 9a0b6877
 
 @Component
 @Order(Ordered.HIGHEST_PRECEDENCE)
@@ -60,12 +55,10 @@
     this(descriptions, new SpringVersion());
   }
 
-  @VisibleForTesting
   ParameterRequiredReader(DescriptionResolver descriptions, SpringVersion springVersion) {
     this.descriptions = descriptions;
     this.springVersion = springVersion;
   }
-
 
   @Override
   public void apply(ParameterContext context) {
@@ -97,24 +90,11 @@
 
     Optional<PathVariable> pathVariable = methodParameter.findAnnotation(PathVariable.class);
     if (pathVariable.isPresent()) {
-<<<<<<< HEAD
-      String paramName = ofNullable(pathVariable.get().name()).filter(((Predicate<String>)String::isEmpty).negate())
+      String paramName = ofNullable(pathVariable.get().name()).filter(((Predicate<String>) String::isEmpty).negate())
           .orElse(methodParameter.defaultName().orElse(null));
 
       if (pathVariable.get().required() ||
           optionalButPresentInThePath(operationContext, pathVariable.get(), paramName)) {
-=======
-      if(supportsExtendedPathVariableAnnotation(springVersion.getVersion())) {
-        String paramName = MoreObjects.firstNonNull(
-                emptyToNull(pathVariable.get().name()),
-                methodParameter.defaultName().orNull());
-
-        if (pathVariable.get().required() ||
-                optionalButPresentInThePath(operationContext, pathVariable.get(), paramName)) {
-          requiredSet.add(true);
-        }
-      } else {
->>>>>>> 9a0b6877
         requiredSet.add(true);
       }
     }
@@ -133,7 +113,7 @@
       String paramName) {
 
     return !pathVariable.required()
-         && operationContext.requestMappingPattern().contains("{" + paramName + "}");
+        && operationContext.requestMappingPattern().contains("{" + paramName + "}");
   }
 
   @SuppressWarnings("squid:S1872")
