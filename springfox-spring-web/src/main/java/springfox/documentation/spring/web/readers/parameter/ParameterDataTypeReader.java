/*
 *
 *  Copyright 2015-2018 the original author or authors.
 *
 *  Licensed under the Apache License, Version 2.0 (the "License");
 *  you may not use this file except in compliance with the License.
 *  You may obtain a copy of the License at
 *
 *         http://www.apache.org/licenses/LICENSE-2.0
 *
 *  Unless required by applicable law or agreed to in writing, software
 *  distributed under the License is distributed on an "AS IS" BASIS,
 *  WITHOUT WARRANTIES OR CONDITIONS OF ANY KIND, either express or implied.
 *  See the License for the specific language governing permissions and
 *  limitations under the License.
 *
 *
 */
package springfox.documentation.spring.web.readers.parameter;

import com.fasterxml.classmate.ResolvedType;
import com.fasterxml.classmate.TypeResolver;
<<<<<<< HEAD
=======
import com.google.common.base.Optional;
import com.google.common.collect.FluentIterable;

>>>>>>> 40a71a6d
import org.slf4j.Logger;
import org.slf4j.LoggerFactory;
import org.springframework.beans.factory.annotation.Autowired;
import org.springframework.core.Ordered;
import org.springframework.core.annotation.Order;
import org.springframework.stereotype.Component;
import org.springframework.web.bind.annotation.PathVariable;
import org.springframework.web.bind.annotation.RequestParam;

import springfox.documentation.schema.Model;
import springfox.documentation.schema.ModelRef;
import springfox.documentation.schema.ModelReference;
import springfox.documentation.schema.TypeNameExtractor;
import springfox.documentation.schema.plugins.SchemaPluginsManager;
import springfox.documentation.service.ResolvedMethodParameter;
import springfox.documentation.spi.DocumentationType;
import springfox.documentation.spi.schema.EnumTypeDeterminer;
import springfox.documentation.spi.schema.ViewProviderPlugin;
import springfox.documentation.spi.schema.contexts.ModelContext;
import springfox.documentation.spi.service.ParameterBuilderPlugin;
import springfox.documentation.spi.service.contexts.ParameterContext;

import static java.util.Optional.*;
import static springfox.documentation.schema.Collections.*;
import static springfox.documentation.schema.Maps.*;
import static springfox.documentation.schema.ResolvedTypes.*;
import static springfox.documentation.schema.Types.*;

import java.util.HashMap;
import java.util.HashSet;
import java.util.Map;
import java.util.function.Consumer;

@Component
@Order(Ordered.HIGHEST_PRECEDENCE)
public class ParameterDataTypeReader implements ParameterBuilderPlugin {
  private static final Logger LOG = LoggerFactory.getLogger(ParameterDataTypeReader.class);
  private final TypeNameExtractor nameExtractor;
  private final TypeResolver resolver;
  private final EnumTypeDeterminer enumTypeDeterminer;
  private final SchemaPluginsManager pluginsManager;

  @Autowired
  public ParameterDataTypeReader(SchemaPluginsManager pluginsManager, TypeNameExtractor nameExtractor,
      TypeResolver resolver, EnumTypeDeterminer enumTypeDeterminer) {
    this.nameExtractor = nameExtractor;
    this.resolver = resolver;
    this.enumTypeDeterminer = enumTypeDeterminer;
    this.pluginsManager = pluginsManager;
  }

  @Override
  public boolean supports(DocumentationType delimiter) {
    return true;
  }

  @Override
  public void apply(ParameterContext context) {
    ResolvedMethodParameter methodParameter = context.resolvedMethodParameter();
    ResolvedType parameterType = methodParameter.getParameterType();
    parameterType = context.alternateFor(parameterType);
    ModelReference modelRef = null;
    if (methodParameter.hasParameterAnnotation(PathVariable.class) && treatAsAString(parameterType)) {
      parameterType = resolver.resolve(String.class);
      modelRef = new ModelRef("string");
    } else if (methodParameter.hasParameterAnnotation(RequestParam.class) && isMapType(parameterType)) {
      modelRef = new ModelRef("", new ModelRef("string"), true);
    } else if (methodParameter.hasParameterAnnotation(RequestParam.class) && treatRequestParamAsString(parameterType)) {
      parameterType = resolver.resolve(String.class);
      modelRef = new ModelRef("string");
    }
    if (!methodParameter.hasParameterAnnotations()) {
      String typeName = typeNameFor(parameterType.getErasedType());
      if (isBaseType(typeName)) {
        modelRef = new ModelRef(typeName);
      } else {
        LOG.warn("Trying to infer dataType {}", parameterType);
      }
    }
<<<<<<< HEAD
    ModelContext modelContext = inputParam(
        context.getGroupName(),
        parameterType,
        context.getDocumentationType(),
        context.getAlternateTypeProvider(),
        context.getGenericNamingStrategy(),
        context.getIgnorableParameterTypes());
    context.parameterBuilder()
        .type(parameterType)
        .modelRef(ofNullable(modelRef)
            .orElse(modelRefFactory(modelContext, nameExtractor).apply(parameterType)));
=======

    ViewProviderPlugin viewProvider = pluginsManager
        .viewProvider(context.getDocumentationContext().getDocumentationType());

    ModelContext modelContext = context.getOperationContext().operationModelsBuilder().addInputParam(parameterType,
        viewProvider.viewFor(parameterType, methodParameter), new HashSet<ResolvedType>());

    final Map<String, String> knownNames = new HashMap<String, String>();
    FluentIterable
        .from(Optional.fromNullable(context.getOperationContext().getKnownModels().get(modelContext.getParameterId()))
            .or(new HashSet<Model>()))
        .forEach(new Consumer<Model>() {
          @Override
          public void accept(Model model) {
            knownNames.put(model.getId(), model.getName());
          }
        });

    context.parameterBuilder().type(parameterType).modelRef(Optional.fromNullable(modelRef)
        .or(modelRefFactory(modelContext, enumTypeDeterminer, nameExtractor, knownNames).apply(parameterType)));
>>>>>>> 40a71a6d
  }

  private boolean treatRequestParamAsString(ResolvedType parameterType) {
    return treatAsAString(parameterType) && !isContainerType(parameterType)
        || (isContainerType(parameterType) && treatAsAString(collectionElementType(parameterType)));
  }

  private boolean treatAsAString(ResolvedType parameterType) {
    return !(isBaseType(typeNameFor(parameterType.getErasedType()))
        || enumTypeDeterminer.isEnum(parameterType.getErasedType()));
  }
}<|MERGE_RESOLUTION|>--- conflicted
+++ resolved
@@ -20,12 +20,6 @@
 
 import com.fasterxml.classmate.ResolvedType;
 import com.fasterxml.classmate.TypeResolver;
-<<<<<<< HEAD
-=======
-import com.google.common.base.Optional;
-import com.google.common.collect.FluentIterable;
-
->>>>>>> 40a71a6d
 import org.slf4j.Logger;
 import org.slf4j.LoggerFactory;
 import org.springframework.beans.factory.annotation.Autowired;
@@ -34,8 +28,6 @@
 import org.springframework.stereotype.Component;
 import org.springframework.web.bind.annotation.PathVariable;
 import org.springframework.web.bind.annotation.RequestParam;
-
-import springfox.documentation.schema.Model;
 import springfox.documentation.schema.ModelRef;
 import springfox.documentation.schema.ModelReference;
 import springfox.documentation.schema.TypeNameExtractor;
@@ -48,16 +40,15 @@
 import springfox.documentation.spi.service.ParameterBuilderPlugin;
 import springfox.documentation.spi.service.contexts.ParameterContext;
 
-import static java.util.Optional.*;
+import java.util.HashMap;
+import java.util.HashSet;
+import java.util.Map;
+import java.util.Optional;
+
 import static springfox.documentation.schema.Collections.*;
 import static springfox.documentation.schema.Maps.*;
 import static springfox.documentation.schema.ResolvedTypes.*;
 import static springfox.documentation.schema.Types.*;
-
-import java.util.HashMap;
-import java.util.HashSet;
-import java.util.Map;
-import java.util.function.Consumer;
 
 @Component
 @Order(Ordered.HIGHEST_PRECEDENCE)
@@ -69,8 +60,11 @@
   private final SchemaPluginsManager pluginsManager;
 
   @Autowired
-  public ParameterDataTypeReader(SchemaPluginsManager pluginsManager, TypeNameExtractor nameExtractor,
-      TypeResolver resolver, EnumTypeDeterminer enumTypeDeterminer) {
+  public ParameterDataTypeReader(
+      SchemaPluginsManager pluginsManager,
+      TypeNameExtractor nameExtractor,
+      TypeResolver resolver,
+      EnumTypeDeterminer enumTypeDeterminer) {
     this.nameExtractor = nameExtractor;
     this.resolver = resolver;
     this.enumTypeDeterminer = enumTypeDeterminer;
@@ -92,7 +86,10 @@
       parameterType = resolver.resolve(String.class);
       modelRef = new ModelRef("string");
     } else if (methodParameter.hasParameterAnnotation(RequestParam.class) && isMapType(parameterType)) {
-      modelRef = new ModelRef("", new ModelRef("string"), true);
+      modelRef = new ModelRef(
+          "",
+          new ModelRef("string"),
+          true);
     } else if (methodParameter.hasParameterAnnotation(RequestParam.class) && treatRequestParamAsString(parameterType)) {
       parameterType = resolver.resolve(String.class);
       modelRef = new ModelRef("string");
@@ -102,43 +99,39 @@
       if (isBaseType(typeName)) {
         modelRef = new ModelRef(typeName);
       } else {
-        LOG.warn("Trying to infer dataType {}", parameterType);
+        LOG.warn(
+            "Trying to infer dataType {}",
+            parameterType);
       }
     }
-<<<<<<< HEAD
-    ModelContext modelContext = inputParam(
-        context.getGroupName(),
-        parameterType,
-        context.getDocumentationType(),
-        context.getAlternateTypeProvider(),
-        context.getGenericNamingStrategy(),
-        context.getIgnorableParameterTypes());
-    context.parameterBuilder()
-        .type(parameterType)
-        .modelRef(ofNullable(modelRef)
-            .orElse(modelRefFactory(modelContext, nameExtractor).apply(parameterType)));
-=======
-
     ViewProviderPlugin viewProvider = pluginsManager
         .viewProvider(context.getDocumentationContext().getDocumentationType());
 
-    ModelContext modelContext = context.getOperationContext().operationModelsBuilder().addInputParam(parameterType,
-        viewProvider.viewFor(parameterType, methodParameter), new HashSet<ResolvedType>());
+    ModelContext modelContext = context.getOperationContext()
+        .operationModelsBuilder()
+        .addInputParam(
+            parameterType,
+            viewProvider.viewFor(
+                parameterType,
+                methodParameter),
+            new HashSet<>());
 
-    final Map<String, String> knownNames = new HashMap<String, String>();
-    FluentIterable
-        .from(Optional.fromNullable(context.getOperationContext().getKnownModels().get(modelContext.getParameterId()))
-            .or(new HashSet<Model>()))
-        .forEach(new Consumer<Model>() {
-          @Override
-          public void accept(Model model) {
-            knownNames.put(model.getId(), model.getName());
-          }
-        });
+    final Map<String, String> knownNames = new HashMap<>();
+    Optional.ofNullable(context.getOperationContext().getKnownModels().get(modelContext.getParameterId()))
+        .orElse(new HashSet<>())
+        .forEach(model -> knownNames.put(
+            model.getId(),
+            model.getName()));
 
-    context.parameterBuilder().type(parameterType).modelRef(Optional.fromNullable(modelRef)
-        .or(modelRefFactory(modelContext, enumTypeDeterminer, nameExtractor, knownNames).apply(parameterType)));
->>>>>>> 40a71a6d
+    context.parameterBuilder()
+        .type(parameterType)
+        .modelRef(
+            Optional.ofNullable(modelRef)
+                .orElse(modelRefFactory(
+                    modelContext,
+                    enumTypeDeterminer,
+                    nameExtractor,
+                    knownNames).apply(parameterType)));
   }
 
   private boolean treatRequestParamAsString(ResolvedType parameterType) {
@@ -148,6 +141,6 @@
 
   private boolean treatAsAString(ResolvedType parameterType) {
     return !(isBaseType(typeNameFor(parameterType.getErasedType()))
-        || enumTypeDeterminer.isEnum(parameterType.getErasedType()));
+                 || enumTypeDeterminer.isEnum(parameterType.getErasedType()));
   }
 }