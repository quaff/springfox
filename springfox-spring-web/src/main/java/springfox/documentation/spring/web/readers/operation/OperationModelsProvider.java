--- conflicted
+++ resolved
@@ -20,7 +20,6 @@
 package springfox.documentation.spring.web.readers.operation;
 
 import com.fasterxml.classmate.ResolvedType;
-
 import org.slf4j.Logger;
 import org.slf4j.LoggerFactory;
 import org.springframework.beans.factory.annotation.Autowired;
@@ -29,7 +28,6 @@
 import org.springframework.stereotype.Component;
 import org.springframework.web.bind.annotation.RequestBody;
 import org.springframework.web.bind.annotation.RequestPart;
-
 import springfox.documentation.schema.plugins.SchemaPluginsManager;
 import springfox.documentation.service.ResolvedMethodParameter;
 import springfox.documentation.spi.DocumentationType;
@@ -39,9 +37,9 @@
 
 import java.util.HashSet;
 import java.util.List;
+import java.util.Optional;
 
 import static springfox.documentation.schema.ResolvedTypes.*;
-
 
 @Component
 @Order(Ordered.HIGHEST_PRECEDENCE)
@@ -77,40 +75,62 @@
   private void collectFromReturnType(RequestMappingContext context) {
     ResolvedType modelType = context.getReturnType();
     modelType = context.alternateFor(modelType);
-<<<<<<< HEAD
-    LOG.debug("Adding return parameter of type {}", resolvedTypeSignature(modelType).orElse("<null>"));
-    context.operationModelsBuilder().addReturn(modelType);
-=======
-    LOG.debug("Adding return parameter of type {}", resolvedTypeSignature(modelType).or("<null>"));
-    ViewProviderPlugin viewProvider = 
-        pluginsManager.viewProvider(context.getDocumentationContext().getDocumentationType());
-    context.operationModelsBuilder().addReturn(modelType, viewProvider.viewFor(modelType, context));
->>>>>>> 40a71a6d
+    LOG.debug(
+        "Adding return parameter of type {}",
+        resolvedTypeSignature(modelType).orElse("<null>"));
+
+    context.operationModelsBuilder().addReturn(
+        modelType,
+        viewForReturn(
+            context,
+            modelType));
   }
 
   private void collectParameters(RequestMappingContext context) {
-
-
-    LOG.debug("Reading parameters models for handlerMethod |{}|", context.getName());
-    
-    ViewProviderPlugin viewProvider = 
-        pluginsManager.viewProvider(context.getDocumentationContext().getDocumentationType());
+    LOG.debug(
+        "Reading parameters models for handlerMethod |{}|",
+        context.getName());
 
     List<ResolvedMethodParameter> parameterTypes = context.getParameters();
     for (ResolvedMethodParameter parameterType : parameterTypes) {
-        if (parameterType.hasParameterAnnotation(RequestBody.class)
-            || parameterType.hasParameterAnnotation(RequestPart.class)) {
-          ResolvedType modelType = context.alternateFor(parameterType.getParameterType());
-<<<<<<< HEAD
-          LOG.debug("Adding input parameter of type {}", resolvedTypeSignature(modelType).orElse("<null>"));
-          context.operationModelsBuilder().addInputParam(modelType);
-=======
-          LOG.debug("Adding input parameter of type {}", resolvedTypeSignature(modelType).or("<null>"));
-          context.operationModelsBuilder().addInputParam(modelType, 
-              viewProvider.viewFor(modelType, parameterType), new HashSet<ResolvedType>());
->>>>>>> 40a71a6d
-        }
+      if (parameterType.hasParameterAnnotation(RequestBody.class)
+          || parameterType.hasParameterAnnotation(RequestPart.class)) {
+        ResolvedType modelType = context.alternateFor(parameterType.getParameterType());
+        LOG.debug(
+            "Adding input parameter of type {}",
+            resolvedTypeSignature(modelType).orElse("<null>"));
+        context.operationModelsBuilder().addInputParam(
+            modelType,
+            viewForParameter(
+                context,
+                modelType,
+                parameterType),
+            new HashSet<>());
+      }
     }
-    LOG.debug("Finished reading parameters models for handlerMethod |{}|", context.getName());
+    LOG.debug(
+        "Finished reading parameters models for handlerMethod |{}|",
+        context.getName());
+  }
+
+  private Optional<ResolvedType> viewForReturn(
+      RequestMappingContext context,
+      ResolvedType regularModel) {
+    ViewProviderPlugin viewProvider =
+        pluginsManager.viewProvider(context.getDocumentationContext().getDocumentationType());
+    return viewProvider.viewFor(
+        regularModel,
+        context);
+  }
+
+  private Optional<ResolvedType> viewForParameter(
+      RequestMappingContext context,
+      ResolvedType modelType,
+      ResolvedMethodParameter parameter) {
+    ViewProviderPlugin viewProvider =
+        pluginsManager.viewProvider(context.getDocumentationContext().getDocumentationType());
+    return viewProvider.viewFor(
+        modelType,
+        parameter);
   }
 }