--- conflicted
+++ resolved
@@ -42,12 +42,7 @@
 import springfox.documentation.spring.web.paths.PathMappingAdjuster;
 import springfox.documentation.spring.web.plugins.DocumentationPluginsManager;
 
-<<<<<<< HEAD
-import java.util.Collections;
-=======
 import java.util.Collection;
-import java.util.LinkedHashMap;
->>>>>>> 09d4a734
 import java.util.LinkedHashSet;
 import java.util.List;
 import java.util.Map;
@@ -111,25 +106,18 @@
   }
 
   public Multimap<String, ApiListing> scan(ApiListingScanningContext context) {
-<<<<<<< HEAD
-    Multimap<String, ApiListing> apiListingMap = LinkedListMultimap.create();
-    Map<ResourceGroup, Map<String, Model>> models = apiModelReader.read(context);
+    final Multimap<String, ApiListing> apiListingMap = LinkedListMultimap.create();
+    final Map<ResourceGroup, Map<String, Model>> models = apiModelReader.read(context);
 
-=======
-    final Multimap<String, ApiListing> apiListingMap = LinkedListMultimap.create();
->>>>>>> 09d4a734
     int position = 0;
 
     Map<ResourceGroup, List<RequestMappingContext>> requestMappingsByResourceGroup
         = context.getRequestMappingsByResourceGroup();
-<<<<<<< HEAD
-=======
     Collection<ApiDescription> additionalListings = pluginsManager.additionalListings(context);
     Set<ResourceGroup> allResourceGroups = FluentIterable.from(collectResourceGroups(additionalListings))
         .append(requestMappingsByResourceGroup.keySet())
         .toSet();
 
->>>>>>> 09d4a734
     List<SecurityReference> securityReferences = newArrayList();
     for (final ResourceGroup resourceGroup : sortedByName(allResourceGroups)) {
 
@@ -140,14 +128,8 @@
       Set<String> protocols = new LinkedHashSet<String>(documentationContext.getProtocols());
       Set<ApiDescription> apiDescriptions = newHashSet();
 
-<<<<<<< HEAD
-      for (RequestMappingContext each : sortedByMethods(requestMappingsByResourceGroup.get(resourceGroup))) {
-=======
-      Map<String, Model> models = new LinkedHashMap<String, Model>();
       List<RequestMappingContext> requestMappings = nullToEmptyList(requestMappingsByResourceGroup.get(resourceGroup));
       for (RequestMappingContext each : sortedByMethods(requestMappings)) {
-        models.putAll(apiModelReader.read(each.withKnownModels(models)));
->>>>>>> 09d4a734
         apiDescriptions.addAll(apiDescriptionReader.read(each));
       }
 
@@ -180,11 +162,7 @@
           .protocols(protocols)
           .securityReferences(securityReferences)
           .apis(sortedApis)
-<<<<<<< HEAD
           .models(models.get(resourceGroup))
-=======
-          .models(models)
->>>>>>> 09d4a734
           .position(position++)
           .availableTags(documentationContext.getTags());
 
@@ -209,40 +187,4 @@
   private Iterable<RequestMappingContext> sortedByMethods(List<RequestMappingContext> contexts) {
     return from(contexts).toSortedList(methodComparator());
   }
-<<<<<<< HEAD
-
-  static Optional<String> longestCommonPath(List<ApiDescription> apiDescriptions) {
-    List<String> commons = newArrayList();
-    if (null == apiDescriptions || apiDescriptions.isEmpty()) {
-      return Optional.absent();
-    }
-    List<String> firstWords = urlParts(apiDescriptions.get(0));
-
-    for (int position = 0; position < firstWords.size(); position++) {
-      String word = firstWords.get(position);
-      boolean allContain = true;
-      for (int i = 1; i < apiDescriptions.size(); i++) {
-        List<String> words = urlParts(apiDescriptions.get(i));
-        if (words.size() < position + 1 || !words.get(position).equals(word)) {
-          allContain = false;
-          break;
-        }
-      }
-      if (allContain) {
-        commons.add(word);
-      }
-    }
-    Joiner joiner = Joiner.on("/").skipNulls();
-    return Optional.of("/" + joiner.join(commons));
-  }
-
-  static List<String> urlParts(ApiDescription apiDescription) {
-    return Splitter.on('/')
-        .omitEmptyStrings()
-        .trimResults()
-        .splitToList(apiDescription.getPath());
-  }
-
-=======
->>>>>>> 09d4a734
 }