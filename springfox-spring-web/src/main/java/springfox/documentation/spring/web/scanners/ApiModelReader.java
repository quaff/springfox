/*
 *
 *  Copyright 2015-2019 the original author or authors.
 *
 *  Licensed under the Apache License, Version 2.0 (the "License");
 *  you may not use this file except in compliance with the License.
 *  You may obtain a copy of the License at
 *
 *         http://www.apache.org/licenses/LICENSE-2.0
 *
 *  Unless required by applicable law or agreed to in writing, software
 *  distributed under the License is distributed on an "AS IS" BASIS,
 *  WITHOUT WARRANTIES OR CONDITIONS OF ANY KIND, either express or implied.
 *  See the License for the specific language governing permissions and
 *  limitations under the License.
 *
 *
 */

package springfox.documentation.spring.web.scanners;

import com.fasterxml.classmate.ResolvedType;
import com.fasterxml.classmate.TypeResolver;
<<<<<<< HEAD
=======
import com.google.common.base.Function;
import com.google.common.base.Optional;
import com.google.common.base.Predicate;
import com.google.common.collect.FluentIterable;
import com.google.common.collect.ImmutableSet;
import com.google.common.collect.Ordering;

>>>>>>> 40a71a6d
import org.slf4j.Logger;
import org.slf4j.LoggerFactory;
import org.springframework.beans.factory.annotation.Autowired;
import org.springframework.beans.factory.annotation.Qualifier;
import org.springframework.stereotype.Component;

import springfox.documentation.builders.ModelBuilder;
import springfox.documentation.builders.ModelPropertyBuilder;
import springfox.documentation.schema.Model;
import springfox.documentation.schema.ModelProperty;
import springfox.documentation.schema.ModelProvider;
import springfox.documentation.schema.ModelReference;
import springfox.documentation.schema.TypeNameExtractor;
import springfox.documentation.schema.TypeNameIndexingAdapter;
import springfox.documentation.spi.schema.EnumTypeDeterminer;
import springfox.documentation.spi.schema.UniqueTypeNameAdapter;
import springfox.documentation.spi.schema.contexts.ModelContext;
import springfox.documentation.spi.service.contexts.RequestMappingContext;
import springfox.documentation.spring.web.plugins.DocumentationPluginsManager;

<<<<<<< HEAD
import java.util.HashMap;
import java.util.HashSet;
=======
import java.util.ArrayList;
import java.util.Collection;
import java.util.Collections;
import java.util.HashMap;
import java.util.HashSet;
import java.util.Iterator;
import java.util.List;
>>>>>>> 40a71a6d
import java.util.Map;
import java.util.Optional;
import java.util.Set;
import java.util.TreeSet;
import java.util.function.Consumer;

<<<<<<< HEAD
=======
import static com.google.common.collect.Maps.newHashMap;
import static com.google.common.collect.Maps.newTreeMap;
import static com.google.common.collect.Sets.newHashSet;
import static springfox.documentation.schema.ResolvedTypes.modelRefFactory;
>>>>>>> 40a71a6d

@Component
public class ApiModelReader {
  private static final Logger LOG = LoggerFactory.getLogger(ApiModelReader.class);
  private final ModelProvider modelProvider;
  private final TypeResolver typeResolver;
  private final DocumentationPluginsManager pluginsManager;
  private final EnumTypeDeterminer enumTypeDeterminer;
  private final TypeNameExtractor typeNameExtractor;

  @Autowired
  public ApiModelReader(@Qualifier("cachedModels") ModelProvider modelProvider, TypeResolver typeResolver,
      DocumentationPluginsManager pluginsManager, EnumTypeDeterminer enumTypeDeterminer,
      TypeNameExtractor typeNameExtractor) {
    this.modelProvider = modelProvider;
    this.typeResolver = typeResolver;
    this.pluginsManager = pluginsManager;
    this.enumTypeDeterminer = enumTypeDeterminer;
    this.typeNameExtractor = typeNameExtractor;
  }

  @SuppressWarnings("rawtypes")
  public Map<String, Set<Model>> read(RequestMappingContext context) {
    Map<String, Set<Model>> mergedModelMap = newTreeMap();
    final UniqueTypeNameAdapter adapter = new TypeNameIndexingAdapter();

<<<<<<< HEAD
    Set<Class> ignorableTypes = new HashSet<>(context.getIgnorableParameterTypes());
    Set<ModelContext> modelContexts = pluginsManager.modelContexts(context);
    Map<String, Model> modelMap = new HashMap<>(context.getModelMap());
    for (ModelContext each : modelContexts) {
      markIgnorablesAsHasSeen(typeResolver, ignorableTypes, each);
      Optional<Model> pModel = modelProvider.modelFor(each);
=======
    Set<Class> ignorableTypes = context.getIgnorableParameterTypes();
    Set<ModelContext> modelContexts = pluginsManager.modelContexts(context);

    Map<String, Set<Model>> modelMap = newHashMap(context.getModelMap());
    for (Set<Model> modelList : modelMap.values()) {
      for (Model model : modelList) {
        adapter.registerType(model.getName(), model.getId());
      }
    }

    MergingContext mergingContext = populateTypes(modelMap);

    for (ModelContext rootContext : modelContexts) {
      Map<String, Model> modelBranch = newHashMap();
      final Map<String, ModelContext> contextMap = newHashMap();
      markIgnorablesAsHasSeen(typeResolver, ignorableTypes, rootContext);
      Optional<Model> pModel = modelProvider.modelFor(rootContext);
      List<String> branchRoots = new ArrayList<String>();
>>>>>>> 40a71a6d
      if (pModel.isPresent()) {
        LOG.debug("Generated parameter model id: {}, name: {}, schema: {} models", pModel.get().getId(),
            pModel.get().getName());
        modelBranch.put(pModel.get().getId(), pModel.get());
        contextMap.put(pModel.get().getId(), rootContext);
        branchRoots.add(rootContext.getTypeId());
      } else {
        branchRoots = findBranchRoots(rootContext);
        LOG.debug("Did not find any parameter models for {}", rootContext.getType());
      }

      Map<ResolvedType, Model> dependencies = modelProvider.dependencies(rootContext);
      for (ResolvedType type : dependencies.keySet()) {
        ModelContext childContext = ModelContext.fromParent(rootContext, type);
        modelBranch.put(dependencies.get(type).getId(), dependencies.get(type));
        contextMap.put(dependencies.get(type).getId(), childContext);
      }

      if (modelBranch.isEmpty()) {
        continue;
      }
      mergingContext = mergingContext.withNewBranch(modelBranch, contextMap);
      for (String rootId : branchRoots) {
        if (modelBranch.containsKey(rootId)) {
          mergeModelBranch(adapter, mergingContext.toRootId(rootId));
        }
      }

      Set<Model> updatedModels = updateModels(modelBranch.values(), contextMap, adapter);
      mergedModelMap.put(rootContext.getParameterId(), updatedModels);
      modelMap.put(rootContext.getParameterId(), updatedModels);
      mergingContext = populateTypes(modelMap);
    }

    return Collections.unmodifiableMap(mergedModelMap);
  }

  private Set<ComparisonCondition> mergeModelBranch(UniqueTypeNameAdapter adapter, MergingContext mergingContext) {

    Model rootModel = mergingContext.getRootModel();
    final Set<String> nodes = newHashSet();
    for (ModelReference modelReference : rootModel.getSubTypes()) {
      Optional<String> modelId = getModelId(modelReference);

      if (modelId.isPresent() && mergingContext.containsModel(modelId.get())) {
        nodes.add(modelId.get());
      }
    }

    final ModelContext rootModelContext = mergingContext.getModelContext(mergingContext.getRootId());
    for (ResolvedType type : rootModel.getType().getTypeParameters()) {
      String modelId = ModelContext.fromParent(rootModelContext, rootModelContext.alternateFor(type)).getTypeId();
      if (mergingContext.containsModel(modelId)) {
        nodes.add(modelId);
      }
    }

    for (ModelProperty modelProperty : rootModel.getProperties().values()) {
      Optional<String> modelId = getModelId(modelProperty.getModelRef());

      if (modelId.isPresent() && mergingContext.containsModel(modelId.get())) {
        nodes.add(modelId.get());
      }
    }

    Optional<ComparisonCondition> currentComparisonCondition = Optional.absent();
    Set<String> sameModels = newHashSet();
    Set<Model> modelsToCompare = newHashSet();

    if (!nodes.isEmpty()) {
      mergingContext = mergeNodes(nodes, adapter, mergingContext);
      modelsToCompare.addAll(buildModels(adapter, mergingContext));
    } else {
      modelsToCompare.add(rootModel);
    }

    for (Model modelFor : modelsToCompare) {
      Optional<String> sameModel = findSameModels(modelFor, mergingContext);

      if (sameModel.isPresent()) {
        sameModels.add(sameModel.get());
      }
    }

    if (!sameModels.isEmpty()) {
      currentComparisonCondition = Optional
          .of(new ComparisonCondition(mergingContext.getRootId(), sameModels, mergingContext.getDependencies()));
    }

    return mergeConditions(currentComparisonCondition, adapter, mergingContext);

  }

  private MergingContext mergeNodes(final Set<String> nodes, final UniqueTypeNameAdapter adapter,
      final MergingContext mergingContext) {

    boolean allowableToSearchTheSame = true;
    final Map<String, Set<String>> comparisonConditions = newHashMap();
    final Set<String> comparedParemeters = new HashSet<String>();

    Set<ComparisonCondition> dependencies = newHashSet();
    final Set<String> currentDependencies = new HashSet<String>();

    for (final String modelId : nodes) {
      if (adapter.getTypeName(modelId).isPresent()) {
        continue;
      }

      if (!mergingContext.hasSeenBefore(modelId)) {
        Set<ComparisonCondition> newDependencies = mergeModelBranch(adapter, mergingContext.toRootId(modelId));

        if (newDependencies.isEmpty()) {
          allowableToSearchTheSame = false;
          continue;
        }

        for (ComparisonCondition condition : newDependencies) {
          checkCondition(condition, false);
          if (!condition.getConditions().isEmpty()) {
            dependencies.add(condition);
            currentDependencies.addAll(condition.getConditions());
          }
        }

        if (!allowableToSearchTheSame) {
          continue;
        }

        ComparisonCondition currentCondition = currentCondition(modelId, newDependencies);
        Set<String> parametersTo = FluentIterable.from(currentCondition.getModelsTo())
            .transform(new Function<String, String>() {
              public String apply(String modelId) {
                return mergingContext.getModelParameter(modelId);
              }
            }).toSet();

        if (currentCondition.getConditions().isEmpty()) {
          comparisonConditions.put(modelId, Collections.unmodifiableSet(parametersTo));
        } else {
          comparisonConditions.put(modelId, new HashSet<String>());

          if (comparedParemeters.isEmpty()) {
            comparedParemeters.addAll(parametersTo);
          } else {
            comparedParemeters.retainAll(parametersTo);
          }

          if (comparedParemeters.isEmpty()) {
            allowableToSearchTheSame = false;
          }
        }
      } else {
        currentDependencies.add(modelId);

        if (!allowableToSearchTheSame) {
          continue;
        }

        comparisonConditions.put(modelId, new HashSet<String>());
        String modelForTypeName = mergingContext.getModel(modelId).getType().getErasedType().getName();
        Set<Model> similarTypeModels = mergingContext.getSimilarTypeModels(modelForTypeName);
        Set<String> candidateParameters = new HashSet<String>(
            FluentIterable.from(similarTypeModels).transform(new Function<Model, String>() {
              public String apply(Model model) {
                return mergingContext.getModelParameter(model.getId());
              }
            }).toSet());

        if (comparedParemeters.isEmpty()) {
          comparedParemeters.addAll(candidateParameters);
        } else {
          comparedParemeters.retainAll(candidateParameters);
        }

        if (comparedParemeters.isEmpty()) {
          allowableToSearchTheSame = false;
        }
      }
    }

    if (allowableToSearchTheSame) {
      comparisonConditions.putAll(populateComparisonConditions(comparisonConditions, comparedParemeters));

      dependencies = FluentIterable.from(dependencies)
          .transform(new Function<ComparisonCondition, ComparisonCondition>() {
            public ComparisonCondition apply(ComparisonCondition condition) {
              HashSet<String> tempConditions = newHashSet(condition.getConditions());
              tempConditions.remove(mergingContext.getRootId());
              Set<String> modelsTo = FluentIterable.from(condition.getModelsTo()).filter(new Predicate<String>() {
                public boolean apply(String modelId) {
                  return comparedParemeters.contains(mergingContext.getModelParameter(modelId));
                }
              }).toSet();

              return new ComparisonCondition(condition.getModelFor(), modelsTo, tempConditions);
            }
          }).toSet();
    } else {
      comparisonConditions.clear();
    }

    return mergingContext.populateDependencies(comparisonConditions, currentDependencies, dependencies);
  }

  private ComparisonCondition currentCondition(final String modelId, final Set<ComparisonCondition> newDependencies) {
    FluentIterable<ComparisonCondition> iterableConditions = FluentIterable.from(newDependencies)
        .filter(new Predicate<ComparisonCondition>() {
          public boolean apply(ComparisonCondition comparisonCondition) {
            return comparisonCondition.getModelFor().equals(modelId);
          }
        });

    if (iterableConditions.size() > 1) {
      throw new IllegalStateException("Ambiguous conditions for one model.");
    }

    Optional<ComparisonCondition> currentConditionOptional = iterableConditions.first();

    if (!currentConditionOptional.isPresent()) {
      throw new IllegalStateException("Condition is not present.");
    }

    return currentConditionOptional.get();
  }

  private Map<String, Set<String>> populateComparisonConditions(Map<String, Set<String>> comparisonConditions,
      Set<String> comparedParemeters) {
    Map<String, Set<String>> populatedComparisonConditions = newHashMap(comparisonConditions);
    for (String modelId : populatedComparisonConditions.keySet()) {

      if (populatedComparisonConditions.get(modelId).isEmpty()) {
        populatedComparisonConditions.put(modelId,
            Collections.unmodifiableSet(new TreeSet<String>(comparedParemeters)));
      }
    }

    return populatedComparisonConditions;
  }

  private Set<Model> buildModels(UniqueTypeNameAdapter adapter, MergingContext mergingContext) {
    Map<String, Set<String>> parametersMatching = mergingContext.getParametersMatching();
    Model rootModel = mergingContext.getRootModel();
    ModelBuilder rootModelBuilder = new ModelBuilder(rootModel);
    Set<Model> sameModels = newHashSet();

    if (parametersMatching.isEmpty()) {
      return newHashSet();
    }

    final int parametersCount = Ordering.<Integer>natural()
        .max(FluentIterable.from(parametersMatching.values()).transform(new Function<Set<String>, Integer>() {
          public Integer apply(Set<String> set) {
            return set.size();
          }
        }).toList());

    for (int paramIndex = 0; paramIndex < parametersCount; paramIndex++) {
      List<ModelReference> subTypes = new ArrayList<ModelReference>();
      Iterator<ModelReference> it = rootModel.getSubTypes().iterator();
      while (it.hasNext()) {
        ModelReference modelReference = it.next();
        Optional<String> modelId = getModelId(modelReference);

        if (modelId.isPresent()) {
          modelReference = modelRefFunction(paramIndex, modelId.get(), adapter, mergingContext)
              .apply(mergingContext.getModel(modelId.get()).getType());
        }
        subTypes.add(modelReference);
      }

      Map<String, ModelProperty> newProperties = newHashMap(rootModel.getProperties());
      for (String propertyName : rootModel.getProperties().keySet()) {
        ModelProperty property = rootModel.getProperties().get(propertyName);
        ModelReference modelReference = property.getModelRef();
        Optional<String> modelId = getModelId(modelReference);

        if (modelId.isPresent()) {
          newProperties.put(propertyName, new ModelPropertyBuilder(property).build()
              .updateModelRef(modelRefFunction(paramIndex, modelId.get(), adapter, mergingContext)));
        }
      }
      sameModels.add(rootModelBuilder.properties(newProperties).subTypes(subTypes).build());
    }

    return sameModels;
  }

  private Function<ResolvedType, ModelReference> modelRefFunction(int paramIndex, String modelId,
      UniqueTypeNameAdapter adapter, MergingContext mergingContext) {

    Map<String, Set<String>> parametersMatching = mergingContext.getParametersMatching();
    ModelContext context;
    if (parametersMatching.containsKey(modelId)) {
      List<String> parameters = Ordering.natural().sortedCopy(parametersMatching.get(modelId));
      String parameter = parameters.size() == 1 ? parameters.get(0) : parameters.get(paramIndex);
      context = pseudoContext(parameter, mergingContext.getModelContext(modelId));
    } else {
      context = mergingContext.getModelContext(modelId);
    }

    return modelRefFactory(context, enumTypeDeterminer, typeNameExtractor, adapter.getNames());
  }

  private List<String> findBranchRoots(ModelContext rootContext) {
    List<String> roots = new ArrayList<String>();

    ResolvedType resolvedType = rootContext.alternateFor(rootContext.getType());
    if (resolvedType.isArray()) {
      ResolvedType elementType = resolvedType.getArrayElementType();
      roots.addAll(findBranchRoots(ModelContext.fromParent(rootContext, elementType)));
    } else if (resolvedType.findSupertype(Map.class) != null || resolvedType.findSupertype(Collection.class) != null) {
      for (ResolvedType parameter : resolvedType.getTypeParameters()) {
        roots.addAll(findBranchRoots(ModelContext.fromParent(rootContext, parameter)));
      }
    } else {
<<<<<<< HEAD
      //we can encounter a known model with an unknown property
      //if (de)serialization is not symmetrical (@JsonIgnore on setter, @JsonProperty on getter).
      //In these cases, don't overwrite the entire model entry for that type, just add the unknown property.
      Model targetModelValue = target.get(sourceModelKey);

      Map<String, ModelProperty> targetProperties = targetModelValue.getProperties();
      Map<String, ModelProperty> sourceProperties = source.getProperties();

      Set<String> newSourcePropKeys = new HashSet<>(sourceProperties.keySet());
      newSourcePropKeys.removeAll(targetProperties.keySet());
      Map<String, ModelProperty> mergedTargetProperties = new HashMap(targetProperties);
      for (String newProperty : newSourcePropKeys) {
        LOG.debug("Adding a missing property {} to model {}", newProperty, sourceModelKey);
        mergedTargetProperties.put(newProperty, sourceProperties.get(newProperty));
      }

      Model mergedModel = new ModelBuilder()
          .id(targetModelValue.getId())
          .name(targetModelValue.getName())
          .type(targetModelValue.getType())
          .qualifiedType(targetModelValue.getQualifiedType())
          .properties(mergedTargetProperties)
          .description(targetModelValue.getDescription())
          .baseModel(targetModelValue.getBaseModel())
          .discriminator(targetModelValue.getDiscriminator())
          .subTypes(targetModelValue.getSubTypes())
          .example(targetModelValue.getExample())
          .build();

      target.put(sourceModelKey, mergedModel);
    }
  }

  private void markIgnorablesAsHasSeen(
      TypeResolver typeResolver,
      Set<Class> ignorableParameterTypes,
=======
      roots.add(ModelContext.fromParent(rootContext, resolvedType).getTypeId());
    }

    return roots;
  }

  private Optional<String> findSameModels(final Model modelFor, final MergingContext mergingContext) {
    String modelForTypeName = modelFor.getType().getErasedType().getName();
    Set<Model> models = mergingContext.getSimilarTypeModels(modelForTypeName);
    for (Model model_to : models) {
      if (modelFor.equalsIgnoringName(model_to)) {
        return Optional.of(model_to.getId());
      }
    }

    return Optional.absent();
  }

  private Set<ComparisonCondition> mergeConditions(Optional<ComparisonCondition> currentComparisonCondition,
      UniqueTypeNameAdapter adapter, MergingContext mergingContext) {

    Set<ComparisonCondition> dependencies = newHashSet(mergingContext.getComparisonConditions());
    if (currentComparisonCondition.isPresent()) {
      ComparisonCondition currentCondition = currentComparisonCondition.get();
      dependencies.add(currentCondition);

      if (currentCondition.getConditions().isEmpty()) {
        for (ComparisonCondition depComparisonCondition : dependencies) {
          checkCondition(depComparisonCondition, true);
          adapter.setEqualityFor(depComparisonCondition.getModelFor(),
              new ArrayList<String>(depComparisonCondition.getModelsTo()).get(0));
        }
      } else {
        Set<ComparisonCondition> newDependencies = new HashSet<ComparisonCondition>();
        for (ComparisonCondition depComparisonCondition : dependencies) {
          Set<String> conditions = new HashSet<String>(depComparisonCondition.getConditions());
          conditions.remove(currentCondition.getModelFor());
          conditions.addAll(currentCondition.getConditions());
          newDependencies.add(new ComparisonCondition(depComparisonCondition.getModelFor(),
              depComparisonCondition.getModelsTo(), conditions));
        }
        return newDependencies;
      }
    } else {
      adapter.registerUniqueType(mergingContext.getRootModel().getName(), mergingContext.getRootId());
      for (ComparisonCondition depComparisonCondition : dependencies) {
        String modelId = depComparisonCondition.getModelFor();
        adapter.registerUniqueType(mergingContext.getModel(modelId).getName(), modelId);
      }
    }

    if (!currentComparisonCondition.isPresent()) {
      return newHashSet();
    } else {
      return newHashSet(currentComparisonCondition.get());
    }

  }

  private Model updateModel(Model model, Map<String, ModelContext> contextMap, UniqueTypeNameAdapter adapter) {
    for (String propertyName : model.getProperties().keySet()) {
      ModelProperty property = model.getProperties().get(propertyName);
      Optional<String> modelId = getModelId(property.getModelRef());

      if (modelId.isPresent() && contextMap.containsKey(modelId.get())) {
        property.updateModelRef(
            modelRefFactory(contextMap.get(modelId.get()), enumTypeDeterminer, typeNameExtractor, adapter.getNames()));
      }
    }
    List<ModelReference> subTypes = new ArrayList<ModelReference>();
    for (ModelReference oldModelRef : model.getSubTypes()) {
      Optional<String> modelId = getModelId(oldModelRef);

      if (modelId.isPresent() && contextMap.containsKey(modelId.get())) {
        ModelContext modelContext = contextMap.get(modelId.get());
        subTypes.add(modelRefFactory(modelContext, enumTypeDeterminer, typeNameExtractor, adapter.getNames())
            .apply(modelContext.getType()));
      } else {
        subTypes.add(oldModelRef);
      }
    }
    String name = typeNameExtractor.typeName(contextMap.get(model.getId()), adapter.getNames());

    return new ModelBuilder(model).name(name).subTypes(subTypes).build();
  }

  private Set<Model> updateModels(final Collection<Model> models, final Map<String, ModelContext> contextMap,
      final UniqueTypeNameAdapter adapter) {
    FluentIterable.from(models).forEach(new Consumer<Model>() {
      public void accept(Model model) {

        if (!adapter.getTypeName(model.getId()).isPresent()) {
          adapter.registerUniqueType(model.getName(), model.getId());
        }
      }
    });

    return FluentIterable.from(models).transform(new Function<Model, Model>() {

      public Model apply(Model model) {
        return updateModel(model, contextMap, adapter);
      }
    }).toSet();
  }

  @SuppressWarnings("rawtypes")
  ModelContext pseudoContext(String parameterId, ModelContext context) {
    return ModelContext.inputParam(parameterId, context.getGroupName(), context.getType(),
        Optional.<ResolvedType>absent(), new HashSet<ResolvedType>(), context.getDocumentationType(),
        context.getAlternateTypeProvider(), context.getGenericNamingStrategy(),
        ImmutableSet.copyOf(new HashSet<Class>()));
  }

  private void checkCondition(ComparisonCondition condition, boolean conditionalPresenceCheck) {
    if (conditionalPresenceCheck && !condition.getConditions().isEmpty()) {
      throw new IllegalStateException("Equality with conditions is not allowed.");
    }
    if (condition.getConditions().isEmpty() && condition.getModelsTo().size() > 1) {
      throw new IllegalStateException("Ambiguous models equality when conditions is empty.");
    }
  }

  private Optional<String> getModelId(ModelReference ref) {
    ModelReference refT = ref;
    while (true) {
      if (refT.getModelId().isPresent()) {
        return refT.getModelId();
      }
      if (refT.itemModel().isPresent()) {
        refT = refT.itemModel().get();
      } else {
        return Optional.absent();
      }
    }
  }

  @SuppressWarnings("rawtypes")
  private void markIgnorablesAsHasSeen(TypeResolver typeResolver, Set<Class> ignorableParameterTypes,
>>>>>>> 40a71a6d
      ModelContext modelContext) {

    for (Class ignorableParameterType : ignorableParameterTypes) {
      modelContext.seen(typeResolver.resolve(ignorableParameterType));
    }
  }

  private static MergingContext populateTypes(Map<String, Set<Model>> modelMap) {
    Map<String, Set<Model>> typedModelMap = newHashMap();
    Map<String, Model> uniqueModels = newHashMap();
    Map<String, String> parameterModelMap = newHashMap();

    for (String parameterId : modelMap.keySet()) {
      for (Model model : modelMap.get(parameterId)) {
        uniqueModels.put(model.getName(), model);
        parameterModelMap.put(model.getId(), parameterId);
      }
    }
<<<<<<< HEAD
=======

    for (Model model : uniqueModels.values()) {
      String rawType = model.getType().getErasedType().getName();

      if (typedModelMap.containsKey(rawType)) {
        typedModelMap.put(rawType, ImmutableSet.<Model>builder().add(model).addAll(typedModelMap.get(rawType)).build());
      } else {
        typedModelMap.put(rawType, ImmutableSet.<Model>builder().add(model).build());
      }

    }

    return new MergingContext("", typedModelMap, parameterModelMap, new HashMap<String, Model>(),
        new HashMap<String, ModelContext>());
>>>>>>> 40a71a6d
  }
}<|MERGE_RESOLUTION|>--- conflicted
+++ resolved
@@ -21,22 +21,11 @@
 
 import com.fasterxml.classmate.ResolvedType;
 import com.fasterxml.classmate.TypeResolver;
-<<<<<<< HEAD
-=======
-import com.google.common.base.Function;
-import com.google.common.base.Optional;
-import com.google.common.base.Predicate;
-import com.google.common.collect.FluentIterable;
-import com.google.common.collect.ImmutableSet;
-import com.google.common.collect.Ordering;
-
->>>>>>> 40a71a6d
 import org.slf4j.Logger;
 import org.slf4j.LoggerFactory;
 import org.springframework.beans.factory.annotation.Autowired;
 import org.springframework.beans.factory.annotation.Qualifier;
 import org.springframework.stereotype.Component;
-
 import springfox.documentation.builders.ModelBuilder;
 import springfox.documentation.builders.ModelPropertyBuilder;
 import springfox.documentation.schema.Model;
@@ -51,31 +40,21 @@
 import springfox.documentation.spi.service.contexts.RequestMappingContext;
 import springfox.documentation.spring.web.plugins.DocumentationPluginsManager;
 
-<<<<<<< HEAD
-import java.util.HashMap;
-import java.util.HashSet;
-=======
 import java.util.ArrayList;
 import java.util.Collection;
 import java.util.Collections;
 import java.util.HashMap;
 import java.util.HashSet;
-import java.util.Iterator;
 import java.util.List;
->>>>>>> 40a71a6d
 import java.util.Map;
 import java.util.Optional;
 import java.util.Set;
+import java.util.TreeMap;
 import java.util.TreeSet;
-import java.util.function.Consumer;
-
-<<<<<<< HEAD
-=======
-import static com.google.common.collect.Maps.newHashMap;
-import static com.google.common.collect.Maps.newTreeMap;
-import static com.google.common.collect.Sets.newHashSet;
-import static springfox.documentation.schema.ResolvedTypes.modelRefFactory;
->>>>>>> 40a71a6d
+import java.util.function.Function;
+import java.util.stream.Collectors;
+
+import static springfox.documentation.schema.ResolvedTypes.*;
 
 @Component
 public class ApiModelReader {
@@ -87,8 +66,11 @@
   private final TypeNameExtractor typeNameExtractor;
 
   @Autowired
-  public ApiModelReader(@Qualifier("cachedModels") ModelProvider modelProvider, TypeResolver typeResolver,
-      DocumentationPluginsManager pluginsManager, EnumTypeDeterminer enumTypeDeterminer,
+  public ApiModelReader(
+      @Qualifier("cachedModels") ModelProvider modelProvider,
+      TypeResolver typeResolver,
+      DocumentationPluginsManager pluginsManager,
+      EnumTypeDeterminer enumTypeDeterminer,
       TypeNameExtractor typeNameExtractor) {
     this.modelProvider = modelProvider;
     this.typeResolver = typeResolver;
@@ -97,79 +79,102 @@
     this.typeNameExtractor = typeNameExtractor;
   }
 
-  @SuppressWarnings("rawtypes")
+  @SuppressWarnings({"rawtypes", "NPathComplexity"})
   public Map<String, Set<Model>> read(RequestMappingContext context) {
-    Map<String, Set<Model>> mergedModelMap = newTreeMap();
+    Map<String, Set<Model>> mergedModelMap = new TreeMap<>();
     final UniqueTypeNameAdapter adapter = new TypeNameIndexingAdapter();
 
-<<<<<<< HEAD
     Set<Class> ignorableTypes = new HashSet<>(context.getIgnorableParameterTypes());
     Set<ModelContext> modelContexts = pluginsManager.modelContexts(context);
-    Map<String, Model> modelMap = new HashMap<>(context.getModelMap());
-    for (ModelContext each : modelContexts) {
-      markIgnorablesAsHasSeen(typeResolver, ignorableTypes, each);
-      Optional<Model> pModel = modelProvider.modelFor(each);
-=======
-    Set<Class> ignorableTypes = context.getIgnorableParameterTypes();
-    Set<ModelContext> modelContexts = pluginsManager.modelContexts(context);
-
-    Map<String, Set<Model>> modelMap = newHashMap(context.getModelMap());
+    Map<String, Set<Model>> modelMap = new TreeMap<>(context.getModelMap());
     for (Set<Model> modelList : modelMap.values()) {
       for (Model model : modelList) {
-        adapter.registerType(model.getName(), model.getId());
+        adapter.registerType(
+            model.getName(),
+            model.getId());
       }
     }
 
     MergingContext mergingContext = populateTypes(modelMap);
 
     for (ModelContext rootContext : modelContexts) {
-      Map<String, Model> modelBranch = newHashMap();
-      final Map<String, ModelContext> contextMap = newHashMap();
-      markIgnorablesAsHasSeen(typeResolver, ignorableTypes, rootContext);
+      Map<String, Model> modelBranch = new HashMap<>();
+      final Map<String, ModelContext> contextMap = new HashMap<>();
+      markIgnorablesAsHasSeen(
+          typeResolver,
+          ignorableTypes,
+          rootContext);
       Optional<Model> pModel = modelProvider.modelFor(rootContext);
-      List<String> branchRoots = new ArrayList<String>();
->>>>>>> 40a71a6d
+      List<String> branchRoots = new ArrayList<>();
       if (pModel.isPresent()) {
-        LOG.debug("Generated parameter model id: {}, name: {}, schema: {} models", pModel.get().getId(),
+        LOG.debug(
+            "Generated parameter model id: {}, name: {}",
+            pModel.get().getId(),
             pModel.get().getName());
-        modelBranch.put(pModel.get().getId(), pModel.get());
-        contextMap.put(pModel.get().getId(), rootContext);
+        modelBranch.put(
+            pModel.get().getId(),
+            pModel.get());
+        contextMap.put(
+            pModel.get().getId(),
+            rootContext);
         branchRoots.add(rootContext.getTypeId());
       } else {
         branchRoots = findBranchRoots(rootContext);
-        LOG.debug("Did not find any parameter models for {}", rootContext.getType());
+        LOG.debug(
+            "Did not find any parameter models for {}",
+            rootContext.getType());
       }
 
       Map<ResolvedType, Model> dependencies = modelProvider.dependencies(rootContext);
       for (ResolvedType type : dependencies.keySet()) {
-        ModelContext childContext = ModelContext.fromParent(rootContext, type);
-        modelBranch.put(dependencies.get(type).getId(), dependencies.get(type));
-        contextMap.put(dependencies.get(type).getId(), childContext);
+        ModelContext childContext = ModelContext.fromParent(
+            rootContext,
+            type);
+        modelBranch.put(
+            dependencies.get(type).getId(),
+            dependencies.get(type));
+        contextMap.put(
+            dependencies.get(type).getId(),
+            childContext);
       }
 
       if (modelBranch.isEmpty()) {
         continue;
       }
-      mergingContext = mergingContext.withNewBranch(modelBranch, contextMap);
+      mergingContext = mergingContext.withNewBranch(
+          modelBranch,
+          contextMap);
       for (String rootId : branchRoots) {
         if (modelBranch.containsKey(rootId)) {
-          mergeModelBranch(adapter, mergingContext.toRootId(rootId));
-        }
-      }
-
-      Set<Model> updatedModels = updateModels(modelBranch.values(), contextMap, adapter);
-      mergedModelMap.put(rootContext.getParameterId(), updatedModels);
-      modelMap.put(rootContext.getParameterId(), updatedModels);
+          mergeModelBranch(
+              adapter,
+              mergingContext.toRootId(rootId));
+        }
+      }
+
+      Set<Model> updatedModels = updateModels(
+          modelBranch.values(),
+          contextMap,
+          adapter);
+      mergedModelMap.put(
+          rootContext.getParameterId(),
+          updatedModels);
+      modelMap.put(
+          rootContext.getParameterId(),
+          updatedModels);
       mergingContext = populateTypes(modelMap);
     }
 
     return Collections.unmodifiableMap(mergedModelMap);
   }
 
-  private Set<ComparisonCondition> mergeModelBranch(UniqueTypeNameAdapter adapter, MergingContext mergingContext) {
+  @SuppressWarnings({"CyclomaticComplexity", "NPathComplexity"})
+  private Set<ComparisonCondition> mergeModelBranch(
+      UniqueTypeNameAdapter adapter,
+      MergingContext mergingContext) {
 
     Model rootModel = mergingContext.getRootModel();
-    final Set<String> nodes = newHashSet();
+    final Set<String> nodes = new HashSet<>();
     for (ModelReference modelReference : rootModel.getSubTypes()) {
       Optional<String> modelId = getModelId(modelReference);
 
@@ -180,7 +185,9 @@
 
     final ModelContext rootModelContext = mergingContext.getModelContext(mergingContext.getRootId());
     for (ResolvedType type : rootModel.getType().getTypeParameters()) {
-      String modelId = ModelContext.fromParent(rootModelContext, rootModelContext.alternateFor(type)).getTypeId();
+      String modelId = ModelContext.fromParent(
+          rootModelContext,
+          rootModelContext.alternateFor(type)).getTypeId();
       if (mergingContext.containsModel(modelId)) {
         nodes.add(modelId);
       }
@@ -194,43 +201,57 @@
       }
     }
 
-    Optional<ComparisonCondition> currentComparisonCondition = Optional.absent();
-    Set<String> sameModels = newHashSet();
-    Set<Model> modelsToCompare = newHashSet();
+    Optional<ComparisonCondition> currentComparisonCondition = Optional.empty();
+    Set<String> sameModels = new HashSet<>();
+    Set<Model> modelsToCompare = new HashSet<>();
 
     if (!nodes.isEmpty()) {
-      mergingContext = mergeNodes(nodes, adapter, mergingContext);
-      modelsToCompare.addAll(buildModels(adapter, mergingContext));
+      mergingContext = mergeNodes(
+          nodes,
+          adapter,
+          mergingContext);
+      modelsToCompare.addAll(buildModels(
+          adapter,
+          mergingContext));
     } else {
       modelsToCompare.add(rootModel);
     }
 
     for (Model modelFor : modelsToCompare) {
-      Optional<String> sameModel = findSameModels(modelFor, mergingContext);
-
-      if (sameModel.isPresent()) {
-        sameModels.add(sameModel.get());
-      }
+      Optional<String> sameModel = findSameModels(
+          modelFor,
+          mergingContext);
+
+      sameModel.ifPresent(sameModels::add);
     }
 
     if (!sameModels.isEmpty()) {
       currentComparisonCondition = Optional
-          .of(new ComparisonCondition(mergingContext.getRootId(), sameModels, mergingContext.getDependencies()));
-    }
-
-    return mergeConditions(currentComparisonCondition, adapter, mergingContext);
-
-  }
-
-  private MergingContext mergeNodes(final Set<String> nodes, final UniqueTypeNameAdapter adapter,
+          .of(new ComparisonCondition(
+              mergingContext.getRootId(),
+              sameModels,
+              mergingContext.getDependencies()));
+    }
+
+    return mergeConditions(
+        currentComparisonCondition,
+        adapter,
+        mergingContext);
+
+  }
+
+  @SuppressWarnings({"CyclomaticComplexity", "NPathComplexity"})
+  private MergingContext mergeNodes(
+      final Set<String> nodes,
+      final UniqueTypeNameAdapter adapter,
       final MergingContext mergingContext) {
 
     boolean allowableToSearchTheSame = true;
-    final Map<String, Set<String>> comparisonConditions = newHashMap();
-    final Set<String> comparedParemeters = new HashSet<String>();
-
-    Set<ComparisonCondition> dependencies = newHashSet();
-    final Set<String> currentDependencies = new HashSet<String>();
+    final Map<String, Set<String>> comparisonConditions = new HashMap<>();
+    final Set<String> comparedParemeters = new HashSet<>();
+
+    Set<ComparisonCondition> dependencies = new HashSet<>();
+    final Set<String> currentDependencies = new HashSet<>();
 
     for (final String modelId : nodes) {
       if (adapter.getTypeName(modelId).isPresent()) {
@@ -238,7 +259,9 @@
       }
 
       if (!mergingContext.hasSeenBefore(modelId)) {
-        Set<ComparisonCondition> newDependencies = mergeModelBranch(adapter, mergingContext.toRootId(modelId));
+        Set<ComparisonCondition> newDependencies = mergeModelBranch(
+            adapter,
+            mergingContext.toRootId(modelId));
 
         if (newDependencies.isEmpty()) {
           allowableToSearchTheSame = false;
@@ -246,7 +269,9 @@
         }
 
         for (ComparisonCondition condition : newDependencies) {
-          checkCondition(condition, false);
+          checkCondition(
+              condition,
+              false);
           if (!condition.getConditions().isEmpty()) {
             dependencies.add(condition);
             currentDependencies.addAll(condition.getConditions());
@@ -257,18 +282,21 @@
           continue;
         }
 
-        ComparisonCondition currentCondition = currentCondition(modelId, newDependencies);
-        Set<String> parametersTo = FluentIterable.from(currentCondition.getModelsTo())
-            .transform(new Function<String, String>() {
-              public String apply(String modelId) {
-                return mergingContext.getModelParameter(modelId);
-              }
-            }).toSet();
+        ComparisonCondition currentCondition = currentCondition(
+            modelId,
+            newDependencies);
+        Set<String> parametersTo = currentCondition.getModelsTo().stream()
+            .map(mergingContext::getModelParameter)
+            .collect(Collectors.toSet());
 
         if (currentCondition.getConditions().isEmpty()) {
-          comparisonConditions.put(modelId, Collections.unmodifiableSet(parametersTo));
+          comparisonConditions.put(
+              modelId,
+              Collections.unmodifiableSet(parametersTo));
         } else {
-          comparisonConditions.put(modelId, new HashSet<String>());
+          comparisonConditions.put(
+              modelId,
+              new HashSet<>());
 
           if (comparedParemeters.isEmpty()) {
             comparedParemeters.addAll(parametersTo);
@@ -287,15 +315,14 @@
           continue;
         }
 
-        comparisonConditions.put(modelId, new HashSet<String>());
+        comparisonConditions.put(
+            modelId,
+            new HashSet<>());
         String modelForTypeName = mergingContext.getModel(modelId).getType().getErasedType().getName();
         Set<Model> similarTypeModels = mergingContext.getSimilarTypeModels(modelForTypeName);
-        Set<String> candidateParameters = new HashSet<String>(
-            FluentIterable.from(similarTypeModels).transform(new Function<Model, String>() {
-              public String apply(Model model) {
-                return mergingContext.getModelParameter(model.getId());
-              }
-            }).toSet());
+        Set<String> candidateParameters = similarTypeModels.stream()
+            .map(model -> mergingContext.getModelParameter(model.getId()))
+            .collect(Collectors.toSet());
 
         if (comparedParemeters.isEmpty()) {
           comparedParemeters.addAll(candidateParameters);
@@ -310,42 +337,46 @@
     }
 
     if (allowableToSearchTheSame) {
-      comparisonConditions.putAll(populateComparisonConditions(comparisonConditions, comparedParemeters));
-
-      dependencies = FluentIterable.from(dependencies)
-          .transform(new Function<ComparisonCondition, ComparisonCondition>() {
-            public ComparisonCondition apply(ComparisonCondition condition) {
-              HashSet<String> tempConditions = newHashSet(condition.getConditions());
-              tempConditions.remove(mergingContext.getRootId());
-              Set<String> modelsTo = FluentIterable.from(condition.getModelsTo()).filter(new Predicate<String>() {
-                public boolean apply(String modelId) {
-                  return comparedParemeters.contains(mergingContext.getModelParameter(modelId));
-                }
-              }).toSet();
-
-              return new ComparisonCondition(condition.getModelFor(), modelsTo, tempConditions);
-            }
-          }).toSet();
+      comparisonConditions.putAll(populateComparisonConditions(
+          comparisonConditions,
+          comparedParemeters));
+
+      dependencies = dependencies.stream()
+          .map(condition -> {
+            HashSet<String> tempConditions = new HashSet<>(condition.getConditions());
+            tempConditions.remove(mergingContext.getRootId());
+            Set<String> modelsTo = condition.getModelsTo().stream()
+                .filter(modelId -> comparedParemeters.contains(mergingContext.getModelParameter(modelId)))
+                .collect(Collectors.toSet());
+
+            return new ComparisonCondition(
+                condition.getModelFor(),
+                modelsTo,
+                tempConditions);
+          })
+          .collect(Collectors.toSet());
     } else {
       comparisonConditions.clear();
     }
 
-    return mergingContext.populateDependencies(comparisonConditions, currentDependencies, dependencies);
-  }
-
-  private ComparisonCondition currentCondition(final String modelId, final Set<ComparisonCondition> newDependencies) {
-    FluentIterable<ComparisonCondition> iterableConditions = FluentIterable.from(newDependencies)
-        .filter(new Predicate<ComparisonCondition>() {
-          public boolean apply(ComparisonCondition comparisonCondition) {
-            return comparisonCondition.getModelFor().equals(modelId);
-          }
-        });
-
-    if (iterableConditions.size() > 1) {
+    return mergingContext.populateDependencies(
+        comparisonConditions,
+        currentDependencies,
+        dependencies);
+  }
+
+  private ComparisonCondition currentCondition(
+      final String modelId,
+      final Set<ComparisonCondition> newDependencies) {
+    List<ComparisonCondition> conditions = newDependencies.stream()
+        .filter(comparisonCondition -> comparisonCondition.getModelFor().equals(modelId))
+        .collect(Collectors.toList());
+
+    if (conditions.size() > 1) {
       throw new IllegalStateException("Ambiguous conditions for one model.");
     }
 
-    Optional<ComparisonCondition> currentConditionOptional = iterableConditions.first();
+    Optional<ComparisonCondition> currentConditionOptional = conditions.stream().findFirst();
 
     if (!currentConditionOptional.isPresent()) {
       throw new IllegalStateException("Condition is not present.");
@@ -354,60 +385,70 @@
     return currentConditionOptional.get();
   }
 
-  private Map<String, Set<String>> populateComparisonConditions(Map<String, Set<String>> comparisonConditions,
-      Set<String> comparedParemeters) {
-    Map<String, Set<String>> populatedComparisonConditions = newHashMap(comparisonConditions);
+  private Map<String, Set<String>> populateComparisonConditions(
+      Map<String, Set<String>> comparisonConditions,
+      Set<String> comparedParameters) {
+    Map<String, Set<String>> populatedComparisonConditions = new HashMap<>(comparisonConditions);
     for (String modelId : populatedComparisonConditions.keySet()) {
 
       if (populatedComparisonConditions.get(modelId).isEmpty()) {
-        populatedComparisonConditions.put(modelId,
-            Collections.unmodifiableSet(new TreeSet<String>(comparedParemeters)));
+        populatedComparisonConditions.put(
+            modelId,
+            Collections.unmodifiableSet(new TreeSet<>(comparedParameters)));
       }
     }
 
     return populatedComparisonConditions;
   }
 
-  private Set<Model> buildModels(UniqueTypeNameAdapter adapter, MergingContext mergingContext) {
+  private Set<Model> buildModels(
+      UniqueTypeNameAdapter adapter,
+      MergingContext mergingContext) {
     Map<String, Set<String>> parametersMatching = mergingContext.getParametersMatching();
     Model rootModel = mergingContext.getRootModel();
     ModelBuilder rootModelBuilder = new ModelBuilder(rootModel);
-    Set<Model> sameModels = newHashSet();
+    Set<Model> sameModels = new HashSet<>();
 
     if (parametersMatching.isEmpty()) {
-      return newHashSet();
-    }
-
-    final int parametersCount = Ordering.<Integer>natural()
-        .max(FluentIterable.from(parametersMatching.values()).transform(new Function<Set<String>, Integer>() {
-          public Integer apply(Set<String> set) {
-            return set.size();
-          }
-        }).toList());
+      return new HashSet<>();
+    }
+
+    int parametersCount = parametersMatching.values().stream()
+        .map(Set::size)
+        .max(Integer::compareTo)
+        .orElse(0);
 
     for (int paramIndex = 0; paramIndex < parametersCount; paramIndex++) {
-      List<ModelReference> subTypes = new ArrayList<ModelReference>();
-      Iterator<ModelReference> it = rootModel.getSubTypes().iterator();
-      while (it.hasNext()) {
-        ModelReference modelReference = it.next();
+      List<ModelReference> subTypes = new ArrayList<>();
+      for (ModelReference modelReference : rootModel.getSubTypes()) {
         Optional<String> modelId = getModelId(modelReference);
 
         if (modelId.isPresent()) {
-          modelReference = modelRefFunction(paramIndex, modelId.get(), adapter, mergingContext)
+          modelReference = modelRefFunction(
+              paramIndex,
+              modelId.get(),
+              adapter,
+              mergingContext)
               .apply(mergingContext.getModel(modelId.get()).getType());
         }
         subTypes.add(modelReference);
       }
 
-      Map<String, ModelProperty> newProperties = newHashMap(rootModel.getProperties());
+      Map<String, ModelProperty> newProperties = new HashMap<>(rootModel.getProperties());
       for (String propertyName : rootModel.getProperties().keySet()) {
         ModelProperty property = rootModel.getProperties().get(propertyName);
         ModelReference modelReference = property.getModelRef();
         Optional<String> modelId = getModelId(modelReference);
 
         if (modelId.isPresent()) {
-          newProperties.put(propertyName, new ModelPropertyBuilder(property).build()
-              .updateModelRef(modelRefFunction(paramIndex, modelId.get(), adapter, mergingContext)));
+          newProperties.put(
+              propertyName,
+              new ModelPropertyBuilder(property).build()
+                  .updateModelRef(modelRefFunction(
+                      paramIndex,
+                      modelId.get(),
+                      adapter,
+                      mergingContext)));
         }
       }
       sameModels.add(rootModelBuilder.properties(newProperties).subTypes(subTypes).build());
@@ -416,186 +457,197 @@
     return sameModels;
   }
 
-  private Function<ResolvedType, ModelReference> modelRefFunction(int paramIndex, String modelId,
-      UniqueTypeNameAdapter adapter, MergingContext mergingContext) {
+  private Function<ResolvedType, ModelReference> modelRefFunction(
+      int paramIndex,
+      String modelId,
+      UniqueTypeNameAdapter adapter,
+      MergingContext mergingContext) {
 
     Map<String, Set<String>> parametersMatching = mergingContext.getParametersMatching();
     ModelContext context;
     if (parametersMatching.containsKey(modelId)) {
-      List<String> parameters = Ordering.natural().sortedCopy(parametersMatching.get(modelId));
+      List<String> parameters = parametersMatching.get(modelId).stream()
+          .sorted()
+          .collect(Collectors.toList());
       String parameter = parameters.size() == 1 ? parameters.get(0) : parameters.get(paramIndex);
-      context = pseudoContext(parameter, mergingContext.getModelContext(modelId));
+      context = pseudoContext(
+          parameter,
+          mergingContext.getModelContext(modelId));
     } else {
       context = mergingContext.getModelContext(modelId);
     }
 
-    return modelRefFactory(context, enumTypeDeterminer, typeNameExtractor, adapter.getNames());
+    return modelRefFactory(
+        context,
+        enumTypeDeterminer,
+        typeNameExtractor,
+        adapter.getNames());
   }
 
   private List<String> findBranchRoots(ModelContext rootContext) {
-    List<String> roots = new ArrayList<String>();
+    List<String> roots = new ArrayList<>();
 
     ResolvedType resolvedType = rootContext.alternateFor(rootContext.getType());
     if (resolvedType.isArray()) {
       ResolvedType elementType = resolvedType.getArrayElementType();
-      roots.addAll(findBranchRoots(ModelContext.fromParent(rootContext, elementType)));
+      roots.addAll(findBranchRoots(ModelContext.fromParent(
+          rootContext,
+          elementType)));
     } else if (resolvedType.findSupertype(Map.class) != null || resolvedType.findSupertype(Collection.class) != null) {
       for (ResolvedType parameter : resolvedType.getTypeParameters()) {
-        roots.addAll(findBranchRoots(ModelContext.fromParent(rootContext, parameter)));
+        roots.addAll(findBranchRoots(ModelContext.fromParent(
+            rootContext,
+            parameter)));
       }
     } else {
-<<<<<<< HEAD
-      //we can encounter a known model with an unknown property
-      //if (de)serialization is not symmetrical (@JsonIgnore on setter, @JsonProperty on getter).
-      //In these cases, don't overwrite the entire model entry for that type, just add the unknown property.
-      Model targetModelValue = target.get(sourceModelKey);
-
-      Map<String, ModelProperty> targetProperties = targetModelValue.getProperties();
-      Map<String, ModelProperty> sourceProperties = source.getProperties();
-
-      Set<String> newSourcePropKeys = new HashSet<>(sourceProperties.keySet());
-      newSourcePropKeys.removeAll(targetProperties.keySet());
-      Map<String, ModelProperty> mergedTargetProperties = new HashMap(targetProperties);
-      for (String newProperty : newSourcePropKeys) {
-        LOG.debug("Adding a missing property {} to model {}", newProperty, sourceModelKey);
-        mergedTargetProperties.put(newProperty, sourceProperties.get(newProperty));
-      }
-
-      Model mergedModel = new ModelBuilder()
-          .id(targetModelValue.getId())
-          .name(targetModelValue.getName())
-          .type(targetModelValue.getType())
-          .qualifiedType(targetModelValue.getQualifiedType())
-          .properties(mergedTargetProperties)
-          .description(targetModelValue.getDescription())
-          .baseModel(targetModelValue.getBaseModel())
-          .discriminator(targetModelValue.getDiscriminator())
-          .subTypes(targetModelValue.getSubTypes())
-          .example(targetModelValue.getExample())
-          .build();
-
-      target.put(sourceModelKey, mergedModel);
-    }
-  }
-
-  private void markIgnorablesAsHasSeen(
-      TypeResolver typeResolver,
-      Set<Class> ignorableParameterTypes,
-=======
-      roots.add(ModelContext.fromParent(rootContext, resolvedType).getTypeId());
+      roots.add(ModelContext.fromParent(
+          rootContext,
+          resolvedType).getTypeId());
     }
 
     return roots;
   }
 
-  private Optional<String> findSameModels(final Model modelFor, final MergingContext mergingContext) {
+  private Optional<String> findSameModels(
+      final Model modelFor,
+      final MergingContext mergingContext) {
     String modelForTypeName = modelFor.getType().getErasedType().getName();
     Set<Model> models = mergingContext.getSimilarTypeModels(modelForTypeName);
-    for (Model model_to : models) {
-      if (modelFor.equalsIgnoringName(model_to)) {
-        return Optional.of(model_to.getId());
-      }
-    }
-
-    return Optional.absent();
-  }
-
-  private Set<ComparisonCondition> mergeConditions(Optional<ComparisonCondition> currentComparisonCondition,
-      UniqueTypeNameAdapter adapter, MergingContext mergingContext) {
-
-    Set<ComparisonCondition> dependencies = newHashSet(mergingContext.getComparisonConditions());
+    for (Model modelTo : models) {
+      if (modelFor.equalsIgnoringName(modelTo)) {
+        return Optional.of(modelTo.getId());
+      }
+    }
+
+    return Optional.empty();
+  }
+
+  private Set<ComparisonCondition> mergeConditions(
+      Optional<ComparisonCondition> currentComparisonCondition,
+      UniqueTypeNameAdapter adapter,
+      MergingContext mergingContext) {
+
+    Set<ComparisonCondition> dependencies = new HashSet<>(mergingContext.getComparisonConditions());
     if (currentComparisonCondition.isPresent()) {
       ComparisonCondition currentCondition = currentComparisonCondition.get();
       dependencies.add(currentCondition);
 
       if (currentCondition.getConditions().isEmpty()) {
         for (ComparisonCondition depComparisonCondition : dependencies) {
-          checkCondition(depComparisonCondition, true);
-          adapter.setEqualityFor(depComparisonCondition.getModelFor(),
-              new ArrayList<String>(depComparisonCondition.getModelsTo()).get(0));
+          checkCondition(
+              depComparisonCondition,
+              true);
+          adapter.setEqualityFor(
+              depComparisonCondition.getModelFor(),
+              new ArrayList<>(depComparisonCondition.getModelsTo()).get(0));
         }
       } else {
-        Set<ComparisonCondition> newDependencies = new HashSet<ComparisonCondition>();
+        Set<ComparisonCondition> newDependencies = new HashSet<>();
         for (ComparisonCondition depComparisonCondition : dependencies) {
-          Set<String> conditions = new HashSet<String>(depComparisonCondition.getConditions());
+          Set<String> conditions = new HashSet<>(depComparisonCondition.getConditions());
           conditions.remove(currentCondition.getModelFor());
           conditions.addAll(currentCondition.getConditions());
           newDependencies.add(new ComparisonCondition(depComparisonCondition.getModelFor(),
-              depComparisonCondition.getModelsTo(), conditions));
+                                                      depComparisonCondition.getModelsTo(),
+                                                      conditions));
         }
         return newDependencies;
       }
     } else {
-      adapter.registerUniqueType(mergingContext.getRootModel().getName(), mergingContext.getRootId());
+      adapter.registerUniqueType(
+          mergingContext.getRootModel().getName(),
+          mergingContext.getRootId());
       for (ComparisonCondition depComparisonCondition : dependencies) {
         String modelId = depComparisonCondition.getModelFor();
-        adapter.registerUniqueType(mergingContext.getModel(modelId).getName(), modelId);
-      }
-    }
-
-    if (!currentComparisonCondition.isPresent()) {
-      return newHashSet();
-    } else {
-      return newHashSet(currentComparisonCondition.get());
-    }
-
-  }
-
-  private Model updateModel(Model model, Map<String, ModelContext> contextMap, UniqueTypeNameAdapter adapter) {
+        adapter.registerUniqueType(
+            mergingContext.getModel(modelId).getName(),
+            modelId);
+      }
+    }
+    return currentComparisonCondition
+        .map(c -> new HashSet<>(Collections.singletonList(c)))
+        .orElse(new HashSet<>());
+  }
+
+  private Model updateModel(
+      Model model,
+      Map<String, ModelContext> contextMap,
+      UniqueTypeNameAdapter adapter) {
     for (String propertyName : model.getProperties().keySet()) {
       ModelProperty property = model.getProperties().get(propertyName);
       Optional<String> modelId = getModelId(property.getModelRef());
 
       if (modelId.isPresent() && contextMap.containsKey(modelId.get())) {
         property.updateModelRef(
-            modelRefFactory(contextMap.get(modelId.get()), enumTypeDeterminer, typeNameExtractor, adapter.getNames()));
-      }
-    }
-    List<ModelReference> subTypes = new ArrayList<ModelReference>();
+            modelRefFactory(
+                contextMap.get(modelId.get()),
+                enumTypeDeterminer,
+                typeNameExtractor,
+                adapter.getNames()));
+      }
+    }
+    List<ModelReference> subTypes = new ArrayList<>();
     for (ModelReference oldModelRef : model.getSubTypes()) {
       Optional<String> modelId = getModelId(oldModelRef);
 
       if (modelId.isPresent() && contextMap.containsKey(modelId.get())) {
         ModelContext modelContext = contextMap.get(modelId.get());
-        subTypes.add(modelRefFactory(modelContext, enumTypeDeterminer, typeNameExtractor, adapter.getNames())
-            .apply(modelContext.getType()));
+        subTypes.add(modelRefFactory(
+            modelContext,
+            enumTypeDeterminer,
+            typeNameExtractor,
+            adapter.getNames())
+                         .apply(modelContext.getType()));
       } else {
         subTypes.add(oldModelRef);
       }
     }
-    String name = typeNameExtractor.typeName(contextMap.get(model.getId()), adapter.getNames());
+    String name = typeNameExtractor.typeName(
+        contextMap.get(model.getId()),
+        adapter.getNames());
 
     return new ModelBuilder(model).name(name).subTypes(subTypes).build();
   }
 
-  private Set<Model> updateModels(final Collection<Model> models, final Map<String, ModelContext> contextMap,
+  private Set<Model> updateModels(
+      final Collection<Model> models,
+      final Map<String, ModelContext> contextMap,
       final UniqueTypeNameAdapter adapter) {
-    FluentIterable.from(models).forEach(new Consumer<Model>() {
-      public void accept(Model model) {
-
-        if (!adapter.getTypeName(model.getId()).isPresent()) {
-          adapter.registerUniqueType(model.getName(), model.getId());
-        }
+    models.forEach(model -> {
+      if (!adapter.getTypeName(model.getId()).isPresent()) {
+        adapter.registerUniqueType(
+            model.getName(),
+            model.getId());
       }
     });
 
-    return FluentIterable.from(models).transform(new Function<Model, Model>() {
-
-      public Model apply(Model model) {
-        return updateModel(model, contextMap, adapter);
-      }
-    }).toSet();
+    return models.stream()
+        .map(model -> updateModel(
+            model,
+            contextMap,
+            adapter))
+        .collect(Collectors.toSet());
   }
 
   @SuppressWarnings("rawtypes")
-  ModelContext pseudoContext(String parameterId, ModelContext context) {
-    return ModelContext.inputParam(parameterId, context.getGroupName(), context.getType(),
-        Optional.<ResolvedType>absent(), new HashSet<ResolvedType>(), context.getDocumentationType(),
-        context.getAlternateTypeProvider(), context.getGenericNamingStrategy(),
-        ImmutableSet.copyOf(new HashSet<Class>()));
-  }
-
-  private void checkCondition(ComparisonCondition condition, boolean conditionalPresenceCheck) {
+  private ModelContext pseudoContext(
+      String parameterId,
+      ModelContext context) {
+    return ModelContext.inputParam(
+        parameterId,
+        context.getGroupName(),
+        context.getType(),
+        Optional.empty(),
+        new HashSet<>(),
+        context.getDocumentationType(),
+        context.getAlternateTypeProvider(),
+        context.getGenericNamingStrategy(),
+        new HashSet<>());
+  }
+
+  private void checkCondition(
+      ComparisonCondition condition,
+      boolean conditionalPresenceCheck) {
     if (conditionalPresenceCheck && !condition.getConditions().isEmpty()) {
       throw new IllegalStateException("Equality with conditions is not allowed.");
     }
@@ -613,14 +665,15 @@
       if (refT.itemModel().isPresent()) {
         refT = refT.itemModel().get();
       } else {
-        return Optional.absent();
+        return Optional.empty();
       }
     }
   }
 
   @SuppressWarnings("rawtypes")
-  private void markIgnorablesAsHasSeen(TypeResolver typeResolver, Set<Class> ignorableParameterTypes,
->>>>>>> 40a71a6d
+  private void markIgnorablesAsHasSeen(
+      TypeResolver typeResolver,
+      Set<Class> ignorableParameterTypes,
       ModelContext modelContext) {
 
     for (Class ignorableParameterType : ignorableParameterTypes) {
@@ -629,32 +682,38 @@
   }
 
   private static MergingContext populateTypes(Map<String, Set<Model>> modelMap) {
-    Map<String, Set<Model>> typedModelMap = newHashMap();
-    Map<String, Model> uniqueModels = newHashMap();
-    Map<String, String> parameterModelMap = newHashMap();
+    Map<String, Set<Model>> typedModelMap = new HashMap<>();
+    Map<String, Model> uniqueModels = new HashMap<>();
+    Map<String, String> parameterModelMap = new HashMap<>();
 
     for (String parameterId : modelMap.keySet()) {
       for (Model model : modelMap.get(parameterId)) {
-        uniqueModels.put(model.getName(), model);
-        parameterModelMap.put(model.getId(), parameterId);
-      }
-    }
-<<<<<<< HEAD
-=======
+        uniqueModels.put(
+            model.getName(),
+            model);
+        parameterModelMap.put(
+            model.getId(),
+            parameterId);
+      }
+    }
 
     for (Model model : uniqueModels.values()) {
       String rawType = model.getType().getErasedType().getName();
 
+      Set<Model> tracked = new HashSet<>(Collections.singleton(model));
       if (typedModelMap.containsKey(rawType)) {
-        typedModelMap.put(rawType, ImmutableSet.<Model>builder().add(model).addAll(typedModelMap.get(rawType)).build());
-      } else {
-        typedModelMap.put(rawType, ImmutableSet.<Model>builder().add(model).build());
-      }
-
-    }
-
-    return new MergingContext("", typedModelMap, parameterModelMap, new HashMap<String, Model>(),
-        new HashMap<String, ModelContext>());
->>>>>>> 40a71a6d
+        tracked.addAll(typedModelMap.get(rawType));
+      }
+      typedModelMap.put(
+          rawType,
+          tracked);
+    }
+
+    return new MergingContext(
+        "",
+        typedModelMap,
+        parameterModelMap,
+        new HashMap<>(),
+        new HashMap<>());
   }
 }