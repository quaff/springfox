buildscript {
<<<<<<< HEAD
    ext {
        springBootVersion = '2.0.0.RELEASE'
    }
    repositories {
        jcenter()
    }
    dependencies {
        classpath "org.springframework.boot:spring-boot-gradle-plugin:${springBootVersion}"
    }
=======
  ext {
    springBootVersion = '2.0.3.RELEASE'
  }
  repositories {
    mavenCentral()
  }
  dependencies {
    classpath("org.springframework.boot:spring-boot-gradle-plugin:${springBootVersion}")
  }
>>>>>>> 891a6c28
}

apply plugin: 'java'
apply plugin: 'org.springframework.boot'
apply plugin: 'io.spring.dependency-management'

repositories {
  jcenter()
}

apply plugin: 'groovy'
apply plugin: 'idea'
apply plugin: 'war'
apply plugin: 'org.springframework.boot'
apply plugin: 'io.spring.dependency-management'

configurations {
  //Logback causing spring boot errors
  all*.exclude group: 'ch.qos.logback'
}

ext['groovy.version'] = '2.5.0'
ext {
  limits = [
      'instruction': 89.5,
      'line'       : 85,
      'complexity' : 80,
      'method'     : 80,
      'branch'     : 85,
      'class'      : 94
  ]
}

dependencies {
  compile("org.springframework.boot:spring-boot-starter-web")
  compile("org.springframework.boot:spring-boot-starter-data-rest")
  compile("org.springframework.boot:spring-boot-starter-data-jpa")
  compile("com.h2database:h2")

  testCompile libs.test
  testCompile "org.skyscreamer:jsonassert:${jsonAssert}"
  testCompile("org.springframework.boot:spring-boot-starter-test")

  compile project(':springfox-swagger1')
  compile project(':springfox-swagger2')
  compile project(':springfox-data-rest')
  compile project(':springfox-petstore')
  compile project(':springfox-bean-validators')
  compile project(':springfox-spring-web').sourceSets.test.output


  compile(project(path: ':springfox-swagger-ui')) {
    exclude group: 'org.springframework', module: 'spring-web'
  }
}
// tag::update-contract-tests[]
// NOTE: Uncomment to bulk update contracts
//test {
//  systemProperty("contract.tests.root", "$projectDir/src/test/resources")
//  systemProperty("contract.tests.update", true)
//}
// tag::update-contract-tests[]<|MERGE_RESOLUTION|>--- conflicted
+++ resolved
@@ -1,15 +1,4 @@
 buildscript {
-<<<<<<< HEAD
-    ext {
-        springBootVersion = '2.0.0.RELEASE'
-    }
-    repositories {
-        jcenter()
-    }
-    dependencies {
-        classpath "org.springframework.boot:spring-boot-gradle-plugin:${springBootVersion}"
-    }
-=======
   ext {
     springBootVersion = '2.0.3.RELEASE'
   }
@@ -19,7 +8,6 @@
   dependencies {
     classpath("org.springframework.boot:spring-boot-gradle-plugin:${springBootVersion}")
   }
->>>>>>> 891a6c28
 }
 
 apply plugin: 'java'
@@ -34,7 +22,6 @@
 apply plugin: 'idea'
 apply plugin: 'war'
 apply plugin: 'org.springframework.boot'
-apply plugin: 'io.spring.dependency-management'
 
 configurations {
   //Logback causing spring boot errors
