{
    "apiVersion": "1.0",
    "apis": [
        {
            "description": "create",
            "operations": [
                {
                    "method": "PUT",
                    "summary": "create",
                    "nickname": "createUsingPUT",
                    "produces": [
                        "*/*"
                    ],
                    "consumes": [
                        "application/json"
                    ],
                    "parameters": [
                        {
                            "allowMultiple": false,
                            "description": "toCreate",
                            "name": "body",
                            "paramType": "body",
<<<<<<< HEAD
                            "type": "Resource«Pet»_1",
=======
                            "type": "EntityModel«Pet»",
>>>>>>> 6f15b63f
                            "required": true
                        }
                    ],
                    "responseMessages": [
                        {
                            "code": 200,
                            "message": "OK"
                        },
                        {
                            "code": 201,
                            "message": "Created"
                        },
                        {
                            "code": 401,
                            "message": "Unauthorized"
                        },
                        {
                            "code": 403,
                            "message": "Forbidden"
                        },
                        {
                            "code": 404,
                            "message": "Not Found"
                        }
                    ],
                    "deprecated": "false",
                    "type": "void"
                }
            ],
            "path": "/foo/create-t"
        },
        {
            "description": "delete",
            "operations": [
                {
                    "method": "DELETE",
                    "summary": "delete",
                    "nickname": "deleteUsingDELETE",
                    "produces": [
                        "*/*"
                    ],
                    "consumes": [

                    ],
                    "parameters": [
                        {
                            "allowMultiple": false,
                            "description": "id",
                            "name": "id",
                            "paramType": "path",
                            "type": "string",
                            "required": true
                        }
                    ],
                    "responseMessages": [
                        {
                            "code": 200,
                            "message": "OK",
                            "responseModel": "HttpEntity«EntityModel«Pet»»"
                        },
                        {
                            "code": 204,
                            "message": "No Content"
                        },
                        {
                            "code": 401,
                            "message": "Unauthorized"
                        },
                        {
                            "code": 403,
                            "message": "Forbidden"
                        },
                        {
                            "code": 405,
                            "message": "Invalid input"
                        }
                    ],
                    "deprecated": "false",
                    "type": "HttpEntity«EntityModel«Pet»»"
                }
            ],
            "path": "/foo/delete-t/{id}"
        },
        {
            "description": "get",
            "operations": [
                {
                    "method": "GET",
                    "summary": "get",
                    "nickname": "getUsingGET",
                    "produces": [
                        "*/*"
                    ],
                    "consumes": [

                    ],
                    "parameters": [
                        {
                            "allowMultiple": false,
                            "description": "id",
                            "name": "id",
                            "paramType": "path",
                            "type": "string",
                            "required": true
                        }
                    ],
                    "responseMessages": [
                        {
                            "code": 200,
                            "message": "OK",
<<<<<<< HEAD
                            "responseModel": "Resource«Pet»"
=======
                            "responseModel": "EntityModel«Pet»_1"
>>>>>>> 6f15b63f
                        },
                        {
                            "code": 401,
                            "message": "Unauthorized"
                        },
                        {
                            "code": 403,
                            "message": "Forbidden"
                        },
                        {
                            "code": 404,
                            "message": "Not Found"
                        },
                        {
                            "code": 405,
                            "message": "Invalid input"
                        }
                    ],
                    "deprecated": "false",
<<<<<<< HEAD
                    "type": "Resource«Pet»"
=======
                    "type": "EntityModel«Pet»_1"
>>>>>>> 6f15b63f
                }
            ],
            "path": "/foo/get-t/{id}"
        }
    ],
    "basePath": "/",
    "consumes": [

    ],
    "models": {
        "HttpEntity«EntityModel«Pet»»": {
            "description": "",
            "id": "HttpEntity«EntityModel«Pet»»",
            "properties": {
                "body": {
                    "required": false,
                    "type": "EntityModel«Pet»_1"
                }
            }
        },
        "EntityModel«Pet»": {
            "description": "",
            "id": "EntityModel«Pet»",
            "properties": {
                "age": {
                    "required": false,
                    "format": "int32",
                    "type": "integer"
                },
                "id": {
                    "required": false,
                    "type": "string"
                },
                "links": {
                    "required": false,
                    "items": {
                        "type": "Link"
                    },
                    "type": "array"
                },
                "name": {
                    "required": false,
                    "type": "string"
                }
            }
        },
        "LinkRelation": {
            "description": "",
            "id": "LinkRelation",
            "properties": {}
        },
        "Links": {
            "description": "",
            "id": "Links",
            "properties": {
                "empty": {
                    "required": false,
<<<<<<< HEAD
                    "type": "Resource«Pet»"
=======
                    "type": "boolean"
>>>>>>> 6f15b63f
                }
            }
        },
        "EntityModel«Pet»_1": {
            "description": "",
            "id": "EntityModel«Pet»_1",
            "properties": {
                "age": {
                    "required": false,
                    "format": "int32",
                    "type": "integer"
                },
                "id": {
                    "required": false,
                    "type": "string"
                },
                "links": {
                    "required": false,
                    "type": "Links"
                },
                "name": {
                    "required": false,
                    "type": "string"
                }
            }
        },
        "Link": {
            "description": "",
            "id": "Link",
            "properties": {
                "deprecation": {
                    "required": false,
                    "type": "string"
                },
                "href": {
                    "required": false,
                    "type": "string"
                },
                "hreflang": {
                    "required": false,
                    "type": "string"
                },
                "media": {
                    "required": false,
                    "type": "string"
                },
                "name": {
                    "required": false,
                    "type": "string"
                },
                "profile": {
                    "required": false,
                    "type": "string"
                },
                "rel": {
                    "required": false,
                    "type": "LinkRelation"
                },
                "title": {
                    "required": false,
                    "type": "string"
                },
<<<<<<< HEAD
                "links": {
                    "required": false,
                    "items": {
                        "type": "Link_1"
                    },
                    "type": "array"
                },
                "name": {
=======
                "type": {
>>>>>>> 6f15b63f
                    "required": false,
                    "type": "string"
                }
            }
        },
        "Pet": {
            "description": "",
            "id": "Pet",
            "properties": {
                "age": {
                    "required": false,
                    "format": "int32",
                    "type": "integer"
                },
                "id": {
                    "required": false,
                    "type": "string"
                },
                "name": {
                    "required": false,
                    "type": "string"
                }
            }
        }
    },
    "produces": [

    ],
    "resourcePath": "/foo",
    "swaggerVersion": "1.2"
}<|MERGE_RESOLUTION|>--- conflicted
+++ resolved
@@ -20,11 +20,7 @@
                             "description": "toCreate",
                             "name": "body",
                             "paramType": "body",
-<<<<<<< HEAD
-                            "type": "Resource«Pet»_1",
-=======
-                            "type": "EntityModel«Pet»",
->>>>>>> 6f15b63f
+                            "type": "EntityModel«Pet»_1",
                             "required": true
                         }
                     ],
@@ -67,7 +63,7 @@
                         "*/*"
                     ],
                     "consumes": [
-
+                        
                     ],
                     "parameters": [
                         {
@@ -119,7 +115,7 @@
                         "*/*"
                     ],
                     "consumes": [
-
+                        
                     ],
                     "parameters": [
                         {
@@ -135,11 +131,7 @@
                         {
                             "code": 200,
                             "message": "OK",
-<<<<<<< HEAD
-                            "responseModel": "Resource«Pet»"
-=======
-                            "responseModel": "EntityModel«Pet»_1"
->>>>>>> 6f15b63f
+                            "responseModel": "EntityModel«Pet»"
                         },
                         {
                             "code": 401,
@@ -159,11 +151,7 @@
                         }
                     ],
                     "deprecated": "false",
-<<<<<<< HEAD
-                    "type": "Resource«Pet»"
-=======
-                    "type": "EntityModel«Pet»_1"
->>>>>>> 6f15b63f
+                    "type": "EntityModel«Pet»"
                 }
             ],
             "path": "/foo/get-t/{id}"
@@ -171,7 +159,7 @@
     ],
     "basePath": "/",
     "consumes": [
-
+        
     ],
     "models": {
         "HttpEntity«EntityModel«Pet»»": {
@@ -180,13 +168,53 @@
             "properties": {
                 "body": {
                     "required": false,
-                    "type": "EntityModel«Pet»_1"
+                    "type": "EntityModel«Pet»"
                 }
             }
         },
         "EntityModel«Pet»": {
             "description": "",
             "id": "EntityModel«Pet»",
+            "properties": {
+                "age": {
+                    "required": false,
+                    "format": "int32",
+                    "type": "integer"
+                },
+                "id": {
+                    "required": false,
+                    "type": "string"
+                },
+                "links": {
+                    "required": false,
+                    "type": "Links"
+                },
+                "name": {
+                    "required": false,
+                    "type": "string"
+                }
+            }
+        },
+        "LinkRelation": {
+            "description": "",
+            "id": "LinkRelation",
+            "properties": {
+                
+            }
+        },
+        "Links": {
+            "description": "",
+            "id": "Links",
+            "properties": {
+                "empty": {
+                    "required": false,
+                    "type": "boolean"
+                }
+            }
+        },
+        "EntityModel«Pet»_1": {
+            "description": "",
+            "id": "EntityModel«Pet»_1",
             "properties": {
                 "age": {
                     "required": false,
@@ -210,28 +238,9 @@
                 }
             }
         },
-        "LinkRelation": {
-            "description": "",
-            "id": "LinkRelation",
-            "properties": {}
-        },
-        "Links": {
-            "description": "",
-            "id": "Links",
-            "properties": {
-                "empty": {
-                    "required": false,
-<<<<<<< HEAD
-                    "type": "Resource«Pet»"
-=======
-                    "type": "boolean"
->>>>>>> 6f15b63f
-                }
-            }
-        },
-        "EntityModel«Pet»_1": {
-            "description": "",
-            "id": "EntityModel«Pet»_1",
+        "Pet": {
+            "description": "",
+            "id": "Pet",
             "properties": {
                 "age": {
                     "required": false,
@@ -242,10 +251,6 @@
                     "required": false,
                     "type": "string"
                 },
-                "links": {
-                    "required": false,
-                    "type": "Links"
-                },
                 "name": {
                     "required": false,
                     "type": "string"
@@ -288,37 +293,7 @@
                     "required": false,
                     "type": "string"
                 },
-<<<<<<< HEAD
-                "links": {
-                    "required": false,
-                    "items": {
-                        "type": "Link_1"
-                    },
-                    "type": "array"
-                },
-                "name": {
-=======
                 "type": {
->>>>>>> 6f15b63f
-                    "required": false,
-                    "type": "string"
-                }
-            }
-        },
-        "Pet": {
-            "description": "",
-            "id": "Pet",
-            "properties": {
-                "age": {
-                    "required": false,
-                    "format": "int32",
-                    "type": "integer"
-                },
-                "id": {
-                    "required": false,
-                    "type": "string"
-                },
-                "name": {
                     "required": false,
                     "type": "string"
                 }
@@ -326,7 +301,7 @@
         }
     },
     "produces": [
-
+        
     ],
     "resourcePath": "/foo",
     "swaggerVersion": "1.2"
