--- conflicted
+++ resolved
@@ -106,85 +106,6 @@
             "path": "/fancypets"
         },
         {
-<<<<<<< HEAD
-          "method": "POST",
-          "summary": "createObject",
-          "nickname": "createObjectUsingPOST",
-          "produces": [
-            "*/*"
-          ],
-          "consumes": [
-            "application/json"
-          ],
-          "parameters": [
-            {
-              "allowMultiple": false,
-              "description": "object",
-              "name": "body",
-              "paramType": "body",
-              "type": "FancyPet",
-              "required": true
-            },
-            {
-              "allowMultiple": false,
-              "description": "someId",
-              "name": "someId",
-              "paramType": "path",
-              "format": "int32",
-              "type": "integer",
-              "required": true
-            }
-          ],
-          "responseMessages": [
-            {
-              "code": 200,
-              "message": "OK",
-              "responseModel": "int"
-            },
-            {
-              "code": 201,
-              "message": "Created"
-            },
-            {
-              "code": 401,
-              "message": "Unauthorized"
-            },
-            {
-              "code": 403,
-              "message": "Forbidden"
-            },
-            {
-              "code": 404,
-              "message": "Not Found"
-            }
-          ],
-          "deprecated": "false",
-          "format": "int32",
-          "type": "integer"
-        }
-      ],
-      "path": "/fancypets/?{someId}"
-    }
-  ],
-  "basePath": "/",
-  "consumes": [],
-  "models": {
-    "FancyPet": {
-      "description": "",
-      "id": "FancyPet",
-      "properties": {
-        "age": {
-          "required": false,
-          "format": "int32",
-          "type": "integer"
-        },
-        "categories": {
-          "required": false,
-          "items": {
-            "type": "Category_3"
-          },
-          "type": "array"
-=======
             "description": "createObject",
             "operations": [
                 {
@@ -261,7 +182,6 @@
                     "type": "string"
                 }
             }
->>>>>>> 09d4a734
         },
         "Pet": {
             "description": "",
@@ -309,45 +229,9 @@
             }
         }
     },
-<<<<<<< HEAD
-    "Category_3": {
-      "description": "",
-      "id": "Category_3",
-      "properties": {
-        "name": {
-          "required": false,
-          "type": "string"
-        }
-      }
-    },
-    "Pet": {
-      "description": "",
-      "id": "Pet",
-      "properties": {
-        "age": {
-          "required": false,
-          "format": "int32",
-          "type": "integer"
-        },
-        "id": {
-          "required": false,
-          "type": "string"
-        },
-        "name": {
-          "required": false,
-          "type": "string"
-        }
-      }
-    }
-  },
-  "produces": [],
-  "resourcePath": "/fancypets",
-  "swaggerVersion": "1.2"
-=======
     "produces": [
         
     ],
     "resourcePath": "/fancypets",
     "swaggerVersion": "1.2"
->>>>>>> 09d4a734
 }