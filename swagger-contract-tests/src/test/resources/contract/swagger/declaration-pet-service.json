--- conflicted
+++ resolved
@@ -2,41 +2,60 @@
   "apiVersion": "1.0",
   "apis": [
     {
-      "description": "listPets",
-      "operations": [
-        {
-          "method": "GET",
-          "summary": "List all pets",
-          "nickname": "listPetsUsingGET",
-          "produces": [
-            "*/*"
-          ],
-          "consumes": [],
-          "parameters": [],
-          "responseMessages": [
-            {
-              "code": 200,
-              "message": "OK",
-              "responseModel": "array"
-            },
-            {
-              "code": 401,
-              "message": "Unauthorized"
-            },
-            {
-              "code": 403,
-              "message": "Forbidden"
-            },
-            {
-              "code": 404,
-              "message": "Not Found"
-            }
-          ],
-          "deprecated": "false",
-          "items": {
-            "type": "Pet"
-          },
-          "type": "array"
+      "description": "updatePet",
+      "operations": [
+        {
+          "method": "PUT",
+          "summary": "Update an existing pet",
+          "nickname": "updatePetUsingPUT_1",
+          "produces": [
+            "*/*"
+          ],
+          "consumes": [
+            "application/json"
+          ],
+          "parameters": [
+            {
+              "allowMultiple": false,
+              "description": "Pet object that needs to be added to the store",
+              "name": "body",
+              "paramType": "body",
+              "type": "Pet_2",
+              "required": true
+            }
+          ],
+          "responseMessages": [
+            {
+              "code": 200,
+              "message": "OK"
+            },
+            {
+              "code": 201,
+              "message": "Created"
+            },
+            {
+              "code": 400,
+              "message": "Invalid ID supplied"
+            },
+            {
+              "code": 401,
+              "message": "Unauthorized"
+            },
+            {
+              "code": 403,
+              "message": "Forbidden"
+            },
+            {
+              "code": 404,
+              "message": "Pet not found"
+            },
+            {
+              "code": 405,
+              "message": "Validation exception"
+            }
+          ],
+          "deprecated": "false",
+          "type": "void"
         }
       ],
       "path": "/pets"
@@ -112,60 +131,41 @@
       "path": "/pets"
     },
     {
-      "description": "updatePet",
-      "operations": [
-        {
-          "method": "PUT",
-          "summary": "Update an existing pet",
-          "nickname": "updatePetUsingPUT_1",
-          "produces": [
-            "*/*"
-          ],
-          "consumes": [
-            "application/json"
-          ],
-          "parameters": [
-            {
-              "allowMultiple": false,
-              "description": "Pet object that needs to be added to the store",
-              "name": "body",
-              "paramType": "body",
-              "type": "Pet",
-              "required": true
-            }
-          ],
-          "responseMessages": [
-            {
-              "code": 200,
-              "message": "OK"
-            },
-            {
-              "code": 201,
-              "message": "Created"
-            },
-            {
-              "code": 400,
-              "message": "Invalid ID supplied"
-            },
-            {
-              "code": 401,
-              "message": "Unauthorized"
-            },
-            {
-              "code": 403,
-              "message": "Forbidden"
-            },
-            {
-              "code": 404,
-              "message": "Pet not found"
-            },
-            {
-              "code": 405,
-              "message": "Validation exception"
-            }
-          ],
-          "deprecated": "false",
-          "type": "void"
+      "description": "listPets",
+      "operations": [
+        {
+          "method": "GET",
+          "summary": "List all pets",
+          "nickname": "listPetsUsingGET",
+          "produces": [
+            "*/*"
+          ],
+          "consumes": [],
+          "parameters": [],
+          "responseMessages": [
+            {
+              "code": 200,
+              "message": "OK",
+              "responseModel": "array"
+            },
+            {
+              "code": 401,
+              "message": "Unauthorized"
+            },
+            {
+              "code": 403,
+              "message": "Forbidden"
+            },
+            {
+              "code": 404,
+              "message": "Not Found"
+            }
+          ],
+          "deprecated": "false",
+          "items": {
+            "type": "Pet_1"
+          },
+          "type": "array"
         }
       ],
       "path": "/pets"
@@ -218,7 +218,7 @@
           ],
           "deprecated": "false",
           "items": {
-            "type": "Pet"
+            "type": "Pet_1"
           },
           "type": "array"
         }
@@ -244,7 +244,7 @@
               "description": "someInput",
               "name": "body",
               "paramType": "body",
-              "type": "List[Entry_4«string,Pet»]",
+              "type": "List[Entry_5«string,Pet_2»]",
               "required": true
             }
           ],
@@ -272,7 +272,7 @@
             }
           ],
           "deprecated": "false",
-          "type": "List[Entry_4«string,Pet»]"
+          "type": "List[Entry_4«string,Pet_1»]"
         }
       ],
       "path": "/pets/echo"
@@ -304,23 +304,23 @@
             {
               "code": 200,
               "message": "OK",
-              "responseModel": "Pet"
-            },
-            {
-              "code": 401,
-              "message": "Unauthorized"
-            },
-            {
-              "code": 403,
-              "message": "Forbidden"
-            },
-            {
-              "code": 404,
-              "message": "Not Found"
-            }
-          ],
-          "deprecated": "false",
-          "type": "Pet"
+              "responseModel": "Pet_1"
+            },
+            {
+              "code": 401,
+              "message": "Unauthorized"
+            },
+            {
+              "code": 403,
+              "message": "Forbidden"
+            },
+            {
+              "code": 404,
+              "message": "Not Found"
+            }
+          ],
+          "deprecated": "false",
+          "type": "Pet_1"
         }
       ],
       "path": "/pets/findByAge"
@@ -353,23 +353,23 @@
             {
               "code": 200,
               "message": "OK",
-              "responseModel": "Pet"
-            },
-            {
-              "code": 401,
-              "message": "Unauthorized"
-            },
-            {
-              "code": 403,
-              "message": "Forbidden"
-            },
-            {
-              "code": 404,
-              "message": "Not Found"
-            }
-          ],
-          "deprecated": "false",
-          "type": "Pet"
+              "responseModel": "Pet_1"
+            },
+            {
+              "code": 401,
+              "message": "Unauthorized"
+            },
+            {
+              "code": 403,
+              "message": "Forbidden"
+            },
+            {
+              "code": 404,
+              "message": "Not Found"
+            }
+          ],
+          "deprecated": "false",
+          "type": "Pet_1"
         }
       ],
       "path": "/pets/findByLegs"
@@ -401,23 +401,23 @@
             {
               "code": 200,
               "message": "OK",
-              "responseModel": "Pet"
-            },
-            {
-              "code": 401,
-              "message": "Unauthorized"
-            },
-            {
-              "code": 403,
-              "message": "Forbidden"
-            },
-            {
-              "code": 404,
-              "message": "Not Found"
-            }
-          ],
-          "deprecated": "false",
-          "type": "Pet"
+              "responseModel": "Pet_1"
+            },
+            {
+              "code": 401,
+              "message": "Unauthorized"
+            },
+            {
+              "code": 403,
+              "message": "Forbidden"
+            },
+            {
+              "code": 404,
+              "message": "Not Found"
+            }
+          ],
+          "deprecated": "false",
+          "type": "Pet_1"
         }
       ],
       "path": "/pets/findByStamina"
@@ -454,7 +454,7 @@
             {
               "code": 200,
               "message": "OK",
-              "responseModel": "Pet"
+              "responseModel": "Pet_1"
             },
             {
               "code": 400,
@@ -474,7 +474,7 @@
             }
           ],
           "deprecated": "false",
-          "type": "Pet"
+          "type": "Pet_1"
         }
       ],
       "path": "/pets/findByStatus"
@@ -505,7 +505,7 @@
             {
               "code": 200,
               "message": "OK",
-              "responseModel": "Pet"
+              "responseModel": "Pet_1"
             },
             {
               "code": 400,
@@ -525,7 +525,7 @@
             }
           ],
           "deprecated": "true",
-          "type": "Pet"
+          "type": "Pet_1"
         }
       ],
       "path": "/pets/findByTags"
@@ -568,7 +568,7 @@
             }
           ],
           "deprecated": "false",
-          "type": "List[Entry_9«string,List«string»»]"
+          "type": "List[Entry_11«string,List«string»»]"
         }
       ],
       "path": "/pets/nameToNickNamesMap"
@@ -635,7 +635,7 @@
           ],
           "deprecated": "false",
           "items": {
-            "type": "Pet"
+            "type": "Pet_1"
           },
           "type": "array"
         }
@@ -661,7 +661,7 @@
               "description": "someInput",
               "name": "body",
               "paramType": "body",
-              "type": "List[Entry_4«string,Pet»]",
+              "type": "List[Entry_5«string,Pet_2»]",
               "required": true
             }
           ],
@@ -713,7 +713,7 @@
               "description": "someInput",
               "name": "body",
               "paramType": "body",
-              "type": "List[Entry_4«string,Pet»]",
+              "type": "List[Entry_5«string,Pet_2»]",
               "required": true
             }
           ],
@@ -765,7 +765,7 @@
               "description": "someInput",
               "name": "body",
               "paramType": "body",
-              "type": "List[Entry_4«string,Pet»]",
+              "type": "List[Entry_5«string,Pet_2»]",
               "required": true
             }
           ],
@@ -878,7 +878,7 @@
             {
               "code": 200,
               "message": "OK",
-              "responseModel": "Pet"
+              "responseModel": "Pet_1"
             },
             {
               "code": 201,
@@ -898,7 +898,7 @@
             }
           ],
           "deprecated": "false",
-          "type": "Pet"
+          "type": "Pet_1"
         }
       ],
       "path": "/pets/{name}"
@@ -931,23 +931,23 @@
             {
               "code": 200,
               "message": "OK",
-              "responseModel": "Pet"
-            },
-            {
-              "code": 401,
-              "message": "Unauthorized"
-            },
-            {
-              "code": 403,
-              "message": "Forbidden"
-            },
-            {
-              "code": 404,
-              "message": "Not Found"
-            }
-          ],
-          "deprecated": "false",
-          "type": "Pet"
+              "responseModel": "Pet_1"
+            },
+            {
+              "code": 401,
+              "message": "Unauthorized"
+            },
+            {
+              "code": 403,
+              "message": "Forbidden"
+            },
+            {
+              "code": 404,
+              "message": "Not Found"
+            }
+          ],
+          "deprecated": "false",
+          "type": "Pet_1"
         }
       ],
       "path": "/pets/{petId}"
@@ -1066,23 +1066,27 @@
     }
   ],
   "basePath": "/",
-  "consumes": [ ],
+  "consumes": [],
   "models": {
-<<<<<<< HEAD
-    "Entry_4«string,Pet»": {
+    "Entry_11«string,List«string»»": {
       "description": "",
-      "id": "Entry_4«string,Pet»",
-=======
-    "Pet": {
+      "id": "Entry_11«string,List«string»»",
+      "properties": {
+        "key": {
+          "required": false,
+          "items": {
+            "type": "string"
+          },
+          "type": "array"
+        }
+      }
+    },
+    "Pet_2": {
       "description": "",
-      "id": "Pet",
->>>>>>> 36c53cf6
+      "id": "Pet_2",
       "properties": {
         "age": {
           "required": false,
-<<<<<<< HEAD
-          "type": "Pet"
-=======
           "format": "int32",
           "type": "integer"
         },
@@ -1093,33 +1097,45 @@
         "name": {
           "required": false,
           "type": "string"
->>>>>>> 36c53cf6
         }
       }
     },
-     "Entry_9«string,List«string»»": {
+    "Pet_1": {
       "description": "",
-      "id": "Entry_9«string,List«string»»",
+      "id": "Pet_1",
+      "properties": {
+        "age": {
+          "required": false,
+          "format": "int32",
+          "type": "integer"
+        },
+        "id": {
+          "required": false,
+          "type": "string"
+        },
+        "name": {
+          "required": false,
+          "type": "string"
+        }
+      }
+    },
+    "Entry_5«string,Pet_2»": {
+      "description": "",
+      "id": "Entry_5«string,Pet_2»",
       "properties": {
         "key": {
           "required": false,
-          "items": {
-            "type": "string"
-          },
-          "type": "array"
+          "type": "Pet_2"
         }
       }
     },
-    "Entry«string,List«string»»": {
+    "Entry_4«string,Pet_1»": {
       "description": "",
-      "id": "Entry«string,List«string»»",
+      "id": "Entry_4«string,Pet_1»",
       "properties": {
         "key": {
           "required": false,
-          "items": {
-            "type": "string"
-          },
-          "type": "array"
+          "type": "Pet_1"
         }
       }
     }
