{
    "apiVersion": "1.0",
    "apis": [
        {
            "description": "all",
            "operations": [
                {
                    "method": "GET",
                    "summary": "all",
                    "nickname": "allUsingGET",
                    "produces": [
                        "*/*"
                    ],
                    "consumes": [
                        
                    ],
                    "parameters": [
                        
                    ],
                    "responseMessages": [
                        {
                            "code": 200,
                            "message": "OK",
                            "responseModel": "string"
                        },
                        {
                            "code": 401,
                            "message": "Unauthorized"
                        },
                        {
                            "code": 403,
                            "message": "Forbidden"
                        },
                        {
                            "code": 404,
                            "message": "Not Found"
                        }
                    ],
                    "deprecated": "false",
                    "type": "string"
                },
                {
                    "method": "HEAD",
                    "summary": "all",
                    "nickname": "allUsingHEAD",
                    "produces": [
                        "*/*"
                    ],
                    "consumes": [
                        "application/json"
                    ],
                    "parameters": [
                        
                    ],
                    "responseMessages": [
                        {
                            "code": 200,
                            "message": "OK",
                            "responseModel": "string"
                        },
                        {
                            "code": 204,
                            "message": "No Content"
                        },
                        {
                            "code": 401,
                            "message": "Unauthorized"
                        },
                        {
                            "code": 403,
                            "message": "Forbidden"
                        }
                    ],
                    "deprecated": "false",
                    "type": "string"
                },
                {
                    "method": "POST",
                    "summary": "all",
                    "nickname": "allUsingPOST",
                    "produces": [
                        "*/*"
                    ],
                    "consumes": [
                        "application/json"
                    ],
                    "parameters": [
                        
                    ],
                    "responseMessages": [
                        {
                            "code": 200,
                            "message": "OK",
                            "responseModel": "string"
                        },
                        {
                            "code": 201,
                            "message": "Created"
                        },
                        {
                            "code": 401,
                            "message": "Unauthorized"
                        },
                        {
                            "code": 403,
                            "message": "Forbidden"
                        },
                        {
                            "code": 404,
                            "message": "Not Found"
                        }
                    ],
                    "deprecated": "false",
                    "type": "string"
                },
                {
                    "method": "PUT",
                    "summary": "all",
                    "nickname": "allUsingPUT",
                    "produces": [
                        "*/*"
                    ],
                    "consumes": [
                        "application/json"
                    ],
                    "parameters": [
                        
                    ],
                    "responseMessages": [
                        {
                            "code": 200,
                            "message": "OK",
                            "responseModel": "string"
                        },
                        {
                            "code": 201,
                            "message": "Created"
                        },
                        {
                            "code": 401,
                            "message": "Unauthorized"
                        },
                        {
                            "code": 403,
                            "message": "Forbidden"
                        },
                        {
                            "code": 404,
                            "message": "Not Found"
                        }
                    ],
                    "deprecated": "false",
                    "type": "string"
                },
                {
                    "method": "PATCH",
                    "summary": "all",
                    "nickname": "allUsingPATCH",
                    "produces": [
                        "*/*"
                    ],
                    "consumes": [
                        "application/json"
                    ],
                    "parameters": [
                        
                    ],
                    "responseMessages": [
                        {
                            "code": 200,
                            "message": "OK",
                            "responseModel": "string"
                        },
                        {
                            "code": 204,
                            "message": "No Content"
                        },
                        {
                            "code": 401,
                            "message": "Unauthorized"
                        },
                        {
                            "code": 403,
                            "message": "Forbidden"
                        }
                    ],
                    "deprecated": "false",
                    "type": "string"
                },
                {
                    "method": "DELETE",
                    "summary": "all",
                    "nickname": "allUsingDELETE",
                    "produces": [
                        "*/*"
                    ],
                    "consumes": [
                        
                    ],
                    "parameters": [
                        
                    ],
                    "responseMessages": [
                        {
                            "code": 200,
                            "message": "OK",
                            "responseModel": "string"
                        },
                        {
                            "code": 204,
                            "message": "No Content"
                        },
                        {
                            "code": 401,
                            "message": "Unauthorized"
                        },
                        {
                            "code": 403,
                            "message": "Forbidden"
                        }
                    ],
                    "deprecated": "false",
                    "type": "string"
                },
                {
                    "method": "OPTIONS",
                    "summary": "all",
                    "nickname": "allUsingOPTIONS",
                    "produces": [
                        "*/*"
                    ],
                    "consumes": [
                        "application/json"
                    ],
                    "parameters": [
                        
                    ],
                    "responseMessages": [
                        {
                            "code": 200,
                            "message": "OK",
                            "responseModel": "string"
                        },
                        {
                            "code": 204,
                            "message": "No Content"
                        },
                        {
                            "code": 401,
                            "message": "Unauthorized"
                        },
                        {
                            "code": 403,
                            "message": "Forbidden"
                        }
                    ],
                    "deprecated": "false",
                    "type": "string"
                },
                {
                    "method": "TRACE",
                    "summary": "all",
                    "nickname": "allUsingTRACE",
                    "produces": [
                        "*/*"
                    ],
                    "consumes": [
                        "application/json"
                    ],
                    "parameters": [
                        
                    ],
                    "responseMessages": [
                        {
                            "code": 200,
                            "message": "OK",
                            "responseModel": "string"
                        },
                        {
                            "code": 204,
                            "message": "No Content"
                        },
                        {
                            "code": 401,
                            "message": "Unauthorized"
                        },
                        {
                            "code": 403,
                            "message": "Forbidden"
                        }
                    ],
                    "deprecated": "false",
                    "type": "string"
                }
            ],
            "path": "/features"
        },
        {
            "description": "findById",
            "operations": [
                {
                    "method": "GET",
                    "summary": "findById",
                    "nickname": "findByIdUsingGET",
                    "produces": [
                        "application/vnd.com.pet+json",
                        "application/vnd.com.fancy-pet+json"
                    ],
                    "consumes": [
                        
                    ],
                    "parameters": [
                        {
                            "allowMultiple": false,
                            "description": "itemId",
                            "name": "itemId",
                            "paramType": "path",
                            "type": "string",
                            "required": true
                        }
                    ],
                    "responseMessages": [
                        {
                            "code": 200,
                            "message": "OK",
                            "responseModel": "FancyPet"
                        },
                        {
                            "code": 401,
                            "message": "Unauthorized"
                        },
                        {
                            "code": 403,
                            "message": "Forbidden"
                        },
                        {
                            "code": 404,
                            "message": "Not Found"
                        }
                    ],
                    "deprecated": "false",
                    "type": "FancyPet"
                }
            ],
            "path": "/features/1367/{itemId}"
        },
        {
            "description": "base64EncodedBody",
            "operations": [
                {
                    "method": "POST",
                    "summary": "base64EncodedBody",
                    "nickname": "base64EncodedBodyUsingPOST",
                    "produces": [
                        "*/*"
                    ],
                    "consumes": [
                        "application/json"
                    ],
                    "parameters": [
                        {
                            "allowMultiple": true,
                            "description": "base64Encoded",
                            "name": "body",
                            "paramType": "body",
                            "type": "string",
                            "required": true
                        }
                    ],
                    "responseMessages": [
                        {
                            "code": 200,
                            "message": "OK"
                        },
                        {
                            "code": 201,
                            "message": "Created"
                        },
                        {
                            "code": 401,
                            "message": "Unauthorized"
                        },
                        {
                            "code": 403,
                            "message": "Forbidden"
                        },
                        {
                            "code": 404,
                            "message": "Not Found"
                        }
                    ],
                    "deprecated": "false",
                    "type": "void"
                }
            ],
            "path": "/features/1430-body"
        },
        {
            "description": "proper",
            "operations": [
                {
                    "method": "POST",
                    "summary": "proper",
                    "nickname": "properUsingPOST",
                    "produces": [
                        "*/*"
                    ],
                    "consumes": [
                        "application/json"
                    ],
                    "parameters": [
                        {
                            "allowMultiple": true,
                            "description": "base64Encoded",
                            "name": "base64Encoded",
                            "paramType": "query",
                            "type": "string",
                            "required": true
                        }
                    ],
                    "responseMessages": [
                        {
                            "code": 200,
                            "message": "OK"
                        },
                        {
                            "code": 201,
                            "message": "Created"
                        },
                        {
                            "code": 401,
                            "message": "Unauthorized"
                        },
                        {
                            "code": 403,
                            "message": "Forbidden"
                        },
                        {
                            "code": 404,
                            "message": "Not Found"
                        }
                    ],
                    "deprecated": "false",
                    "type": "void"
                }
            ],
            "path": "/features/1430-query"
        },
        {
            "description": "serializablePetEntity",
            "operations": [
                {
                    "method": "GET",
                    "summary": "serializablePetEntity",
                    "nickname": "serializablePetEntityUsingGET",
                    "produces": [
                        "*/*"
                    ],
                    "consumes": [
                        
                    ],
                    "parameters": [
                        {
                            "allowMultiple": false,
                            "description": "itemId",
                            "name": "itemId",
                            "paramType": "path",
                            "type": "string",
                            "required": true
                        }
                    ],
                    "responseMessages": [
                        {
                            "code": 200,
                            "message": "OK",
                            "responseModel": "Pet"
                        },
                        {
                            "code": 401,
                            "message": "Unauthorized"
                        },
                        {
                            "code": 403,
                            "message": "Forbidden"
                        },
                        {
                            "code": 404,
                            "message": "Not Found"
                        }
                    ],
                    "deprecated": "false",
                    "type": "Pet"
                }
            ],
            "path": "/features/1490/entity/{itemId}"
        },
        {
            "description": "serializablePet",
            "operations": [
                {
                    "method": "GET",
                    "summary": "serializablePet",
                    "nickname": "serializablePetUsingGET",
                    "produces": [
                        "*/*"
                    ],
                    "consumes": [
                        
                    ],
                    "parameters": [
                        {
                            "allowMultiple": false,
                            "description": "itemId",
                            "name": "itemId",
                            "paramType": "path",
                            "type": "string",
                            "required": true
                        }
                    ],
                    "responseMessages": [
                        {
                            "code": 200,
                            "message": "OK",
                            "responseModel": "Pet"
                        },
                        {
                            "code": 401,
                            "message": "Unauthorized"
                        },
                        {
                            "code": 403,
                            "message": "Forbidden"
                        },
                        {
                            "code": 404,
                            "message": "Not Found"
                        }
                    ],
                    "deprecated": "false",
                    "type": "Pet"
                }
            ],
            "path": "/features/1490/{itemId}"
        },
        {
            "description": "updateSerializablePet",
            "operations": [
                {
                    "method": "PUT",
                    "summary": "updateSerializablePet",
                    "nickname": "updateSerializablePetUsingPUT",
                    "produces": [
                        "*/*"
                    ],
                    "consumes": [
                        "application/json"
                    ],
                    "parameters": [
                        {
                            "allowMultiple": false,
                            "description": "pet",
                            "name": "body",
                            "paramType": "body",
                            "type": "Pet",
                            "required": true
                        },
                        {
                            "allowMultiple": false,
                            "description": "itemId",
                            "name": "itemId",
                            "paramType": "path",
                            "type": "string",
                            "required": true
                        }
                    ],
                    "responseMessages": [
                        {
                            "code": 200,
                            "message": "OK"
                        },
                        {
                            "code": 201,
                            "message": "Created"
                        },
                        {
                            "code": 401,
                            "message": "Unauthorized"
                        },
                        {
                            "code": 403,
                            "message": "Forbidden"
                        },
                        {
                            "code": 404,
                            "message": "Not Found"
                        }
                    ],
                    "deprecated": "false",
                    "type": "void"
                }
            ],
            "path": "/features/1490/{itemId}"
        },
        {
            "description": "saveUser",
            "operations": [
                {
                    "consumes": [
                        "application/json"
                    ],
                    "deprecated": "false",
                    "method": "POST",
                    "nickname": "saveUserUsingPOST",
                    "parameters": [],
                    "produces": [
                        "*/*"
                    ],
                    "responseMessages": [
                        {
                            "code": 200,
                            "message": "OK"
                        },
                        {
                            "code": 201,
                            "message": "Created"
                        },
                        {
                            "code": 401,
                            "message": "Unauthorized"
                        },
                        {
                            "code": 403,
                            "message": "Forbidden"
                        },
                        {
                            "code": 404,
                            "message": "User not found"
                        },
                        {
                            "code": 405,
                            "message": "Validation exception"
                        }
                    ],
                    "summary": "Demo using examples",
                    "type": "void"
                }
            ],
            "path": "/features/1570"
        },
        {
            "description": "addFiles",
            "operations": [
                {
                    "method": "POST",
                    "summary": "Add a new contact with file attachment",
                    "nickname": "addFilesUsingPOST",
                    "produces": [
                        "*/*"
                    ],
                    "consumes": [
                        "application/json"
                    ],
                    "parameters": [
                        {
                            "allowMultiple": true,
                            "description": "files",
                            "name": "files",
                            "paramType": "form",
                            "items": {
                                "type": "File"
                            },
                            "type": "array",
                            "required": true
                        }
                    ],
                    "responseMessages": [
                        {
                            "code": 200,
                            "message": "OK"
                        },
                        {
                            "code": 201,
                            "message": "Created"
                        },
                        {
                            "code": 401,
                            "message": "Unauthorized"
                        },
                        {
                            "code": 403,
                            "message": "Forbidden"
                        },
                        {
                            "code": 404,
                            "message": "Not Found"
                        }
                    ],
                    "deprecated": "false",
                    "type": "void"
                }
            ],
            "path": "/features/addFiles"
        },
        {
            "description": "allMethodAllowed",
            "operations": [
                {
                    "method": "GET",
                    "summary": "allMethodAllowed",
                    "nickname": "allMethodAllowedUsingGET",
                    "produces": [
                        "*/*"
                    ],
                    "consumes": [
                        
                    ],
                    "parameters": [
                        
                    ],
                    "responseMessages": [
                        {
                            "code": 200,
                            "message": "OK"
                        },
                        {
                            "code": 401,
                            "message": "Unauthorized"
                        },
                        {
                            "code": 403,
                            "message": "Forbidden"
                        },
                        {
                            "code": 404,
                            "message": "Not Found"
                        }
                    ],
                    "deprecated": "false",
                    "type": "void"
                },
                {
                    "method": "HEAD",
                    "summary": "allMethodAllowed",
                    "nickname": "allMethodAllowedUsingHEAD",
                    "produces": [
                        "*/*"
                    ],
                    "consumes": [
                        "application/json"
                    ],
                    "parameters": [
                        
                    ],
                    "responseMessages": [
                        {
                            "code": 200,
                            "message": "OK"
                        },
                        {
                            "code": 204,
                            "message": "No Content"
                        },
                        {
                            "code": 401,
                            "message": "Unauthorized"
                        },
                        {
                            "code": 403,
                            "message": "Forbidden"
                        }
                    ],
                    "deprecated": "false",
                    "type": "void"
                },
                {
                    "method": "POST",
                    "summary": "allMethodAllowed",
                    "nickname": "allMethodAllowedUsingPOST",
                    "produces": [
                        "*/*"
                    ],
                    "consumes": [
                        "application/json"
                    ],
                    "parameters": [
                        
                    ],
                    "responseMessages": [
                        {
                            "code": 200,
                            "message": "OK"
                        },
                        {
                            "code": 201,
                            "message": "Created"
                        },
                        {
                            "code": 401,
                            "message": "Unauthorized"
                        },
                        {
                            "code": 403,
                            "message": "Forbidden"
                        },
                        {
                            "code": 404,
                            "message": "Not Found"
                        }
                    ],
                    "deprecated": "false",
                    "type": "void"
                },
                {
                    "method": "PUT",
                    "summary": "allMethodAllowed",
                    "nickname": "allMethodAllowedUsingPUT",
                    "produces": [
                        "*/*"
                    ],
                    "consumes": [
                        "application/json"
                    ],
                    "parameters": [
                        
                    ],
                    "responseMessages": [
                        {
                            "code": 200,
                            "message": "OK"
                        },
                        {
                            "code": 201,
                            "message": "Created"
                        },
                        {
                            "code": 401,
                            "message": "Unauthorized"
                        },
                        {
                            "code": 403,
                            "message": "Forbidden"
                        },
                        {
                            "code": 404,
                            "message": "Not Found"
                        }
                    ],
                    "deprecated": "false",
                    "type": "void"
                },
                {
                    "method": "PATCH",
                    "summary": "allMethodAllowed",
                    "nickname": "allMethodAllowedUsingPATCH",
                    "produces": [
                        "*/*"
                    ],
                    "consumes": [
                        "application/json"
                    ],
                    "parameters": [
                        
                    ],
                    "responseMessages": [
                        {
                            "code": 200,
                            "message": "OK"
                        },
                        {
                            "code": 204,
                            "message": "No Content"
                        },
                        {
                            "code": 401,
                            "message": "Unauthorized"
                        },
                        {
                            "code": 403,
                            "message": "Forbidden"
                        }
                    ],
                    "deprecated": "false",
                    "type": "void"
                },
                {
                    "method": "DELETE",
                    "summary": "allMethodAllowed",
                    "nickname": "allMethodAllowedUsingDELETE",
                    "produces": [
                        "*/*"
                    ],
                    "consumes": [
                        
                    ],
                    "parameters": [
                        
                    ],
                    "responseMessages": [
                        {
                            "code": 200,
                            "message": "OK"
                        },
                        {
                            "code": 204,
                            "message": "No Content"
                        },
                        {
                            "code": 401,
                            "message": "Unauthorized"
                        },
                        {
                            "code": 403,
                            "message": "Forbidden"
                        }
                    ],
                    "deprecated": "false",
                    "type": "void"
                },
                {
                    "method": "OPTIONS",
                    "summary": "allMethodAllowed",
                    "nickname": "allMethodAllowedUsingOPTIONS",
                    "produces": [
                        "*/*"
                    ],
                    "consumes": [
                        "application/json"
                    ],
                    "parameters": [
                        
                    ],
                    "responseMessages": [
                        {
                            "code": 200,
                            "message": "OK"
                        },
                        {
                            "code": 204,
                            "message": "No Content"
                        },
                        {
                            "code": 401,
                            "message": "Unauthorized"
                        },
                        {
                            "code": 403,
                            "message": "Forbidden"
                        }
                    ],
                    "deprecated": "false",
                    "type": "void"
                },
                {
                    "method": "TRACE",
                    "summary": "allMethodAllowed",
                    "nickname": "allMethodAllowedUsingTRACE",
                    "produces": [
                        "*/*"
                    ],
                    "consumes": [
                        "application/json"
                    ],
                    "parameters": [
                        
                    ],
                    "responseMessages": [
                        {
                            "code": 200,
                            "message": "OK"
                        },
                        {
                            "code": 204,
                            "message": "No Content"
                        },
                        {
                            "code": 401,
                            "message": "Unauthorized"
                        },
                        {
                            "code": 403,
                            "message": "Forbidden"
                        }
                    ],
                    "deprecated": "false",
                    "type": "void"
                }
            ],
            "path": "/features/allMethodsAllowed"
        },
        {
            "description": "getBare",
            "operations": [
                {
                    "method": "POST",
                    "summary": "getBare",
                    "nickname": "getBareUsingPOST",
                    "produces": [
                        "*/*"
                    ],
                    "consumes": [
                        "application/json"
                    ],
                    "parameters": [
                        {
                            "allowMultiple": false,
                            "defaultValue": "",
                            "description": "description of allCapsSet",
                            "name": "allCapsSet",
                            "paramAccess": "",
                            "paramType": "query",
                            "items": {
                                "type": "string"
                            },
                            "type": "array",
                            "uniqueItems": true,
                            "required": false
                        },
                        {
                            "allowMultiple": false,
                            "enum": [
                                "ONE",
                                "TWO"
                            ],
                            "defaultValue": "",
                            "description": "description of annotatedEnumType",
                            "name": "annotatedEnumType",
                            "paramAccess": "",
                            "paramType": "query",
                            "type": "string",
                            "required": false
                        },
                        {
                            "allowMultiple": false,
                            "description": "description of bar",
                            "name": "bar",
                            "paramAccess": "",
                            "paramType": "query",
                            "format": "int32",
                            "type": "integer",
                            "required": false
                        },
                        {
                            "allowMultiple": false,
                            "enum": [
                                "ONE",
                                "TWO"
                            ],
                            "name": "enumType",
                            "paramType": "query",
                            "type": "string",
                            "required": false
                        },
                        {
                            "allowMultiple": false,
                            "enum": [
                                "man",
                                "chu"
                            ],
                            "defaultValue": "",
                            "description": "description of foo",
                            "name": "foo",
                            "paramAccess": "",
                            "paramType": "query",
                            "type": "string",
                            "required": true
                        },
                        {
                            "allowMultiple": false,
                            "defaultValue": "",
                            "description": "local date time desc dd-MM-yyyy hh:mm:ss",
                            "name": "localDateTime",
                            "paramAccess": "",
                            "paramType": "query",
                            "format": "date-time",
                            "type": "string",
                            "required": true
                        },
                        {
                            "allowMultiple": false,
                            "name": "nestedType.name",
                            "paramType": "query",
                            "type": "string",
                            "required": false
                        },
                        {
                            "allowMultiple": false,
                            "name": "parentBeanProperty",
                            "paramType": "query",
                            "type": "string",
                            "required": false
                        },
                        {
                            "allowMultiple": false,
                            "name": "propertyWithNoSetterMethod",
                            "paramType": "query",
                            "type": "string",
                            "required": false
                        },
                        {
                            "allowMultiple": false,
                            "description": "A read only string",
                            "name": "readOnlyString",
                            "paramAccess": "",
                            "paramType": "query",
                            "type": "string",
                            "required": false
                        }
                    ],
                    "responseMessages": [
                        {
                            "code": 200,
                            "message": "OK"
                        },
                        {
                            "code": 201,
                            "message": "Created"
                        },
                        {
                            "code": 401,
                            "message": "Unauthorized"
                        },
                        {
                            "code": 403,
                            "message": "Forbidden"
                        },
                        {
                            "code": 404,
                            "message": "Not Found"
                        }
                    ],
                    "deprecated": "false",
                    "type": "void"
                }
            ],
            "path": "/features/bare"
        },
        {
            "description": "updateBigDecimal",
            "operations": [
                {
                    "method": "POST",
                    "summary": "updateBigDecimal",
                    "nickname": "updateBigDecimalUsingPOST",
                    "produces": [
                        "*/*"
                    ],
                    "consumes": [
                        "application/json"
                    ],
                    "parameters": [
                        {
                            "allowMultiple": false,
                            "description": "input",
                            "name": "input",
                            "paramType": "query",
                            "type": "number",
                            "required": false
                        }
                    ],
                    "responseMessages": [
                        {
                            "code": 200,
                            "message": "OK"
                        },
                        {
                            "code": 201,
                            "message": "Created"
                        },
                        {
                            "code": 401,
                            "message": "Unauthorized"
                        },
                        {
                            "code": 403,
                            "message": "Forbidden"
                        },
                        {
                            "code": 404,
                            "message": "Not Found"
                        }
                    ],
                    "deprecated": "false",
                    "type": "void"
                }
            ],
            "path": "/features/bigDecimal"
        },
        {
            "description": "updateBoolean",
            "operations": [
                {
                    "method": "POST",
                    "summary": "updateBoolean",
                    "nickname": "updateBooleanUsingPOST",
                    "produces": [
                        "*/*"
                    ],
                    "consumes": [
                        "application/json"
                    ],
                    "parameters": [
                        {
                            "allowMultiple": false,
                            "description": "input",
                            "name": "input",
                            "paramType": "query",
                            "type": "boolean",
                            "required": false
                        }
                    ],
                    "responseMessages": [
                        {
                            "code": 200,
                            "message": "OK"
                        },
                        {
                            "code": 201,
                            "message": "Created"
                        },
                        {
                            "code": 401,
                            "message": "Unauthorized"
                        },
                        {
                            "code": 403,
                            "message": "Forbidden"
                        },
                        {
                            "code": 404,
                            "message": "Not Found"
                        }
                    ],
                    "deprecated": "false",
                    "type": "void"
                }
            ],
            "path": "/features/boolean"
        },
        {
            "description": "updateDate",
            "operations": [
                {
                    "method": "POST",
                    "summary": "updateDate",
                    "nickname": "updateDateUsingPOST",
                    "produces": [
                        "*/*"
                    ],
                    "consumes": [
                        "application/json"
                    ],
                    "parameters": [
                        {
                            "allowMultiple": false,
                            "description": "localDate",
                            "name": "localDate",
                            "paramType": "query",
                            "format": "date",
                            "type": "string",
                            "required": false
                        }
                    ],
                    "responseMessages": [
                        {
                            "code": 200,
                            "message": "OK"
                        },
                        {
                            "code": 201,
                            "message": "Created"
                        },
                        {
                            "code": 401,
                            "message": "Unauthorized"
                        },
                        {
                            "code": 403,
                            "message": "Forbidden"
                        },
                        {
                            "code": 404,
                            "message": "Not Found"
                        }
                    ],
                    "deprecated": "false",
                    "type": "void"
                }
            ],
            "path": "/features/date"
        },
        {
            "description": "getEffective",
            "operations": [
                {
                    "method": "GET",
                    "summary": "getEffective",
                    "nickname": "getEffectiveUsingGET",
                    "produces": [
                        "*/*"
                    ],
                    "consumes": [
                        
                    ],
                    "parameters": [
                        
                    ],
                    "responseMessages": [
                        {
                            "code": 200,
                            "message": "OK",
                            "responseModel": "Example"
                        },
                        {
                            "code": 401,
                            "message": "Unauthorized"
                        },
                        {
                            "code": 403,
                            "message": "Forbidden"
                        },
                        {
                            "code": 404,
                            "message": "Not Found"
                        }
                    ],
                    "deprecated": "false",
                    "type": "Example"
                }
            ],
            "path": "/features/effective"
        },
        {
            "description": "getEffectives",
            "operations": [
                {
                    "method": "GET",
                    "summary": "getEffectives",
                    "nickname": "getEffectivesUsingGET",
                    "produces": [
                        "*/*"
                    ],
                    "consumes": [
                        
                    ],
                    "parameters": [
                        
                    ],
                    "responseMessages": [
                        {
                            "code": 200,
                            "message": "OK",
                            "responseModel": "array"
                        },
                        {
                            "code": 401,
                            "message": "Unauthorized"
                        },
                        {
                            "code": 403,
                            "message": "Forbidden"
                        },
                        {
                            "code": 404,
                            "message": "Not Found"
                        }
                    ],
                    "deprecated": "false",
                    "items": {
                        "type": "Example"
                    },
                    "type": "array"
                }
            ],
            "path": "/features/effectives"
        },
        {
            "description": "getEnumAsObject",
            "operations": [
                {
                    "method": "GET",
                    "summary": "getEnumAsObject",
                    "nickname": "getEnumAsObjectUsingGET",
                    "produces": [
                        "*/*"
                    ],
                    "consumes": [
                        
                    ],
                    "parameters": [
                        
                    ],
                    "responseMessages": [
                        {
                            "code": 200,
                            "message": "OK",
                            "responseModel": "EnumObjectType"
                        },
                        {
                            "code": 401,
                            "message": "Unauthorized"
                        },
                        {
                            "code": 403,
                            "message": "Forbidden"
                        },
                        {
                            "code": 404,
                            "message": "Not Found"
                        }
                    ],
                    "deprecated": "false",
                    "type": "EnumObjectType"
                }
            ],
            "path": "/features/enumObject"
        },
        {
            "description": "updateListOfExamples",
            "operations": [
                {
                    "method": "PUT",
                    "summary": "updateListOfExamples",
                    "nickname": "updateListOfExamplesUsingPUT",
                    "produces": [
                        "*/*"
                    ],
                    "consumes": [
                        "application/json"
                    ],
                    "parameters": [
                        {
                            "allowMultiple": true,
                            "description": "examples",
                            "name": "examples",
                            "paramType": "query",
                            "items": {
                                "type": "Example"
                            },
                            "type": "array",
                            "required": false
                        }
                    ],
                    "responseMessages": [
                        {
                            "code": 200,
                            "message": "OK"
                        },
                        {
                            "code": 201,
                            "message": "Created"
                        },
                        {
                            "code": 401,
                            "message": "Unauthorized"
                        },
                        {
                            "code": 403,
                            "message": "Forbidden"
                        },
                        {
                            "code": 404,
                            "message": "Not Found"
                        }
                    ],
                    "deprecated": "false",
                    "type": "void"
                }
            ],
            "path": "/features/examples"
        },
        {
            "description": "findVehicles",
            "operations": [
                {
                    "method": "GET",
                    "summary": "findVehicles",
                    "nickname": "findVehiclesUsingGET",
                    "produces": [
                        "*/*"
                    ],
                    "consumes": [
                        
                    ],
                    "parameters": [
                        {
                            "allowMultiple": false,
                            "description": "type",
                            "name": "type",
                            "paramType": "query",
                            "type": "string",
                            "required": true
                        }
                    ],
                    "responseMessages": [
                        {
                            "code": 200,
                            "message": "OK",
                            "responseModel": "array"
                        },
                        {
                            "code": 401,
                            "message": "Unauthorized"
                        },
                        {
                            "code": 403,
                            "message": "Forbidden"
                        },
                        {
                            "code": 404,
                            "message": "Not Found"
                        }
                    ],
                    "deprecated": "false",
                    "items": {
                        "type": "Vehicle"
                    },
                    "type": "array"
                }
            ],
            "path": "/features/inheritance"
        },
        {
            "description": "updateListOfIntegers",
            "operations": [
                {
                    "method": "PUT",
                    "summary": "updateListOfIntegers",
                    "nickname": "updateListOfIntegersUsingPUT",
                    "produces": [
                        "*/*"
                    ],
                    "consumes": [
                        "application/json"
                    ],
                    "parameters": [
                        {
                            "allowMultiple": true,
                            "description": "integers",
                            "name": "integers",
                            "paramType": "query",
                            "items": {
                                "format": "int32",
                                "type": "integer"
                            },
                            "type": "array",
                            "required": false
                        }
                    ],
                    "responseMessages": [
                        {
                            "code": 200,
                            "message": "OK"
                        },
                        {
                            "code": 201,
                            "message": "Created"
                        },
                        {
                            "code": 401,
                            "message": "Unauthorized"
                        },
                        {
                            "code": 403,
                            "message": "Forbidden"
                        },
                        {
                            "code": 404,
                            "message": "Not Found"
                        }
                    ],
                    "deprecated": "false",
                    "type": "void"
                }
            ],
            "path": "/features/integers"
        },
        {
            "description": "listOfMaps",
            "operations": [
                {
                    "method": "GET",
                    "summary": "listOfMaps",
                    "nickname": "listOfMapsUsingGET",
                    "produces": [
                        "*/*"
                    ],
                    "consumes": [
                        
                    ],
                    "parameters": [
                        
                    ],
                    "responseMessages": [
                        {
                            "code": 200,
                            "message": "OK",
                            "responseModel": "array"
                        },
                        {
                            "code": 401,
                            "message": "Unauthorized"
                        },
                        {
                            "code": 403,
                            "message": "Forbidden"
                        },
                        {
                            "code": 404,
                            "message": "Not Found"
                        }
                    ],
                    "deprecated": "false",
                    "type": "List[Map«string,string»]"
                }
            ],
            "path": "/features/listOfMaps"
        },
        {
            "description": "mapOfMapOfExample",
            "operations": [
                {
                    "method": "GET",
                    "summary": "mapOfMapOfExample",
                    "nickname": "mapOfMapOfExampleUsingGET",
                    "produces": [
                        "*/*"
                    ],
                    "consumes": [
                        
                    ],
                    "parameters": [
                        
                    ],
                    "responseMessages": [
                        {
                            "code": 200,
                            "message": "OK",
                            "responseModel": "array"
                        },
                        {
                            "code": 401,
                            "message": "Unauthorized"
                        },
                        {
                            "code": 403,
                            "message": "Forbidden"
                        },
                        {
                            "code": 404,
                            "message": "Not Found"
                        }
                    ],
                    "deprecated": "false",
                    "type": "List[Entry«string,Map«string,Example»»]"
                }
            ],
            "path": "/features/mapOfMapOfExample"
        },
        {
            "description": "modelWithMapProperty",
            "operations": [
                {
                    "method": "GET",
                    "summary": "modelWithMapProperty",
                    "nickname": "modelWithMapPropertyUsingGET",
                    "produces": [
                        "*/*"
                    ],
                    "consumes": [
                        
                    ],
                    "parameters": [
                        
                    ],
                    "responseMessages": [
                        {
                            "code": 200,
                            "message": "OK",
                            "responseModel": "ModelWithMapProperty"
                        },
                        {
                            "code": 401,
                            "message": "Unauthorized"
                        },
                        {
                            "code": 403,
                            "message": "Forbidden"
                        },
                        {
                            "code": 404,
                            "message": "Not Found"
                        }
                    ],
                    "deprecated": "false",
                    "type": "ModelWithMapProperty"
                }
            ],
            "path": "/features/mapProperty"
        },
        {
            "description": "getModelAttribute",
            "operations": [
                {
                    "method": "GET",
                    "summary": "getModelAttribute",
                    "nickname": "getModelAttributeUsingGET",
                    "produces": [
                        "*/*"
                    ],
                    "consumes": [
                        
                    ],
                    "parameters": [
                        {
                            "allowMultiple": true,
                            "name": "accountTypes",
                            "paramType": "query",
                            "items": {
                                "type": "string"
                            },
                            "type": "array",
                            "required": false
                        },
                        {
                            "allowMultiple": true,
                            "name": "arrayProp",
                            "paramType": "query",
                            "items": {
                                "format": "int32",
                                "type": "integer"
                            },
                            "type": "array",
                            "required": false
                        },
                        {
                            "allowMultiple": false,
                            "name": "complexProp.name",
                            "paramType": "query",
                            "type": "string",
                            "required": false
                        },
                        {
                            "allowMultiple": false,
                            "name": "intProp",
                            "paramType": "query",
                            "format": "int32",
                            "type": "integer",
                            "required": false
                        },
                        {
                            "allowMultiple": true,
                            "name": "listProp",
                            "paramType": "query",
                            "items": {
                                "type": "string"
                            },
                            "type": "array",
                            "required": false
                        },
                        {
                            "allowMultiple": false,
                            "name": "stringProp",
                            "paramType": "query",
                            "type": "string",
                            "required": false
                        }
                    ],
                    "responseMessages": [
                        {
                            "code": 200,
                            "message": "OK"
                        },
                        {
                            "code": 401,
                            "message": "Unauthorized"
                        },
                        {
                            "code": 403,
                            "message": "Forbidden"
                        },
                        {
                            "code": 404,
                            "message": "Not Found"
                        }
                    ],
                    "deprecated": "false",
                    "type": "void"
                }
            ],
            "path": "/features/modelAttributes"
        },
        {
            "description": "propertyWithObjectNode",
            "operations": [
                {
                    "method": "POST",
                    "summary": "propertyWithObjectNode",
                    "nickname": "propertyWithObjectNodeUsingPOST",
                    "produces": [
                        "*/*"
                    ],
                    "consumes": [
                        "application/json"
                    ],
                    "parameters": [
                        {
                            "allowMultiple": false,
                            "description": "model",
                            "name": "body",
                            "paramType": "body",
                            "type": "ModelWithObjectNode",
                            "required": true
                        }
                    ],
                    "responseMessages": [
                        {
                            "code": 200,
                            "message": "OK"
                        },
                        {
                            "code": 201,
                            "message": "Created"
                        },
                        {
                            "code": 401,
                            "message": "Unauthorized"
                        },
                        {
                            "code": 403,
                            "message": "Forbidden"
                        },
                        {
                            "code": 404,
                            "message": "Not Found"
                        }
                    ],
                    "deprecated": "false",
                    "type": "void"
                }
            ],
            "path": "/features/propertyWithObjectNode"
        },
        {
            "description": "updateBaz",
            "operations": [
                {
                    "method": "POST",
                    "summary": "updateBaz",
                    "nickname": "updateBazUsingPOST",
                    "produces": [
                        "*/*"
                    ],
                    "consumes": [
                        "application/json"
                    ],
                    "parameters": [
                        {
                            "allowMultiple": false,
                            "enum": [
                                "ONE",
                                "TWO"
                            ],
                            "description": "enumType",
                            "name": "enumType",
                            "paramType": "query",
                            "type": "string",
                            "required": false
                        }
                    ],
                    "responseMessages": [
                        {
                            "code": 200,
                            "message": "OK"
                        },
                        {
                            "code": 201,
                            "message": "Created"
                        },
                        {
                            "code": 401,
                            "message": "Unauthorized"
                        },
                        {
                            "code": 403,
                            "message": "Forbidden"
                        },
                        {
                            "code": 404,
                            "message": "Not Found"
                        }
                    ],
                    "deprecated": "false",
                    "type": "void"
                }
            ],
            "path": "/features/status"
        },
        {
            "description": "updateBazes",
            "operations": [
                {
                    "method": "POST",
                    "summary": "updateBazes",
                    "nickname": "updateBazesUsingPOST",
                    "produces": [
                        "*/*"
                    ],
                    "consumes": [
                        "application/json"
                    ],
                    "parameters": [
                        {
                            "allowMultiple": true,
                            "enum": [
                                "ONE",
                                "TWO"
                            ],
                            "description": "enumType",
                            "name": "enumType",
                            "paramType": "query",
                            "items": {
                                "type": "string"
                            },
                            "type": "array",
                            "required": false
                        }
                    ],
                    "responseMessages": [
                        {
                            "code": 200,
                            "message": "OK"
                        },
                        {
                            "code": 201,
                            "message": "Created"
                        },
                        {
                            "code": 401,
                            "message": "Unauthorized"
                        },
                        {
                            "code": 403,
                            "message": "Forbidden"
                        },
                        {
                            "code": 404,
                            "message": "Not Found"
                        }
                    ],
                    "deprecated": "false",
                    "type": "void"
                }
            ],
            "path": "/features/statuses"
        },
        {
            "description": "getPetById",
            "operations": [
                {
                    "method": "GET",
                    "summary": "Find pet by ID",
                    "notes": "Returns a pet when ID < 10. ID > 10 or non-integers will simulate API error conditions",
                    "nickname": "getPetByIdUsingGET",
                    "produces": [
                        "*/*"
                    ],
                    "consumes": [
                        
                    ],
                    "parameters": [
                        {
                            "allowMultiple": false,
                            "maximum": "5",
                            "minimum": "1",
                            "description": "ID of pet that needs to be fetched",
                            "name": "petId",
                            "paramType": "path",
                            "type": "string",
                            "required": true
                        }
                    ],
                    "responseMessages": [
                        {
                            "code": 200,
                            "message": "OK",
                            "responseModel": "Pet"
                        },
                        {
                            "code": 401,
                            "message": "Unauthorized"
                        },
                        {
                            "code": 403,
                            "message": "Forbidden"
                        },
                        {
                            "code": 404,
                            "message": "Not Found"
                        }
                    ],
                    "deprecated": "false",
                    "type": "Pet"
                }
            ],
            "path": "/features/{petId}"
        }
    ],
    "basePath": "/",
    "consumes":[
        
    ],
    "models": {
<<<<<<< HEAD
        "Entry«string,Map«string,Example»»": {
            "description": "",
            "id": "Entry«string,Map«string,Example»»",
            "properties": {
                "key": {
                    "required": false,
                    "type": "List[Entry«string,Example»]"
                }
            }
        },
        "Category": {
            "description": "",
            "id": "Category",
            "properties": {
                "name": {
                    "required": false,
                    "type": "string"
                }
            }
        },
=======
>>>>>>> 40a71a6d
        "ModelWithMapProperty": {
            "description": "Describes model with map property",
            "discriminator": "Describes model with map property",
            "id": "ModelWithMapProperty",
            "properties": {
                "params": {
                    "description": "Map of params to be sent",
                    "required": false,
                    "type": "object"
                }
            }
        },
        "ObjectNode": {
            "description": "",
            "id": "ObjectNode",
            "properties": {
                "array": {
                    "required": false,
                    "type": "boolean"
                },
                "bigDecimal": {
                    "required": false,
                    "type": "boolean"
                },
                "bigInteger": {
                    "required": false,
                    "type": "boolean"
                },
                "binary": {
                    "required": false,
                    "type": "boolean"
                },
                "boolean": {
                    "required": false,
                    "type": "boolean"
                },
                "containerNode": {
                    "required": false,
                    "type": "boolean"
                },
                "double": {
                    "required": false,
                    "type": "boolean"
                },
                "float": {
                    "required": false,
                    "type": "boolean"
                },
                "floatingPointNumber": {
                    "required": false,
                    "type": "boolean"
                },
                "int": {
                    "required": false,
                    "type": "boolean"
                },
                "integralNumber": {
                    "required": false,
                    "type": "boolean"
                },
                "long": {
                    "required": false,
                    "type": "boolean"
                },
                "missingNode": {
                    "required": false,
                    "type": "boolean"
                },
                "nodeType": {
                    "enum": [
                        "ARRAY",
                        "BINARY",
                        "BOOLEAN",
                        "MISSING",
                        "NULL",
                        "NUMBER",
                        "OBJECT",
                        "POJO",
                        "STRING"
                    ],
                    "required": false,
                    "type": "string"
                },
                "null": {
                    "required": false,
                    "type": "boolean"
                },
                "number": {
                    "required": false,
                    "type": "boolean"
                },
                "object": {
                    "required": false,
                    "type": "boolean"
                },
                "pojo": {
                    "required": false,
                    "type": "boolean"
                },
                "short": {
                    "required": false,
                    "type": "boolean"
                },
                "textual": {
                    "required": false,
                    "type": "boolean"
                },
                "valueNode": {
                    "required": false,
                    "type": "boolean"
                }
            }
        },
        "InputStream": {
            "description": "",
            "id": "InputStream",
            "properties": {
                
            }
        },
        "Entry«string,Example»": {
            "description": "",
            "id": "Entry«string,Example»",
            "properties": {
                "key": {
                    "required": false,
                    "type": "Example"
                }
            }
        },
        "Truck": {
            "description": "",
            "id": "Truck",
            "properties": {
                "make": {
                    "required": false,
                    "type": "string"
                },
                "model": {
                    "required": false,
                    "type": "string"
                },
                "payloadCapacity": {
                    "required": false,
                    "format": "double",
                    "type": "number"
                }
            }
        },
        "Entry«string,Map«string,Example»»": {
            "description": "",
            "id": "Entry«string,Map«string,Example»»",
            "properties": {
                "key": {
                    "required": false,
                    "type": "List[Entry«string,Example»]"
                }
            }
        },
        "NestedType": {
            "description": "",
            "id": "NestedType",
            "properties": {
                "name": {
                    "required": false,
                    "type": "string"
                }
            }
        },
        "Vehicle": {
            "description": "",
            "id": "Vehicle",
            "properties": {
                "make": {
                    "required": false,
                    "type": "string"
                },
                "model": {
                    "required": false,
                    "type": "string"
                }
            },
            "subTypes": [
                "Car",
                "Truck"
            ]
        },
        "ModelWithObjectNode": {
            "description": "",
            "id": "ModelWithObjectNode",
            "properties": {
                "anyObject": {
                    "required": false,
                    "type": "ObjectNode"
                }
            }
        },
        "Car": {
            "description": "",
            "id": "Car",
            "properties": {
                "make": {
                    "required": false,
                    "type": "string"
                },
                "model": {
                    "required": false,
                    "type": "string"
                },
                "seatingCapacity": {
                    "required": false,
                    "format": "int32",
                    "type": "integer"
                },
                "topSpeed": {
                    "required": false,
                    "format": "double",
                    "type": "number"
                }
            }
        },
        "Example": {
            "description": "",
            "id": "Example",
            "properties": {
                "allCapsSet": {
                    "required": false,
                    "items": {
                        "type": "string"
                    },
                    "type": "array",
                    "uniqueItems": true
                },
                "annotatedEnumType": {
                    "enum": [
                        "ONE",
                        "TWO"
                    ],
                    "required": false,
                    "type": "string"
                },
                "bar": {
                    "description": "description of bar",
                    "required": false,
                    "format": "int32",
                    "type": "integer"
                },
                "enumType": {
                    "enum": [
                        "ONE",
                        "TWO"
                    ],
                    "required": false,
                    "type": "string"
                },
                "foo": {
                    "required": false,
                    "type": "string"
                },
                "localDateTime": {
                    "required": false,
                    "format": "date-time",
                    "type": "string"
                },
                "nestedType": {
                    "required": false,
                    "type": "NestedType"
                },
                "parentBeanProperty": {
                    "required": false,
                    "type": "string"
                },
                "propertyWithNoGetterMethod": {
                    "required": false,
                    "type": "string"
                },
                "propertyWithNoSetterMethod": {
                    "required": false,
                    "type": "string"
                },
                "readOnlyString": {
                    "description": "A read only string",
                    "required": false,
                    "type": "string"
                }
            }
        },
        "EnumObjectType": {
            "description": "",
            "id": "EnumObjectType",
            "properties": {
                "description": {
                    "required": false,
                    "type": "string"
                },
                "name": {
                    "required": false,
                    "type": "string"
                }
            }
        },
        "FancyPet": {
            "description": "",
            "id": "FancyPet",
            "properties": {
                "age": {
                    "required": false,
                    "format": "int32",
                    "type": "integer"
                },
                "categories": {
                    "required": false,
                    "items": {
                        "type": "Category"
                    },
                    "type": "array"
                },
                "id": {
                    "required": false,
                    "type": "string"
                },
                "name": {
                    "required": false,
                    "type": "string"
                }
            }
        },
        "Pet": {
            "description": "",
            "id": "Pet",
            "properties": {
                "age": {
                    "required": false,
                    "format": "int32",
                    "type": "integer"
                },
                "id": {
                    "required": false,
                    "type": "string"
                },
                "name": {
                    "required": false,
                    "type": "string"
                }
            }
        }
    },
    "produces": [
        
    ],
    "resourcePath": "/features",
    "swaggerVersion": "1.2"
}<|MERGE_RESOLUTION|>--- conflicted
+++ resolved
@@ -1,2388 +1,2344 @@
 {
-    "apiVersion": "1.0",
-    "apis": [
-        {
-            "description": "all",
-            "operations": [
-                {
-                    "method": "GET",
-                    "summary": "all",
-                    "nickname": "allUsingGET",
-                    "produces": [
-                        "*/*"
-                    ],
-                    "consumes": [
-                        
-                    ],
-                    "parameters": [
-                        
-                    ],
-                    "responseMessages": [
-                        {
-                            "code": 200,
-                            "message": "OK",
-                            "responseModel": "string"
-                        },
-                        {
-                            "code": 401,
-                            "message": "Unauthorized"
-                        },
-                        {
-                            "code": 403,
-                            "message": "Forbidden"
-                        },
-                        {
-                            "code": 404,
-                            "message": "Not Found"
-                        }
-                    ],
-                    "deprecated": "false",
-                    "type": "string"
-                },
-                {
-                    "method": "HEAD",
-                    "summary": "all",
-                    "nickname": "allUsingHEAD",
-                    "produces": [
-                        "*/*"
-                    ],
-                    "consumes": [
-                        "application/json"
-                    ],
-                    "parameters": [
-                        
-                    ],
-                    "responseMessages": [
-                        {
-                            "code": 200,
-                            "message": "OK",
-                            "responseModel": "string"
-                        },
-                        {
-                            "code": 204,
-                            "message": "No Content"
-                        },
-                        {
-                            "code": 401,
-                            "message": "Unauthorized"
-                        },
-                        {
-                            "code": 403,
-                            "message": "Forbidden"
-                        }
-                    ],
-                    "deprecated": "false",
-                    "type": "string"
-                },
-                {
-                    "method": "POST",
-                    "summary": "all",
-                    "nickname": "allUsingPOST",
-                    "produces": [
-                        "*/*"
-                    ],
-                    "consumes": [
-                        "application/json"
-                    ],
-                    "parameters": [
-                        
-                    ],
-                    "responseMessages": [
-                        {
-                            "code": 200,
-                            "message": "OK",
-                            "responseModel": "string"
-                        },
-                        {
-                            "code": 201,
-                            "message": "Created"
-                        },
-                        {
-                            "code": 401,
-                            "message": "Unauthorized"
-                        },
-                        {
-                            "code": 403,
-                            "message": "Forbidden"
-                        },
-                        {
-                            "code": 404,
-                            "message": "Not Found"
-                        }
-                    ],
-                    "deprecated": "false",
-                    "type": "string"
-                },
-                {
-                    "method": "PUT",
-                    "summary": "all",
-                    "nickname": "allUsingPUT",
-                    "produces": [
-                        "*/*"
-                    ],
-                    "consumes": [
-                        "application/json"
-                    ],
-                    "parameters": [
-                        
-                    ],
-                    "responseMessages": [
-                        {
-                            "code": 200,
-                            "message": "OK",
-                            "responseModel": "string"
-                        },
-                        {
-                            "code": 201,
-                            "message": "Created"
-                        },
-                        {
-                            "code": 401,
-                            "message": "Unauthorized"
-                        },
-                        {
-                            "code": 403,
-                            "message": "Forbidden"
-                        },
-                        {
-                            "code": 404,
-                            "message": "Not Found"
-                        }
-                    ],
-                    "deprecated": "false",
-                    "type": "string"
-                },
-                {
-                    "method": "PATCH",
-                    "summary": "all",
-                    "nickname": "allUsingPATCH",
-                    "produces": [
-                        "*/*"
-                    ],
-                    "consumes": [
-                        "application/json"
-                    ],
-                    "parameters": [
-                        
-                    ],
-                    "responseMessages": [
-                        {
-                            "code": 200,
-                            "message": "OK",
-                            "responseModel": "string"
-                        },
-                        {
-                            "code": 204,
-                            "message": "No Content"
-                        },
-                        {
-                            "code": 401,
-                            "message": "Unauthorized"
-                        },
-                        {
-                            "code": 403,
-                            "message": "Forbidden"
-                        }
-                    ],
-                    "deprecated": "false",
-                    "type": "string"
-                },
-                {
-                    "method": "DELETE",
-                    "summary": "all",
-                    "nickname": "allUsingDELETE",
-                    "produces": [
-                        "*/*"
-                    ],
-                    "consumes": [
-                        
-                    ],
-                    "parameters": [
-                        
-                    ],
-                    "responseMessages": [
-                        {
-                            "code": 200,
-                            "message": "OK",
-                            "responseModel": "string"
-                        },
-                        {
-                            "code": 204,
-                            "message": "No Content"
-                        },
-                        {
-                            "code": 401,
-                            "message": "Unauthorized"
-                        },
-                        {
-                            "code": 403,
-                            "message": "Forbidden"
-                        }
-                    ],
-                    "deprecated": "false",
-                    "type": "string"
-                },
-                {
-                    "method": "OPTIONS",
-                    "summary": "all",
-                    "nickname": "allUsingOPTIONS",
-                    "produces": [
-                        "*/*"
-                    ],
-                    "consumes": [
-                        "application/json"
-                    ],
-                    "parameters": [
-                        
-                    ],
-                    "responseMessages": [
-                        {
-                            "code": 200,
-                            "message": "OK",
-                            "responseModel": "string"
-                        },
-                        {
-                            "code": 204,
-                            "message": "No Content"
-                        },
-                        {
-                            "code": 401,
-                            "message": "Unauthorized"
-                        },
-                        {
-                            "code": 403,
-                            "message": "Forbidden"
-                        }
-                    ],
-                    "deprecated": "false",
-                    "type": "string"
-                },
-                {
-                    "method": "TRACE",
-                    "summary": "all",
-                    "nickname": "allUsingTRACE",
-                    "produces": [
-                        "*/*"
-                    ],
-                    "consumes": [
-                        "application/json"
-                    ],
-                    "parameters": [
-                        
-                    ],
-                    "responseMessages": [
-                        {
-                            "code": 200,
-                            "message": "OK",
-                            "responseModel": "string"
-                        },
-                        {
-                            "code": 204,
-                            "message": "No Content"
-                        },
-                        {
-                            "code": 401,
-                            "message": "Unauthorized"
-                        },
-                        {
-                            "code": 403,
-                            "message": "Forbidden"
-                        }
-                    ],
-                    "deprecated": "false",
-                    "type": "string"
-                }
-            ],
-            "path": "/features"
-        },
-        {
-            "description": "findById",
-            "operations": [
-                {
-                    "method": "GET",
-                    "summary": "findById",
-                    "nickname": "findByIdUsingGET",
-                    "produces": [
-                        "application/vnd.com.pet+json",
-                        "application/vnd.com.fancy-pet+json"
-                    ],
-                    "consumes": [
-                        
-                    ],
-                    "parameters": [
-                        {
-                            "allowMultiple": false,
-                            "description": "itemId",
-                            "name": "itemId",
-                            "paramType": "path",
-                            "type": "string",
-                            "required": true
-                        }
-                    ],
-                    "responseMessages": [
-                        {
-                            "code": 200,
-                            "message": "OK",
-                            "responseModel": "FancyPet"
-                        },
-                        {
-                            "code": 401,
-                            "message": "Unauthorized"
-                        },
-                        {
-                            "code": 403,
-                            "message": "Forbidden"
-                        },
-                        {
-                            "code": 404,
-                            "message": "Not Found"
-                        }
-                    ],
-                    "deprecated": "false",
-                    "type": "FancyPet"
-                }
-            ],
-            "path": "/features/1367/{itemId}"
-        },
-        {
-            "description": "base64EncodedBody",
-            "operations": [
-                {
-                    "method": "POST",
-                    "summary": "base64EncodedBody",
-                    "nickname": "base64EncodedBodyUsingPOST",
-                    "produces": [
-                        "*/*"
-                    ],
-                    "consumes": [
-                        "application/json"
-                    ],
-                    "parameters": [
-                        {
-                            "allowMultiple": true,
-                            "description": "base64Encoded",
-                            "name": "body",
-                            "paramType": "body",
-                            "type": "string",
-                            "required": true
-                        }
-                    ],
-                    "responseMessages": [
-                        {
-                            "code": 200,
-                            "message": "OK"
-                        },
-                        {
-                            "code": 201,
-                            "message": "Created"
-                        },
-                        {
-                            "code": 401,
-                            "message": "Unauthorized"
-                        },
-                        {
-                            "code": 403,
-                            "message": "Forbidden"
-                        },
-                        {
-                            "code": 404,
-                            "message": "Not Found"
-                        }
-                    ],
-                    "deprecated": "false",
-                    "type": "void"
-                }
-            ],
-            "path": "/features/1430-body"
-        },
-        {
-            "description": "proper",
-            "operations": [
-                {
-                    "method": "POST",
-                    "summary": "proper",
-                    "nickname": "properUsingPOST",
-                    "produces": [
-                        "*/*"
-                    ],
-                    "consumes": [
-                        "application/json"
-                    ],
-                    "parameters": [
-                        {
-                            "allowMultiple": true,
-                            "description": "base64Encoded",
-                            "name": "base64Encoded",
-                            "paramType": "query",
-                            "type": "string",
-                            "required": true
-                        }
-                    ],
-                    "responseMessages": [
-                        {
-                            "code": 200,
-                            "message": "OK"
-                        },
-                        {
-                            "code": 201,
-                            "message": "Created"
-                        },
-                        {
-                            "code": 401,
-                            "message": "Unauthorized"
-                        },
-                        {
-                            "code": 403,
-                            "message": "Forbidden"
-                        },
-                        {
-                            "code": 404,
-                            "message": "Not Found"
-                        }
-                    ],
-                    "deprecated": "false",
-                    "type": "void"
-                }
-            ],
-            "path": "/features/1430-query"
-        },
-        {
-            "description": "serializablePetEntity",
-            "operations": [
-                {
-                    "method": "GET",
-                    "summary": "serializablePetEntity",
-                    "nickname": "serializablePetEntityUsingGET",
-                    "produces": [
-                        "*/*"
-                    ],
-                    "consumes": [
-                        
-                    ],
-                    "parameters": [
-                        {
-                            "allowMultiple": false,
-                            "description": "itemId",
-                            "name": "itemId",
-                            "paramType": "path",
-                            "type": "string",
-                            "required": true
-                        }
-                    ],
-                    "responseMessages": [
-                        {
-                            "code": 200,
-                            "message": "OK",
-                            "responseModel": "Pet"
-                        },
-                        {
-                            "code": 401,
-                            "message": "Unauthorized"
-                        },
-                        {
-                            "code": 403,
-                            "message": "Forbidden"
-                        },
-                        {
-                            "code": 404,
-                            "message": "Not Found"
-                        }
-                    ],
-                    "deprecated": "false",
-                    "type": "Pet"
-                }
-            ],
-            "path": "/features/1490/entity/{itemId}"
-        },
-        {
-            "description": "serializablePet",
-            "operations": [
-                {
-                    "method": "GET",
-                    "summary": "serializablePet",
-                    "nickname": "serializablePetUsingGET",
-                    "produces": [
-                        "*/*"
-                    ],
-                    "consumes": [
-                        
-                    ],
-                    "parameters": [
-                        {
-                            "allowMultiple": false,
-                            "description": "itemId",
-                            "name": "itemId",
-                            "paramType": "path",
-                            "type": "string",
-                            "required": true
-                        }
-                    ],
-                    "responseMessages": [
-                        {
-                            "code": 200,
-                            "message": "OK",
-                            "responseModel": "Pet"
-                        },
-                        {
-                            "code": 401,
-                            "message": "Unauthorized"
-                        },
-                        {
-                            "code": 403,
-                            "message": "Forbidden"
-                        },
-                        {
-                            "code": 404,
-                            "message": "Not Found"
-                        }
-                    ],
-                    "deprecated": "false",
-                    "type": "Pet"
-                }
-            ],
-            "path": "/features/1490/{itemId}"
-        },
-        {
-            "description": "updateSerializablePet",
-            "operations": [
-                {
-                    "method": "PUT",
-                    "summary": "updateSerializablePet",
-                    "nickname": "updateSerializablePetUsingPUT",
-                    "produces": [
-                        "*/*"
-                    ],
-                    "consumes": [
-                        "application/json"
-                    ],
-                    "parameters": [
-                        {
-                            "allowMultiple": false,
-                            "description": "pet",
-                            "name": "body",
-                            "paramType": "body",
-                            "type": "Pet",
-                            "required": true
-                        },
-                        {
-                            "allowMultiple": false,
-                            "description": "itemId",
-                            "name": "itemId",
-                            "paramType": "path",
-                            "type": "string",
-                            "required": true
-                        }
-                    ],
-                    "responseMessages": [
-                        {
-                            "code": 200,
-                            "message": "OK"
-                        },
-                        {
-                            "code": 201,
-                            "message": "Created"
-                        },
-                        {
-                            "code": 401,
-                            "message": "Unauthorized"
-                        },
-                        {
-                            "code": 403,
-                            "message": "Forbidden"
-                        },
-                        {
-                            "code": 404,
-                            "message": "Not Found"
-                        }
-                    ],
-                    "deprecated": "false",
-                    "type": "void"
-                }
-            ],
-            "path": "/features/1490/{itemId}"
-        },
-        {
-            "description": "saveUser",
-            "operations": [
-                {
-                    "consumes": [
-                        "application/json"
-                    ],
-                    "deprecated": "false",
-                    "method": "POST",
-                    "nickname": "saveUserUsingPOST",
-                    "parameters": [],
-                    "produces": [
-                        "*/*"
-                    ],
-                    "responseMessages": [
-                        {
-                            "code": 200,
-                            "message": "OK"
-                        },
-                        {
-                            "code": 201,
-                            "message": "Created"
-                        },
-                        {
-                            "code": 401,
-                            "message": "Unauthorized"
-                        },
-                        {
-                            "code": 403,
-                            "message": "Forbidden"
-                        },
-                        {
-                            "code": 404,
-                            "message": "User not found"
-                        },
-                        {
-                            "code": 405,
-                            "message": "Validation exception"
-                        }
-                    ],
-                    "summary": "Demo using examples",
-                    "type": "void"
-                }
-            ],
-            "path": "/features/1570"
-        },
-        {
-            "description": "addFiles",
-            "operations": [
-                {
-                    "method": "POST",
-                    "summary": "Add a new contact with file attachment",
-                    "nickname": "addFilesUsingPOST",
-                    "produces": [
-                        "*/*"
-                    ],
-                    "consumes": [
-                        "application/json"
-                    ],
-                    "parameters": [
-                        {
-                            "allowMultiple": true,
-                            "description": "files",
-                            "name": "files",
-                            "paramType": "form",
-                            "items": {
-                                "type": "File"
-                            },
-                            "type": "array",
-                            "required": true
-                        }
-                    ],
-                    "responseMessages": [
-                        {
-                            "code": 200,
-                            "message": "OK"
-                        },
-                        {
-                            "code": 201,
-                            "message": "Created"
-                        },
-                        {
-                            "code": 401,
-                            "message": "Unauthorized"
-                        },
-                        {
-                            "code": 403,
-                            "message": "Forbidden"
-                        },
-                        {
-                            "code": 404,
-                            "message": "Not Found"
-                        }
-                    ],
-                    "deprecated": "false",
-                    "type": "void"
-                }
-            ],
-            "path": "/features/addFiles"
-        },
-        {
-            "description": "allMethodAllowed",
-            "operations": [
-                {
-                    "method": "GET",
-                    "summary": "allMethodAllowed",
-                    "nickname": "allMethodAllowedUsingGET",
-                    "produces": [
-                        "*/*"
-                    ],
-                    "consumes": [
-                        
-                    ],
-                    "parameters": [
-                        
-                    ],
-                    "responseMessages": [
-                        {
-                            "code": 200,
-                            "message": "OK"
-                        },
-                        {
-                            "code": 401,
-                            "message": "Unauthorized"
-                        },
-                        {
-                            "code": 403,
-                            "message": "Forbidden"
-                        },
-                        {
-                            "code": 404,
-                            "message": "Not Found"
-                        }
-                    ],
-                    "deprecated": "false",
-                    "type": "void"
-                },
-                {
-                    "method": "HEAD",
-                    "summary": "allMethodAllowed",
-                    "nickname": "allMethodAllowedUsingHEAD",
-                    "produces": [
-                        "*/*"
-                    ],
-                    "consumes": [
-                        "application/json"
-                    ],
-                    "parameters": [
-                        
-                    ],
-                    "responseMessages": [
-                        {
-                            "code": 200,
-                            "message": "OK"
-                        },
-                        {
-                            "code": 204,
-                            "message": "No Content"
-                        },
-                        {
-                            "code": 401,
-                            "message": "Unauthorized"
-                        },
-                        {
-                            "code": 403,
-                            "message": "Forbidden"
-                        }
-                    ],
-                    "deprecated": "false",
-                    "type": "void"
-                },
-                {
-                    "method": "POST",
-                    "summary": "allMethodAllowed",
-                    "nickname": "allMethodAllowedUsingPOST",
-                    "produces": [
-                        "*/*"
-                    ],
-                    "consumes": [
-                        "application/json"
-                    ],
-                    "parameters": [
-                        
-                    ],
-                    "responseMessages": [
-                        {
-                            "code": 200,
-                            "message": "OK"
-                        },
-                        {
-                            "code": 201,
-                            "message": "Created"
-                        },
-                        {
-                            "code": 401,
-                            "message": "Unauthorized"
-                        },
-                        {
-                            "code": 403,
-                            "message": "Forbidden"
-                        },
-                        {
-                            "code": 404,
-                            "message": "Not Found"
-                        }
-                    ],
-                    "deprecated": "false",
-                    "type": "void"
-                },
-                {
-                    "method": "PUT",
-                    "summary": "allMethodAllowed",
-                    "nickname": "allMethodAllowedUsingPUT",
-                    "produces": [
-                        "*/*"
-                    ],
-                    "consumes": [
-                        "application/json"
-                    ],
-                    "parameters": [
-                        
-                    ],
-                    "responseMessages": [
-                        {
-                            "code": 200,
-                            "message": "OK"
-                        },
-                        {
-                            "code": 201,
-                            "message": "Created"
-                        },
-                        {
-                            "code": 401,
-                            "message": "Unauthorized"
-                        },
-                        {
-                            "code": 403,
-                            "message": "Forbidden"
-                        },
-                        {
-                            "code": 404,
-                            "message": "Not Found"
-                        }
-                    ],
-                    "deprecated": "false",
-                    "type": "void"
-                },
-                {
-                    "method": "PATCH",
-                    "summary": "allMethodAllowed",
-                    "nickname": "allMethodAllowedUsingPATCH",
-                    "produces": [
-                        "*/*"
-                    ],
-                    "consumes": [
-                        "application/json"
-                    ],
-                    "parameters": [
-                        
-                    ],
-                    "responseMessages": [
-                        {
-                            "code": 200,
-                            "message": "OK"
-                        },
-                        {
-                            "code": 204,
-                            "message": "No Content"
-                        },
-                        {
-                            "code": 401,
-                            "message": "Unauthorized"
-                        },
-                        {
-                            "code": 403,
-                            "message": "Forbidden"
-                        }
-                    ],
-                    "deprecated": "false",
-                    "type": "void"
-                },
-                {
-                    "method": "DELETE",
-                    "summary": "allMethodAllowed",
-                    "nickname": "allMethodAllowedUsingDELETE",
-                    "produces": [
-                        "*/*"
-                    ],
-                    "consumes": [
-                        
-                    ],
-                    "parameters": [
-                        
-                    ],
-                    "responseMessages": [
-                        {
-                            "code": 200,
-                            "message": "OK"
-                        },
-                        {
-                            "code": 204,
-                            "message": "No Content"
-                        },
-                        {
-                            "code": 401,
-                            "message": "Unauthorized"
-                        },
-                        {
-                            "code": 403,
-                            "message": "Forbidden"
-                        }
-                    ],
-                    "deprecated": "false",
-                    "type": "void"
-                },
-                {
-                    "method": "OPTIONS",
-                    "summary": "allMethodAllowed",
-                    "nickname": "allMethodAllowedUsingOPTIONS",
-                    "produces": [
-                        "*/*"
-                    ],
-                    "consumes": [
-                        "application/json"
-                    ],
-                    "parameters": [
-                        
-                    ],
-                    "responseMessages": [
-                        {
-                            "code": 200,
-                            "message": "OK"
-                        },
-                        {
-                            "code": 204,
-                            "message": "No Content"
-                        },
-                        {
-                            "code": 401,
-                            "message": "Unauthorized"
-                        },
-                        {
-                            "code": 403,
-                            "message": "Forbidden"
-                        }
-                    ],
-                    "deprecated": "false",
-                    "type": "void"
-                },
-                {
-                    "method": "TRACE",
-                    "summary": "allMethodAllowed",
-                    "nickname": "allMethodAllowedUsingTRACE",
-                    "produces": [
-                        "*/*"
-                    ],
-                    "consumes": [
-                        "application/json"
-                    ],
-                    "parameters": [
-                        
-                    ],
-                    "responseMessages": [
-                        {
-                            "code": 200,
-                            "message": "OK"
-                        },
-                        {
-                            "code": 204,
-                            "message": "No Content"
-                        },
-                        {
-                            "code": 401,
-                            "message": "Unauthorized"
-                        },
-                        {
-                            "code": 403,
-                            "message": "Forbidden"
-                        }
-                    ],
-                    "deprecated": "false",
-                    "type": "void"
-                }
-            ],
-            "path": "/features/allMethodsAllowed"
-        },
-        {
-            "description": "getBare",
-            "operations": [
-                {
-                    "method": "POST",
-                    "summary": "getBare",
-                    "nickname": "getBareUsingPOST",
-                    "produces": [
-                        "*/*"
-                    ],
-                    "consumes": [
-                        "application/json"
-                    ],
-                    "parameters": [
-                        {
-                            "allowMultiple": false,
-                            "defaultValue": "",
-                            "description": "description of allCapsSet",
-                            "name": "allCapsSet",
-                            "paramAccess": "",
-                            "paramType": "query",
-                            "items": {
-                                "type": "string"
-                            },
-                            "type": "array",
-                            "uniqueItems": true,
-                            "required": false
-                        },
-                        {
-                            "allowMultiple": false,
-                            "enum": [
-                                "ONE",
-                                "TWO"
-                            ],
-                            "defaultValue": "",
-                            "description": "description of annotatedEnumType",
-                            "name": "annotatedEnumType",
-                            "paramAccess": "",
-                            "paramType": "query",
-                            "type": "string",
-                            "required": false
-                        },
-                        {
-                            "allowMultiple": false,
-                            "description": "description of bar",
-                            "name": "bar",
-                            "paramAccess": "",
-                            "paramType": "query",
-                            "format": "int32",
-                            "type": "integer",
-                            "required": false
-                        },
-                        {
-                            "allowMultiple": false,
-                            "enum": [
-                                "ONE",
-                                "TWO"
-                            ],
-                            "name": "enumType",
-                            "paramType": "query",
-                            "type": "string",
-                            "required": false
-                        },
-                        {
-                            "allowMultiple": false,
-                            "enum": [
-                                "man",
-                                "chu"
-                            ],
-                            "defaultValue": "",
-                            "description": "description of foo",
-                            "name": "foo",
-                            "paramAccess": "",
-                            "paramType": "query",
-                            "type": "string",
-                            "required": true
-                        },
-                        {
-                            "allowMultiple": false,
-                            "defaultValue": "",
-                            "description": "local date time desc dd-MM-yyyy hh:mm:ss",
-                            "name": "localDateTime",
-                            "paramAccess": "",
-                            "paramType": "query",
-                            "format": "date-time",
-                            "type": "string",
-                            "required": true
-                        },
-                        {
-                            "allowMultiple": false,
-                            "name": "nestedType.name",
-                            "paramType": "query",
-                            "type": "string",
-                            "required": false
-                        },
-                        {
-                            "allowMultiple": false,
-                            "name": "parentBeanProperty",
-                            "paramType": "query",
-                            "type": "string",
-                            "required": false
-                        },
-                        {
-                            "allowMultiple": false,
-                            "name": "propertyWithNoSetterMethod",
-                            "paramType": "query",
-                            "type": "string",
-                            "required": false
-                        },
-                        {
-                            "allowMultiple": false,
-                            "description": "A read only string",
-                            "name": "readOnlyString",
-                            "paramAccess": "",
-                            "paramType": "query",
-                            "type": "string",
-                            "required": false
-                        }
-                    ],
-                    "responseMessages": [
-                        {
-                            "code": 200,
-                            "message": "OK"
-                        },
-                        {
-                            "code": 201,
-                            "message": "Created"
-                        },
-                        {
-                            "code": 401,
-                            "message": "Unauthorized"
-                        },
-                        {
-                            "code": 403,
-                            "message": "Forbidden"
-                        },
-                        {
-                            "code": 404,
-                            "message": "Not Found"
-                        }
-                    ],
-                    "deprecated": "false",
-                    "type": "void"
-                }
-            ],
-            "path": "/features/bare"
-        },
-        {
-            "description": "updateBigDecimal",
-            "operations": [
-                {
-                    "method": "POST",
-                    "summary": "updateBigDecimal",
-                    "nickname": "updateBigDecimalUsingPOST",
-                    "produces": [
-                        "*/*"
-                    ],
-                    "consumes": [
-                        "application/json"
-                    ],
-                    "parameters": [
-                        {
-                            "allowMultiple": false,
-                            "description": "input",
-                            "name": "input",
-                            "paramType": "query",
-                            "type": "number",
-                            "required": false
-                        }
-                    ],
-                    "responseMessages": [
-                        {
-                            "code": 200,
-                            "message": "OK"
-                        },
-                        {
-                            "code": 201,
-                            "message": "Created"
-                        },
-                        {
-                            "code": 401,
-                            "message": "Unauthorized"
-                        },
-                        {
-                            "code": 403,
-                            "message": "Forbidden"
-                        },
-                        {
-                            "code": 404,
-                            "message": "Not Found"
-                        }
-                    ],
-                    "deprecated": "false",
-                    "type": "void"
-                }
-            ],
-            "path": "/features/bigDecimal"
-        },
-        {
-            "description": "updateBoolean",
-            "operations": [
-                {
-                    "method": "POST",
-                    "summary": "updateBoolean",
-                    "nickname": "updateBooleanUsingPOST",
-                    "produces": [
-                        "*/*"
-                    ],
-                    "consumes": [
-                        "application/json"
-                    ],
-                    "parameters": [
-                        {
-                            "allowMultiple": false,
-                            "description": "input",
-                            "name": "input",
-                            "paramType": "query",
-                            "type": "boolean",
-                            "required": false
-                        }
-                    ],
-                    "responseMessages": [
-                        {
-                            "code": 200,
-                            "message": "OK"
-                        },
-                        {
-                            "code": 201,
-                            "message": "Created"
-                        },
-                        {
-                            "code": 401,
-                            "message": "Unauthorized"
-                        },
-                        {
-                            "code": 403,
-                            "message": "Forbidden"
-                        },
-                        {
-                            "code": 404,
-                            "message": "Not Found"
-                        }
-                    ],
-                    "deprecated": "false",
-                    "type": "void"
-                }
-            ],
-            "path": "/features/boolean"
-        },
-        {
-            "description": "updateDate",
-            "operations": [
-                {
-                    "method": "POST",
-                    "summary": "updateDate",
-                    "nickname": "updateDateUsingPOST",
-                    "produces": [
-                        "*/*"
-                    ],
-                    "consumes": [
-                        "application/json"
-                    ],
-                    "parameters": [
-                        {
-                            "allowMultiple": false,
-                            "description": "localDate",
-                            "name": "localDate",
-                            "paramType": "query",
-                            "format": "date",
-                            "type": "string",
-                            "required": false
-                        }
-                    ],
-                    "responseMessages": [
-                        {
-                            "code": 200,
-                            "message": "OK"
-                        },
-                        {
-                            "code": 201,
-                            "message": "Created"
-                        },
-                        {
-                            "code": 401,
-                            "message": "Unauthorized"
-                        },
-                        {
-                            "code": 403,
-                            "message": "Forbidden"
-                        },
-                        {
-                            "code": 404,
-                            "message": "Not Found"
-                        }
-                    ],
-                    "deprecated": "false",
-                    "type": "void"
-                }
-            ],
-            "path": "/features/date"
-        },
-        {
-            "description": "getEffective",
-            "operations": [
-                {
-                    "method": "GET",
-                    "summary": "getEffective",
-                    "nickname": "getEffectiveUsingGET",
-                    "produces": [
-                        "*/*"
-                    ],
-                    "consumes": [
-                        
-                    ],
-                    "parameters": [
-                        
-                    ],
-                    "responseMessages": [
-                        {
-                            "code": 200,
-                            "message": "OK",
-                            "responseModel": "Example"
-                        },
-                        {
-                            "code": 401,
-                            "message": "Unauthorized"
-                        },
-                        {
-                            "code": 403,
-                            "message": "Forbidden"
-                        },
-                        {
-                            "code": 404,
-                            "message": "Not Found"
-                        }
-                    ],
-                    "deprecated": "false",
-                    "type": "Example"
-                }
-            ],
-            "path": "/features/effective"
-        },
-        {
-            "description": "getEffectives",
-            "operations": [
-                {
-                    "method": "GET",
-                    "summary": "getEffectives",
-                    "nickname": "getEffectivesUsingGET",
-                    "produces": [
-                        "*/*"
-                    ],
-                    "consumes": [
-                        
-                    ],
-                    "parameters": [
-                        
-                    ],
-                    "responseMessages": [
-                        {
-                            "code": 200,
-                            "message": "OK",
-                            "responseModel": "array"
-                        },
-                        {
-                            "code": 401,
-                            "message": "Unauthorized"
-                        },
-                        {
-                            "code": 403,
-                            "message": "Forbidden"
-                        },
-                        {
-                            "code": 404,
-                            "message": "Not Found"
-                        }
-                    ],
-                    "deprecated": "false",
-                    "items": {
-                        "type": "Example"
-                    },
-                    "type": "array"
-                }
-            ],
-            "path": "/features/effectives"
-        },
-        {
-            "description": "getEnumAsObject",
-            "operations": [
-                {
-                    "method": "GET",
-                    "summary": "getEnumAsObject",
-                    "nickname": "getEnumAsObjectUsingGET",
-                    "produces": [
-                        "*/*"
-                    ],
-                    "consumes": [
-                        
-                    ],
-                    "parameters": [
-                        
-                    ],
-                    "responseMessages": [
-                        {
-                            "code": 200,
-                            "message": "OK",
-                            "responseModel": "EnumObjectType"
-                        },
-                        {
-                            "code": 401,
-                            "message": "Unauthorized"
-                        },
-                        {
-                            "code": 403,
-                            "message": "Forbidden"
-                        },
-                        {
-                            "code": 404,
-                            "message": "Not Found"
-                        }
-                    ],
-                    "deprecated": "false",
-                    "type": "EnumObjectType"
-                }
-            ],
-            "path": "/features/enumObject"
-        },
-        {
-            "description": "updateListOfExamples",
-            "operations": [
-                {
-                    "method": "PUT",
-                    "summary": "updateListOfExamples",
-                    "nickname": "updateListOfExamplesUsingPUT",
-                    "produces": [
-                        "*/*"
-                    ],
-                    "consumes": [
-                        "application/json"
-                    ],
-                    "parameters": [
-                        {
-                            "allowMultiple": true,
-                            "description": "examples",
-                            "name": "examples",
-                            "paramType": "query",
-                            "items": {
-                                "type": "Example"
-                            },
-                            "type": "array",
-                            "required": false
-                        }
-                    ],
-                    "responseMessages": [
-                        {
-                            "code": 200,
-                            "message": "OK"
-                        },
-                        {
-                            "code": 201,
-                            "message": "Created"
-                        },
-                        {
-                            "code": 401,
-                            "message": "Unauthorized"
-                        },
-                        {
-                            "code": 403,
-                            "message": "Forbidden"
-                        },
-                        {
-                            "code": 404,
-                            "message": "Not Found"
-                        }
-                    ],
-                    "deprecated": "false",
-                    "type": "void"
-                }
-            ],
-            "path": "/features/examples"
-        },
-        {
-            "description": "findVehicles",
-            "operations": [
-                {
-                    "method": "GET",
-                    "summary": "findVehicles",
-                    "nickname": "findVehiclesUsingGET",
-                    "produces": [
-                        "*/*"
-                    ],
-                    "consumes": [
-                        
-                    ],
-                    "parameters": [
-                        {
-                            "allowMultiple": false,
-                            "description": "type",
-                            "name": "type",
-                            "paramType": "query",
-                            "type": "string",
-                            "required": true
-                        }
-                    ],
-                    "responseMessages": [
-                        {
-                            "code": 200,
-                            "message": "OK",
-                            "responseModel": "array"
-                        },
-                        {
-                            "code": 401,
-                            "message": "Unauthorized"
-                        },
-                        {
-                            "code": 403,
-                            "message": "Forbidden"
-                        },
-                        {
-                            "code": 404,
-                            "message": "Not Found"
-                        }
-                    ],
-                    "deprecated": "false",
-                    "items": {
-                        "type": "Vehicle"
-                    },
-                    "type": "array"
-                }
-            ],
-            "path": "/features/inheritance"
-        },
-        {
-            "description": "updateListOfIntegers",
-            "operations": [
-                {
-                    "method": "PUT",
-                    "summary": "updateListOfIntegers",
-                    "nickname": "updateListOfIntegersUsingPUT",
-                    "produces": [
-                        "*/*"
-                    ],
-                    "consumes": [
-                        "application/json"
-                    ],
-                    "parameters": [
-                        {
-                            "allowMultiple": true,
-                            "description": "integers",
-                            "name": "integers",
-                            "paramType": "query",
-                            "items": {
-                                "format": "int32",
-                                "type": "integer"
-                            },
-                            "type": "array",
-                            "required": false
-                        }
-                    ],
-                    "responseMessages": [
-                        {
-                            "code": 200,
-                            "message": "OK"
-                        },
-                        {
-                            "code": 201,
-                            "message": "Created"
-                        },
-                        {
-                            "code": 401,
-                            "message": "Unauthorized"
-                        },
-                        {
-                            "code": 403,
-                            "message": "Forbidden"
-                        },
-                        {
-                            "code": 404,
-                            "message": "Not Found"
-                        }
-                    ],
-                    "deprecated": "false",
-                    "type": "void"
-                }
-            ],
-            "path": "/features/integers"
-        },
-        {
-            "description": "listOfMaps",
-            "operations": [
-                {
-                    "method": "GET",
-                    "summary": "listOfMaps",
-                    "nickname": "listOfMapsUsingGET",
-                    "produces": [
-                        "*/*"
-                    ],
-                    "consumes": [
-                        
-                    ],
-                    "parameters": [
-                        
-                    ],
-                    "responseMessages": [
-                        {
-                            "code": 200,
-                            "message": "OK",
-                            "responseModel": "array"
-                        },
-                        {
-                            "code": 401,
-                            "message": "Unauthorized"
-                        },
-                        {
-                            "code": 403,
-                            "message": "Forbidden"
-                        },
-                        {
-                            "code": 404,
-                            "message": "Not Found"
-                        }
-                    ],
-                    "deprecated": "false",
-                    "type": "List[Map«string,string»]"
-                }
-            ],
-            "path": "/features/listOfMaps"
-        },
-        {
-            "description": "mapOfMapOfExample",
-            "operations": [
-                {
-                    "method": "GET",
-                    "summary": "mapOfMapOfExample",
-                    "nickname": "mapOfMapOfExampleUsingGET",
-                    "produces": [
-                        "*/*"
-                    ],
-                    "consumes": [
-                        
-                    ],
-                    "parameters": [
-                        
-                    ],
-                    "responseMessages": [
-                        {
-                            "code": 200,
-                            "message": "OK",
-                            "responseModel": "array"
-                        },
-                        {
-                            "code": 401,
-                            "message": "Unauthorized"
-                        },
-                        {
-                            "code": 403,
-                            "message": "Forbidden"
-                        },
-                        {
-                            "code": 404,
-                            "message": "Not Found"
-                        }
-                    ],
-                    "deprecated": "false",
-                    "type": "List[Entry«string,Map«string,Example»»]"
-                }
-            ],
-            "path": "/features/mapOfMapOfExample"
-        },
-        {
-            "description": "modelWithMapProperty",
-            "operations": [
-                {
-                    "method": "GET",
-                    "summary": "modelWithMapProperty",
-                    "nickname": "modelWithMapPropertyUsingGET",
-                    "produces": [
-                        "*/*"
-                    ],
-                    "consumes": [
-                        
-                    ],
-                    "parameters": [
-                        
-                    ],
-                    "responseMessages": [
-                        {
-                            "code": 200,
-                            "message": "OK",
-                            "responseModel": "ModelWithMapProperty"
-                        },
-                        {
-                            "code": 401,
-                            "message": "Unauthorized"
-                        },
-                        {
-                            "code": 403,
-                            "message": "Forbidden"
-                        },
-                        {
-                            "code": 404,
-                            "message": "Not Found"
-                        }
-                    ],
-                    "deprecated": "false",
-                    "type": "ModelWithMapProperty"
-                }
-            ],
-            "path": "/features/mapProperty"
-        },
-        {
-            "description": "getModelAttribute",
-            "operations": [
-                {
-                    "method": "GET",
-                    "summary": "getModelAttribute",
-                    "nickname": "getModelAttributeUsingGET",
-                    "produces": [
-                        "*/*"
-                    ],
-                    "consumes": [
-                        
-                    ],
-                    "parameters": [
-                        {
-                            "allowMultiple": true,
-                            "name": "accountTypes",
-                            "paramType": "query",
-                            "items": {
-                                "type": "string"
-                            },
-                            "type": "array",
-                            "required": false
-                        },
-                        {
-                            "allowMultiple": true,
-                            "name": "arrayProp",
-                            "paramType": "query",
-                            "items": {
-                                "format": "int32",
-                                "type": "integer"
-                            },
-                            "type": "array",
-                            "required": false
-                        },
-                        {
-                            "allowMultiple": false,
-                            "name": "complexProp.name",
-                            "paramType": "query",
-                            "type": "string",
-                            "required": false
-                        },
-                        {
-                            "allowMultiple": false,
-                            "name": "intProp",
-                            "paramType": "query",
-                            "format": "int32",
-                            "type": "integer",
-                            "required": false
-                        },
-                        {
-                            "allowMultiple": true,
-                            "name": "listProp",
-                            "paramType": "query",
-                            "items": {
-                                "type": "string"
-                            },
-                            "type": "array",
-                            "required": false
-                        },
-                        {
-                            "allowMultiple": false,
-                            "name": "stringProp",
-                            "paramType": "query",
-                            "type": "string",
-                            "required": false
-                        }
-                    ],
-                    "responseMessages": [
-                        {
-                            "code": 200,
-                            "message": "OK"
-                        },
-                        {
-                            "code": 401,
-                            "message": "Unauthorized"
-                        },
-                        {
-                            "code": 403,
-                            "message": "Forbidden"
-                        },
-                        {
-                            "code": 404,
-                            "message": "Not Found"
-                        }
-                    ],
-                    "deprecated": "false",
-                    "type": "void"
-                }
-            ],
-            "path": "/features/modelAttributes"
-        },
-        {
-            "description": "propertyWithObjectNode",
-            "operations": [
-                {
-                    "method": "POST",
-                    "summary": "propertyWithObjectNode",
-                    "nickname": "propertyWithObjectNodeUsingPOST",
-                    "produces": [
-                        "*/*"
-                    ],
-                    "consumes": [
-                        "application/json"
-                    ],
-                    "parameters": [
-                        {
-                            "allowMultiple": false,
-                            "description": "model",
-                            "name": "body",
-                            "paramType": "body",
-                            "type": "ModelWithObjectNode",
-                            "required": true
-                        }
-                    ],
-                    "responseMessages": [
-                        {
-                            "code": 200,
-                            "message": "OK"
-                        },
-                        {
-                            "code": 201,
-                            "message": "Created"
-                        },
-                        {
-                            "code": 401,
-                            "message": "Unauthorized"
-                        },
-                        {
-                            "code": 403,
-                            "message": "Forbidden"
-                        },
-                        {
-                            "code": 404,
-                            "message": "Not Found"
-                        }
-                    ],
-                    "deprecated": "false",
-                    "type": "void"
-                }
-            ],
-            "path": "/features/propertyWithObjectNode"
-        },
-        {
-            "description": "updateBaz",
-            "operations": [
-                {
-                    "method": "POST",
-                    "summary": "updateBaz",
-                    "nickname": "updateBazUsingPOST",
-                    "produces": [
-                        "*/*"
-                    ],
-                    "consumes": [
-                        "application/json"
-                    ],
-                    "parameters": [
-                        {
-                            "allowMultiple": false,
-                            "enum": [
-                                "ONE",
-                                "TWO"
-                            ],
-                            "description": "enumType",
-                            "name": "enumType",
-                            "paramType": "query",
-                            "type": "string",
-                            "required": false
-                        }
-                    ],
-                    "responseMessages": [
-                        {
-                            "code": 200,
-                            "message": "OK"
-                        },
-                        {
-                            "code": 201,
-                            "message": "Created"
-                        },
-                        {
-                            "code": 401,
-                            "message": "Unauthorized"
-                        },
-                        {
-                            "code": 403,
-                            "message": "Forbidden"
-                        },
-                        {
-                            "code": 404,
-                            "message": "Not Found"
-                        }
-                    ],
-                    "deprecated": "false",
-                    "type": "void"
-                }
-            ],
-            "path": "/features/status"
-        },
-        {
-            "description": "updateBazes",
-            "operations": [
-                {
-                    "method": "POST",
-                    "summary": "updateBazes",
-                    "nickname": "updateBazesUsingPOST",
-                    "produces": [
-                        "*/*"
-                    ],
-                    "consumes": [
-                        "application/json"
-                    ],
-                    "parameters": [
-                        {
-                            "allowMultiple": true,
-                            "enum": [
-                                "ONE",
-                                "TWO"
-                            ],
-                            "description": "enumType",
-                            "name": "enumType",
-                            "paramType": "query",
-                            "items": {
-                                "type": "string"
-                            },
-                            "type": "array",
-                            "required": false
-                        }
-                    ],
-                    "responseMessages": [
-                        {
-                            "code": 200,
-                            "message": "OK"
-                        },
-                        {
-                            "code": 201,
-                            "message": "Created"
-                        },
-                        {
-                            "code": 401,
-                            "message": "Unauthorized"
-                        },
-                        {
-                            "code": 403,
-                            "message": "Forbidden"
-                        },
-                        {
-                            "code": 404,
-                            "message": "Not Found"
-                        }
-                    ],
-                    "deprecated": "false",
-                    "type": "void"
-                }
-            ],
-            "path": "/features/statuses"
-        },
-        {
-            "description": "getPetById",
-            "operations": [
-                {
-                    "method": "GET",
-                    "summary": "Find pet by ID",
-                    "notes": "Returns a pet when ID < 10. ID > 10 or non-integers will simulate API error conditions",
-                    "nickname": "getPetByIdUsingGET",
-                    "produces": [
-                        "*/*"
-                    ],
-                    "consumes": [
-                        
-                    ],
-                    "parameters": [
-                        {
-                            "allowMultiple": false,
-                            "maximum": "5",
-                            "minimum": "1",
-                            "description": "ID of pet that needs to be fetched",
-                            "name": "petId",
-                            "paramType": "path",
-                            "type": "string",
-                            "required": true
-                        }
-                    ],
-                    "responseMessages": [
-                        {
-                            "code": 200,
-                            "message": "OK",
-                            "responseModel": "Pet"
-                        },
-                        {
-                            "code": 401,
-                            "message": "Unauthorized"
-                        },
-                        {
-                            "code": 403,
-                            "message": "Forbidden"
-                        },
-                        {
-                            "code": 404,
-                            "message": "Not Found"
-                        }
-                    ],
-                    "deprecated": "false",
-                    "type": "Pet"
-                }
-            ],
-            "path": "/features/{petId}"
-        }
-    ],
-    "basePath": "/",
-    "consumes":[
-        
-    ],
-    "models": {
-<<<<<<< HEAD
-        "Entry«string,Map«string,Example»»": {
-            "description": "",
-            "id": "Entry«string,Map«string,Example»»",
-            "properties": {
-                "key": {
-                    "required": false,
-                    "type": "List[Entry«string,Example»]"
-                }
-            }
-        },
-        "Category": {
-            "description": "",
-            "id": "Category",
-            "properties": {
-                "name": {
-                    "required": false,
-                    "type": "string"
-                }
-            }
-        },
-=======
->>>>>>> 40a71a6d
-        "ModelWithMapProperty": {
-            "description": "Describes model with map property",
-            "discriminator": "Describes model with map property",
-            "id": "ModelWithMapProperty",
-            "properties": {
-                "params": {
-                    "description": "Map of params to be sent",
-                    "required": false,
-                    "type": "object"
-                }
-            }
-        },
-        "ObjectNode": {
-            "description": "",
-            "id": "ObjectNode",
-            "properties": {
-                "array": {
-                    "required": false,
-                    "type": "boolean"
-                },
-                "bigDecimal": {
-                    "required": false,
-                    "type": "boolean"
-                },
-                "bigInteger": {
-                    "required": false,
-                    "type": "boolean"
-                },
-                "binary": {
-                    "required": false,
-                    "type": "boolean"
-                },
-                "boolean": {
-                    "required": false,
-                    "type": "boolean"
-                },
-                "containerNode": {
-                    "required": false,
-                    "type": "boolean"
-                },
-                "double": {
-                    "required": false,
-                    "type": "boolean"
-                },
-                "float": {
-                    "required": false,
-                    "type": "boolean"
-                },
-                "floatingPointNumber": {
-                    "required": false,
-                    "type": "boolean"
-                },
-                "int": {
-                    "required": false,
-                    "type": "boolean"
-                },
-                "integralNumber": {
-                    "required": false,
-                    "type": "boolean"
-                },
-                "long": {
-                    "required": false,
-                    "type": "boolean"
-                },
-                "missingNode": {
-                    "required": false,
-                    "type": "boolean"
-                },
-                "nodeType": {
-                    "enum": [
-                        "ARRAY",
-                        "BINARY",
-                        "BOOLEAN",
-                        "MISSING",
-                        "NULL",
-                        "NUMBER",
-                        "OBJECT",
-                        "POJO",
-                        "STRING"
-                    ],
-                    "required": false,
-                    "type": "string"
-                },
-                "null": {
-                    "required": false,
-                    "type": "boolean"
-                },
-                "number": {
-                    "required": false,
-                    "type": "boolean"
-                },
-                "object": {
-                    "required": false,
-                    "type": "boolean"
-                },
-                "pojo": {
-                    "required": false,
-                    "type": "boolean"
-                },
-                "short": {
-                    "required": false,
-                    "type": "boolean"
-                },
-                "textual": {
-                    "required": false,
-                    "type": "boolean"
-                },
-                "valueNode": {
-                    "required": false,
-                    "type": "boolean"
-                }
-            }
-        },
-        "InputStream": {
-            "description": "",
-            "id": "InputStream",
-            "properties": {
-                
-            }
-        },
-        "Entry«string,Example»": {
-            "description": "",
-            "id": "Entry«string,Example»",
-            "properties": {
-                "key": {
-                    "required": false,
-                    "type": "Example"
-                }
-            }
-        },
-        "Truck": {
-            "description": "",
-            "id": "Truck",
-            "properties": {
-                "make": {
-                    "required": false,
-                    "type": "string"
-                },
-                "model": {
-                    "required": false,
-                    "type": "string"
-                },
-                "payloadCapacity": {
-                    "required": false,
-                    "format": "double",
-                    "type": "number"
-                }
-            }
-        },
-        "Entry«string,Map«string,Example»»": {
-            "description": "",
-            "id": "Entry«string,Map«string,Example»»",
-            "properties": {
-                "key": {
-                    "required": false,
-                    "type": "List[Entry«string,Example»]"
-                }
-            }
-        },
-        "NestedType": {
-            "description": "",
-            "id": "NestedType",
-            "properties": {
-                "name": {
-                    "required": false,
-                    "type": "string"
-                }
-            }
-        },
-        "Vehicle": {
-            "description": "",
-            "id": "Vehicle",
-            "properties": {
-                "make": {
-                    "required": false,
-                    "type": "string"
-                },
-                "model": {
-                    "required": false,
-                    "type": "string"
-                }
-            },
-            "subTypes": [
-                "Car",
-                "Truck"
-            ]
-        },
-        "ModelWithObjectNode": {
-            "description": "",
-            "id": "ModelWithObjectNode",
-            "properties": {
-                "anyObject": {
-                    "required": false,
-                    "type": "ObjectNode"
-                }
-            }
-        },
-        "Car": {
-            "description": "",
-            "id": "Car",
-            "properties": {
-                "make": {
-                    "required": false,
-                    "type": "string"
-                },
-                "model": {
-                    "required": false,
-                    "type": "string"
-                },
-                "seatingCapacity": {
-                    "required": false,
-                    "format": "int32",
-                    "type": "integer"
-                },
-                "topSpeed": {
-                    "required": false,
-                    "format": "double",
-                    "type": "number"
-                }
-            }
-        },
-        "Example": {
-            "description": "",
-            "id": "Example",
-            "properties": {
-                "allCapsSet": {
-                    "required": false,
-                    "items": {
-                        "type": "string"
-                    },
-                    "type": "array",
-                    "uniqueItems": true
-                },
-                "annotatedEnumType": {
-                    "enum": [
-                        "ONE",
-                        "TWO"
-                    ],
-                    "required": false,
-                    "type": "string"
-                },
-                "bar": {
-                    "description": "description of bar",
-                    "required": false,
-                    "format": "int32",
-                    "type": "integer"
-                },
-                "enumType": {
-                    "enum": [
-                        "ONE",
-                        "TWO"
-                    ],
-                    "required": false,
-                    "type": "string"
-                },
-                "foo": {
-                    "required": false,
-                    "type": "string"
-                },
-                "localDateTime": {
-                    "required": false,
-                    "format": "date-time",
-                    "type": "string"
-                },
-                "nestedType": {
-                    "required": false,
-                    "type": "NestedType"
-                },
-                "parentBeanProperty": {
-                    "required": false,
-                    "type": "string"
-                },
-                "propertyWithNoGetterMethod": {
-                    "required": false,
-                    "type": "string"
-                },
-                "propertyWithNoSetterMethod": {
-                    "required": false,
-                    "type": "string"
-                },
-                "readOnlyString": {
-                    "description": "A read only string",
-                    "required": false,
-                    "type": "string"
-                }
-            }
-        },
-        "EnumObjectType": {
-            "description": "",
-            "id": "EnumObjectType",
-            "properties": {
-                "description": {
-                    "required": false,
-                    "type": "string"
-                },
-                "name": {
-                    "required": false,
-                    "type": "string"
-                }
-            }
-        },
-        "FancyPet": {
-            "description": "",
-            "id": "FancyPet",
-            "properties": {
-                "age": {
-                    "required": false,
-                    "format": "int32",
-                    "type": "integer"
-                },
-                "categories": {
-                    "required": false,
-                    "items": {
-                        "type": "Category"
-                    },
-                    "type": "array"
-                },
-                "id": {
-                    "required": false,
-                    "type": "string"
-                },
-                "name": {
-                    "required": false,
-                    "type": "string"
-                }
-            }
-        },
-        "Pet": {
-            "description": "",
-            "id": "Pet",
-            "properties": {
-                "age": {
-                    "required": false,
-                    "format": "int32",
-                    "type": "integer"
-                },
-                "id": {
-                    "required": false,
-                    "type": "string"
-                },
-                "name": {
-                    "required": false,
-                    "type": "string"
-                }
-            }
-        }
-    },
-    "produces": [
-        
-    ],
-    "resourcePath": "/features",
-    "swaggerVersion": "1.2"
+  "apiVersion": "1.0",
+  "apis": [
+    {
+      "description": "all",
+      "operations": [
+        {
+          "method": "GET",
+          "summary": "all",
+          "nickname": "allUsingGET",
+          "produces": [
+            "*/*"
+          ],
+          "consumes": [
+          ],
+          "parameters": [
+          ],
+          "responseMessages": [
+            {
+              "code": 200,
+              "message": "OK",
+              "responseModel": "string"
+            },
+            {
+              "code": 401,
+              "message": "Unauthorized"
+            },
+            {
+              "code": 403,
+              "message": "Forbidden"
+            },
+            {
+              "code": 404,
+              "message": "Not Found"
+            }
+          ],
+          "deprecated": "false",
+          "type": "string"
+        },
+        {
+          "method": "HEAD",
+          "summary": "all",
+          "nickname": "allUsingHEAD",
+          "produces": [
+            "*/*"
+          ],
+          "consumes": [
+            "application/json"
+          ],
+          "parameters": [
+          ],
+          "responseMessages": [
+            {
+              "code": 200,
+              "message": "OK",
+              "responseModel": "string"
+            },
+            {
+              "code": 204,
+              "message": "No Content"
+            },
+            {
+              "code": 401,
+              "message": "Unauthorized"
+            },
+            {
+              "code": 403,
+              "message": "Forbidden"
+            }
+          ],
+          "deprecated": "false",
+          "type": "string"
+        },
+        {
+          "method": "POST",
+          "summary": "all",
+          "nickname": "allUsingPOST",
+          "produces": [
+            "*/*"
+          ],
+          "consumes": [
+            "application/json"
+          ],
+          "parameters": [
+          ],
+          "responseMessages": [
+            {
+              "code": 200,
+              "message": "OK",
+              "responseModel": "string"
+            },
+            {
+              "code": 201,
+              "message": "Created"
+            },
+            {
+              "code": 401,
+              "message": "Unauthorized"
+            },
+            {
+              "code": 403,
+              "message": "Forbidden"
+            },
+            {
+              "code": 404,
+              "message": "Not Found"
+            }
+          ],
+          "deprecated": "false",
+          "type": "string"
+        },
+        {
+          "method": "PUT",
+          "summary": "all",
+          "nickname": "allUsingPUT",
+          "produces": [
+            "*/*"
+          ],
+          "consumes": [
+            "application/json"
+          ],
+          "parameters": [
+          ],
+          "responseMessages": [
+            {
+              "code": 200,
+              "message": "OK",
+              "responseModel": "string"
+            },
+            {
+              "code": 201,
+              "message": "Created"
+            },
+            {
+              "code": 401,
+              "message": "Unauthorized"
+            },
+            {
+              "code": 403,
+              "message": "Forbidden"
+            },
+            {
+              "code": 404,
+              "message": "Not Found"
+            }
+          ],
+          "deprecated": "false",
+          "type": "string"
+        },
+        {
+          "method": "PATCH",
+          "summary": "all",
+          "nickname": "allUsingPATCH",
+          "produces": [
+            "*/*"
+          ],
+          "consumes": [
+            "application/json"
+          ],
+          "parameters": [
+          ],
+          "responseMessages": [
+            {
+              "code": 200,
+              "message": "OK",
+              "responseModel": "string"
+            },
+            {
+              "code": 204,
+              "message": "No Content"
+            },
+            {
+              "code": 401,
+              "message": "Unauthorized"
+            },
+            {
+              "code": 403,
+              "message": "Forbidden"
+            }
+          ],
+          "deprecated": "false",
+          "type": "string"
+        },
+        {
+          "method": "DELETE",
+          "summary": "all",
+          "nickname": "allUsingDELETE",
+          "produces": [
+            "*/*"
+          ],
+          "consumes": [
+          ],
+          "parameters": [
+          ],
+          "responseMessages": [
+            {
+              "code": 200,
+              "message": "OK",
+              "responseModel": "string"
+            },
+            {
+              "code": 204,
+              "message": "No Content"
+            },
+            {
+              "code": 401,
+              "message": "Unauthorized"
+            },
+            {
+              "code": 403,
+              "message": "Forbidden"
+            }
+          ],
+          "deprecated": "false",
+          "type": "string"
+        },
+        {
+          "method": "OPTIONS",
+          "summary": "all",
+          "nickname": "allUsingOPTIONS",
+          "produces": [
+            "*/*"
+          ],
+          "consumes": [
+            "application/json"
+          ],
+          "parameters": [
+          ],
+          "responseMessages": [
+            {
+              "code": 200,
+              "message": "OK",
+              "responseModel": "string"
+            },
+            {
+              "code": 204,
+              "message": "No Content"
+            },
+            {
+              "code": 401,
+              "message": "Unauthorized"
+            },
+            {
+              "code": 403,
+              "message": "Forbidden"
+            }
+          ],
+          "deprecated": "false",
+          "type": "string"
+        },
+        {
+          "method": "TRACE",
+          "summary": "all",
+          "nickname": "allUsingTRACE",
+          "produces": [
+            "*/*"
+          ],
+          "consumes": [
+            "application/json"
+          ],
+          "parameters": [
+          ],
+          "responseMessages": [
+            {
+              "code": 200,
+              "message": "OK",
+              "responseModel": "string"
+            },
+            {
+              "code": 204,
+              "message": "No Content"
+            },
+            {
+              "code": 401,
+              "message": "Unauthorized"
+            },
+            {
+              "code": 403,
+              "message": "Forbidden"
+            }
+          ],
+          "deprecated": "false",
+          "type": "string"
+        }
+      ],
+      "path": "/features"
+    },
+    {
+      "description": "findById",
+      "operations": [
+        {
+          "method": "GET",
+          "summary": "findById",
+          "nickname": "findByIdUsingGET",
+          "produces": [
+            "application/vnd.com.pet+json",
+            "application/vnd.com.fancy-pet+json"
+          ],
+          "consumes": [
+          ],
+          "parameters": [
+            {
+              "allowMultiple": false,
+              "description": "itemId",
+              "name": "itemId",
+              "paramType": "path",
+              "type": "string",
+              "required": true
+            }
+          ],
+          "responseMessages": [
+            {
+              "code": 200,
+              "message": "OK",
+              "responseModel": "FancyPet"
+            },
+            {
+              "code": 401,
+              "message": "Unauthorized"
+            },
+            {
+              "code": 403,
+              "message": "Forbidden"
+            },
+            {
+              "code": 404,
+              "message": "Not Found"
+            }
+          ],
+          "deprecated": "false",
+          "type": "FancyPet"
+        }
+      ],
+      "path": "/features/1367/{itemId}"
+    },
+    {
+      "description": "base64EncodedBody",
+      "operations": [
+        {
+          "method": "POST",
+          "summary": "base64EncodedBody",
+          "nickname": "base64EncodedBodyUsingPOST",
+          "produces": [
+            "*/*"
+          ],
+          "consumes": [
+            "application/json"
+          ],
+          "parameters": [
+            {
+              "allowMultiple": true,
+              "description": "base64Encoded",
+              "name": "body",
+              "paramType": "body",
+              "type": "string",
+              "required": true
+            }
+          ],
+          "responseMessages": [
+            {
+              "code": 200,
+              "message": "OK"
+            },
+            {
+              "code": 201,
+              "message": "Created"
+            },
+            {
+              "code": 401,
+              "message": "Unauthorized"
+            },
+            {
+              "code": 403,
+              "message": "Forbidden"
+            },
+            {
+              "code": 404,
+              "message": "Not Found"
+            }
+          ],
+          "deprecated": "false",
+          "type": "void"
+        }
+      ],
+      "path": "/features/1430-body"
+    },
+    {
+      "description": "proper",
+      "operations": [
+        {
+          "method": "POST",
+          "summary": "proper",
+          "nickname": "properUsingPOST",
+          "produces": [
+            "*/*"
+          ],
+          "consumes": [
+            "application/json"
+          ],
+          "parameters": [
+            {
+              "allowMultiple": true,
+              "description": "base64Encoded",
+              "name": "base64Encoded",
+              "paramType": "query",
+              "type": "string",
+              "required": true
+            }
+          ],
+          "responseMessages": [
+            {
+              "code": 200,
+              "message": "OK"
+            },
+            {
+              "code": 201,
+              "message": "Created"
+            },
+            {
+              "code": 401,
+              "message": "Unauthorized"
+            },
+            {
+              "code": 403,
+              "message": "Forbidden"
+            },
+            {
+              "code": 404,
+              "message": "Not Found"
+            }
+          ],
+          "deprecated": "false",
+          "type": "void"
+        }
+      ],
+      "path": "/features/1430-query"
+    },
+    {
+      "description": "serializablePetEntity",
+      "operations": [
+        {
+          "method": "GET",
+          "summary": "serializablePetEntity",
+          "nickname": "serializablePetEntityUsingGET",
+          "produces": [
+            "*/*"
+          ],
+          "consumes": [
+          ],
+          "parameters": [
+            {
+              "allowMultiple": false,
+              "description": "itemId",
+              "name": "itemId",
+              "paramType": "path",
+              "type": "string",
+              "required": true
+            }
+          ],
+          "responseMessages": [
+            {
+              "code": 200,
+              "message": "OK",
+              "responseModel": "Pet"
+            },
+            {
+              "code": 401,
+              "message": "Unauthorized"
+            },
+            {
+              "code": 403,
+              "message": "Forbidden"
+            },
+            {
+              "code": 404,
+              "message": "Not Found"
+            }
+          ],
+          "deprecated": "false",
+          "type": "Pet"
+        }
+      ],
+      "path": "/features/1490/entity/{itemId}"
+    },
+    {
+      "description": "serializablePet",
+      "operations": [
+        {
+          "method": "GET",
+          "summary": "serializablePet",
+          "nickname": "serializablePetUsingGET",
+          "produces": [
+            "*/*"
+          ],
+          "consumes": [
+          ],
+          "parameters": [
+            {
+              "allowMultiple": false,
+              "description": "itemId",
+              "name": "itemId",
+              "paramType": "path",
+              "type": "string",
+              "required": true
+            }
+          ],
+          "responseMessages": [
+            {
+              "code": 200,
+              "message": "OK",
+              "responseModel": "Pet"
+            },
+            {
+              "code": 401,
+              "message": "Unauthorized"
+            },
+            {
+              "code": 403,
+              "message": "Forbidden"
+            },
+            {
+              "code": 404,
+              "message": "Not Found"
+            }
+          ],
+          "deprecated": "false",
+          "type": "Pet"
+        }
+      ],
+      "path": "/features/1490/{itemId}"
+    },
+    {
+      "description": "updateSerializablePet",
+      "operations": [
+        {
+          "method": "PUT",
+          "summary": "updateSerializablePet",
+          "nickname": "updateSerializablePetUsingPUT",
+          "produces": [
+            "*/*"
+          ],
+          "consumes": [
+            "application/json"
+          ],
+          "parameters": [
+            {
+              "allowMultiple": false,
+              "description": "pet",
+              "name": "body",
+              "paramType": "body",
+              "type": "Pet",
+              "required": true
+            },
+            {
+              "allowMultiple": false,
+              "description": "itemId",
+              "name": "itemId",
+              "paramType": "path",
+              "type": "string",
+              "required": true
+            }
+          ],
+          "responseMessages": [
+            {
+              "code": 200,
+              "message": "OK"
+            },
+            {
+              "code": 201,
+              "message": "Created"
+            },
+            {
+              "code": 401,
+              "message": "Unauthorized"
+            },
+            {
+              "code": 403,
+              "message": "Forbidden"
+            },
+            {
+              "code": 404,
+              "message": "Not Found"
+            }
+          ],
+          "deprecated": "false",
+          "type": "void"
+        }
+      ],
+      "path": "/features/1490/{itemId}"
+    },
+    {
+      "description": "saveUser",
+      "operations": [
+        {
+          "consumes": [
+            "application/json"
+          ],
+          "deprecated": "false",
+          "method": "POST",
+          "nickname": "saveUserUsingPOST",
+          "parameters": [],
+          "produces": [
+            "*/*"
+          ],
+          "responseMessages": [
+            {
+              "code": 200,
+              "message": "OK"
+            },
+            {
+              "code": 201,
+              "message": "Created"
+            },
+            {
+              "code": 401,
+              "message": "Unauthorized"
+            },
+            {
+              "code": 403,
+              "message": "Forbidden"
+            },
+            {
+              "code": 404,
+              "message": "User not found"
+            },
+            {
+              "code": 405,
+              "message": "Validation exception"
+            }
+          ],
+          "summary": "Demo using examples",
+          "type": "void"
+        }
+      ],
+      "path": "/features/1570"
+    },
+    {
+      "description": "addFiles",
+      "operations": [
+        {
+          "method": "POST",
+          "summary": "Add a new contact with file attachment",
+          "nickname": "addFilesUsingPOST",
+          "produces": [
+            "*/*"
+          ],
+          "consumes": [
+            "application/json"
+          ],
+          "parameters": [
+            {
+              "allowMultiple": true,
+              "description": "files",
+              "name": "files",
+              "paramType": "form",
+              "items": {
+                "type": "File"
+              },
+              "type": "array",
+              "required": true
+            }
+          ],
+          "responseMessages": [
+            {
+              "code": 200,
+              "message": "OK"
+            },
+            {
+              "code": 201,
+              "message": "Created"
+            },
+            {
+              "code": 401,
+              "message": "Unauthorized"
+            },
+            {
+              "code": 403,
+              "message": "Forbidden"
+            },
+            {
+              "code": 404,
+              "message": "Not Found"
+            }
+          ],
+          "deprecated": "false",
+          "type": "void"
+        }
+      ],
+      "path": "/features/addFiles"
+    },
+    {
+      "description": "allMethodAllowed",
+      "operations": [
+        {
+          "method": "GET",
+          "summary": "allMethodAllowed",
+          "nickname": "allMethodAllowedUsingGET",
+          "produces": [
+            "*/*"
+          ],
+          "consumes": [
+          ],
+          "parameters": [
+          ],
+          "responseMessages": [
+            {
+              "code": 200,
+              "message": "OK"
+            },
+            {
+              "code": 401,
+              "message": "Unauthorized"
+            },
+            {
+              "code": 403,
+              "message": "Forbidden"
+            },
+            {
+              "code": 404,
+              "message": "Not Found"
+            }
+          ],
+          "deprecated": "false",
+          "type": "void"
+        },
+        {
+          "method": "HEAD",
+          "summary": "allMethodAllowed",
+          "nickname": "allMethodAllowedUsingHEAD",
+          "produces": [
+            "*/*"
+          ],
+          "consumes": [
+            "application/json"
+          ],
+          "parameters": [
+          ],
+          "responseMessages": [
+            {
+              "code": 200,
+              "message": "OK"
+            },
+            {
+              "code": 204,
+              "message": "No Content"
+            },
+            {
+              "code": 401,
+              "message": "Unauthorized"
+            },
+            {
+              "code": 403,
+              "message": "Forbidden"
+            }
+          ],
+          "deprecated": "false",
+          "type": "void"
+        },
+        {
+          "method": "POST",
+          "summary": "allMethodAllowed",
+          "nickname": "allMethodAllowedUsingPOST",
+          "produces": [
+            "*/*"
+          ],
+          "consumes": [
+            "application/json"
+          ],
+          "parameters": [
+          ],
+          "responseMessages": [
+            {
+              "code": 200,
+              "message": "OK"
+            },
+            {
+              "code": 201,
+              "message": "Created"
+            },
+            {
+              "code": 401,
+              "message": "Unauthorized"
+            },
+            {
+              "code": 403,
+              "message": "Forbidden"
+            },
+            {
+              "code": 404,
+              "message": "Not Found"
+            }
+          ],
+          "deprecated": "false",
+          "type": "void"
+        },
+        {
+          "method": "PUT",
+          "summary": "allMethodAllowed",
+          "nickname": "allMethodAllowedUsingPUT",
+          "produces": [
+            "*/*"
+          ],
+          "consumes": [
+            "application/json"
+          ],
+          "parameters": [
+          ],
+          "responseMessages": [
+            {
+              "code": 200,
+              "message": "OK"
+            },
+            {
+              "code": 201,
+              "message": "Created"
+            },
+            {
+              "code": 401,
+              "message": "Unauthorized"
+            },
+            {
+              "code": 403,
+              "message": "Forbidden"
+            },
+            {
+              "code": 404,
+              "message": "Not Found"
+            }
+          ],
+          "deprecated": "false",
+          "type": "void"
+        },
+        {
+          "method": "PATCH",
+          "summary": "allMethodAllowed",
+          "nickname": "allMethodAllowedUsingPATCH",
+          "produces": [
+            "*/*"
+          ],
+          "consumes": [
+            "application/json"
+          ],
+          "parameters": [
+          ],
+          "responseMessages": [
+            {
+              "code": 200,
+              "message": "OK"
+            },
+            {
+              "code": 204,
+              "message": "No Content"
+            },
+            {
+              "code": 401,
+              "message": "Unauthorized"
+            },
+            {
+              "code": 403,
+              "message": "Forbidden"
+            }
+          ],
+          "deprecated": "false",
+          "type": "void"
+        },
+        {
+          "method": "DELETE",
+          "summary": "allMethodAllowed",
+          "nickname": "allMethodAllowedUsingDELETE",
+          "produces": [
+            "*/*"
+          ],
+          "consumes": [
+          ],
+          "parameters": [
+          ],
+          "responseMessages": [
+            {
+              "code": 200,
+              "message": "OK"
+            },
+            {
+              "code": 204,
+              "message": "No Content"
+            },
+            {
+              "code": 401,
+              "message": "Unauthorized"
+            },
+            {
+              "code": 403,
+              "message": "Forbidden"
+            }
+          ],
+          "deprecated": "false",
+          "type": "void"
+        },
+        {
+          "method": "OPTIONS",
+          "summary": "allMethodAllowed",
+          "nickname": "allMethodAllowedUsingOPTIONS",
+          "produces": [
+            "*/*"
+          ],
+          "consumes": [
+            "application/json"
+          ],
+          "parameters": [
+          ],
+          "responseMessages": [
+            {
+              "code": 200,
+              "message": "OK"
+            },
+            {
+              "code": 204,
+              "message": "No Content"
+            },
+            {
+              "code": 401,
+              "message": "Unauthorized"
+            },
+            {
+              "code": 403,
+              "message": "Forbidden"
+            }
+          ],
+          "deprecated": "false",
+          "type": "void"
+        },
+        {
+          "method": "TRACE",
+          "summary": "allMethodAllowed",
+          "nickname": "allMethodAllowedUsingTRACE",
+          "produces": [
+            "*/*"
+          ],
+          "consumes": [
+            "application/json"
+          ],
+          "parameters": [
+          ],
+          "responseMessages": [
+            {
+              "code": 200,
+              "message": "OK"
+            },
+            {
+              "code": 204,
+              "message": "No Content"
+            },
+            {
+              "code": 401,
+              "message": "Unauthorized"
+            },
+            {
+              "code": 403,
+              "message": "Forbidden"
+            }
+          ],
+          "deprecated": "false",
+          "type": "void"
+        }
+      ],
+      "path": "/features/allMethodsAllowed"
+    },
+    {
+      "description": "getBare",
+      "operations": [
+        {
+          "method": "POST",
+          "summary": "getBare",
+          "nickname": "getBareUsingPOST",
+          "produces": [
+            "*/*"
+          ],
+          "consumes": [
+            "application/json"
+          ],
+          "parameters": [
+            {
+              "allowMultiple": false,
+              "defaultValue": "",
+              "description": "description of allCapsSet",
+              "name": "allCapsSet",
+              "paramAccess": "",
+              "paramType": "query",
+              "items": {
+                "type": "string"
+              },
+              "type": "array",
+              "uniqueItems": true,
+              "required": false
+            },
+            {
+              "allowMultiple": false,
+              "enum": [
+                "ONE",
+                "TWO"
+              ],
+              "defaultValue": "",
+              "description": "description of annotatedEnumType",
+              "name": "annotatedEnumType",
+              "paramAccess": "",
+              "paramType": "query",
+              "type": "string",
+              "required": false
+            },
+            {
+              "allowMultiple": false,
+              "description": "description of bar",
+              "name": "bar",
+              "paramAccess": "",
+              "paramType": "query",
+              "format": "int32",
+              "type": "integer",
+              "required": false
+            },
+            {
+              "allowMultiple": false,
+              "enum": [
+                "ONE",
+                "TWO"
+              ],
+              "name": "enumType",
+              "paramType": "query",
+              "type": "string",
+              "required": false
+            },
+            {
+              "allowMultiple": false,
+              "enum": [
+                "man",
+                "chu"
+              ],
+              "defaultValue": "",
+              "description": "description of foo",
+              "name": "foo",
+              "paramAccess": "",
+              "paramType": "query",
+              "type": "string",
+              "required": true
+            },
+            {
+              "allowMultiple": false,
+              "defaultValue": "",
+              "description": "local date time desc dd-MM-yyyy hh:mm:ss",
+              "name": "localDateTime",
+              "paramAccess": "",
+              "paramType": "query",
+              "format": "date-time",
+              "type": "string",
+              "required": true
+            },
+            {
+              "allowMultiple": false,
+              "name": "nestedType.name",
+              "paramType": "query",
+              "type": "string",
+              "required": false
+            },
+            {
+              "allowMultiple": false,
+              "name": "parentBeanProperty",
+              "paramType": "query",
+              "type": "string",
+              "required": false
+            },
+            {
+              "allowMultiple": false,
+              "name": "propertyWithNoSetterMethod",
+              "paramType": "query",
+              "type": "string",
+              "required": false
+            },
+            {
+              "allowMultiple": false,
+              "description": "A read only string",
+              "name": "readOnlyString",
+              "paramAccess": "",
+              "paramType": "query",
+              "type": "string",
+              "required": false
+            }
+          ],
+          "responseMessages": [
+            {
+              "code": 200,
+              "message": "OK"
+            },
+            {
+              "code": 201,
+              "message": "Created"
+            },
+            {
+              "code": 401,
+              "message": "Unauthorized"
+            },
+            {
+              "code": 403,
+              "message": "Forbidden"
+            },
+            {
+              "code": 404,
+              "message": "Not Found"
+            }
+          ],
+          "deprecated": "false",
+          "type": "void"
+        }
+      ],
+      "path": "/features/bare"
+    },
+    {
+      "description": "updateBigDecimal",
+      "operations": [
+        {
+          "method": "POST",
+          "summary": "updateBigDecimal",
+          "nickname": "updateBigDecimalUsingPOST",
+          "produces": [
+            "*/*"
+          ],
+          "consumes": [
+            "application/json"
+          ],
+          "parameters": [
+            {
+              "allowMultiple": false,
+              "description": "input",
+              "name": "input",
+              "paramType": "query",
+              "type": "number",
+              "required": false
+            }
+          ],
+          "responseMessages": [
+            {
+              "code": 200,
+              "message": "OK"
+            },
+            {
+              "code": 201,
+              "message": "Created"
+            },
+            {
+              "code": 401,
+              "message": "Unauthorized"
+            },
+            {
+              "code": 403,
+              "message": "Forbidden"
+            },
+            {
+              "code": 404,
+              "message": "Not Found"
+            }
+          ],
+          "deprecated": "false",
+          "type": "void"
+        }
+      ],
+      "path": "/features/bigDecimal"
+    },
+    {
+      "description": "updateBoolean",
+      "operations": [
+        {
+          "method": "POST",
+          "summary": "updateBoolean",
+          "nickname": "updateBooleanUsingPOST",
+          "produces": [
+            "*/*"
+          ],
+          "consumes": [
+            "application/json"
+          ],
+          "parameters": [
+            {
+              "allowMultiple": false,
+              "description": "input",
+              "name": "input",
+              "paramType": "query",
+              "type": "boolean",
+              "required": false
+            }
+          ],
+          "responseMessages": [
+            {
+              "code": 200,
+              "message": "OK"
+            },
+            {
+              "code": 201,
+              "message": "Created"
+            },
+            {
+              "code": 401,
+              "message": "Unauthorized"
+            },
+            {
+              "code": 403,
+              "message": "Forbidden"
+            },
+            {
+              "code": 404,
+              "message": "Not Found"
+            }
+          ],
+          "deprecated": "false",
+          "type": "void"
+        }
+      ],
+      "path": "/features/boolean"
+    },
+    {
+      "description": "updateDate",
+      "operations": [
+        {
+          "method": "POST",
+          "summary": "updateDate",
+          "nickname": "updateDateUsingPOST",
+          "produces": [
+            "*/*"
+          ],
+          "consumes": [
+            "application/json"
+          ],
+          "parameters": [
+            {
+              "allowMultiple": false,
+              "description": "localDate",
+              "name": "localDate",
+              "paramType": "query",
+              "format": "date",
+              "type": "string",
+              "required": false
+            }
+          ],
+          "responseMessages": [
+            {
+              "code": 200,
+              "message": "OK"
+            },
+            {
+              "code": 201,
+              "message": "Created"
+            },
+            {
+              "code": 401,
+              "message": "Unauthorized"
+            },
+            {
+              "code": 403,
+              "message": "Forbidden"
+            },
+            {
+              "code": 404,
+              "message": "Not Found"
+            }
+          ],
+          "deprecated": "false",
+          "type": "void"
+        }
+      ],
+      "path": "/features/date"
+    },
+    {
+      "description": "getEffective",
+      "operations": [
+        {
+          "method": "GET",
+          "summary": "getEffective",
+          "nickname": "getEffectiveUsingGET",
+          "produces": [
+            "*/*"
+          ],
+          "consumes": [
+          ],
+          "parameters": [
+          ],
+          "responseMessages": [
+            {
+              "code": 200,
+              "message": "OK",
+              "responseModel": "Example"
+            },
+            {
+              "code": 401,
+              "message": "Unauthorized"
+            },
+            {
+              "code": 403,
+              "message": "Forbidden"
+            },
+            {
+              "code": 404,
+              "message": "Not Found"
+            }
+          ],
+          "deprecated": "false",
+          "type": "Example"
+        }
+      ],
+      "path": "/features/effective"
+    },
+    {
+      "description": "getEffectives",
+      "operations": [
+        {
+          "method": "GET",
+          "summary": "getEffectives",
+          "nickname": "getEffectivesUsingGET",
+          "produces": [
+            "*/*"
+          ],
+          "consumes": [
+          ],
+          "parameters": [
+          ],
+          "responseMessages": [
+            {
+              "code": 200,
+              "message": "OK",
+              "responseModel": "array"
+            },
+            {
+              "code": 401,
+              "message": "Unauthorized"
+            },
+            {
+              "code": 403,
+              "message": "Forbidden"
+            },
+            {
+              "code": 404,
+              "message": "Not Found"
+            }
+          ],
+          "deprecated": "false",
+          "items": {
+            "type": "Example"
+          },
+          "type": "array"
+        }
+      ],
+      "path": "/features/effectives"
+    },
+    {
+      "description": "getEnumAsObject",
+      "operations": [
+        {
+          "method": "GET",
+          "summary": "getEnumAsObject",
+          "nickname": "getEnumAsObjectUsingGET",
+          "produces": [
+            "*/*"
+          ],
+          "consumes": [
+          ],
+          "parameters": [
+          ],
+          "responseMessages": [
+            {
+              "code": 200,
+              "message": "OK",
+              "responseModel": "EnumObjectType"
+            },
+            {
+              "code": 401,
+              "message": "Unauthorized"
+            },
+            {
+              "code": 403,
+              "message": "Forbidden"
+            },
+            {
+              "code": 404,
+              "message": "Not Found"
+            }
+          ],
+          "deprecated": "false",
+          "type": "EnumObjectType"
+        }
+      ],
+      "path": "/features/enumObject"
+    },
+    {
+      "description": "updateListOfExamples",
+      "operations": [
+        {
+          "method": "PUT",
+          "summary": "updateListOfExamples",
+          "nickname": "updateListOfExamplesUsingPUT",
+          "produces": [
+            "*/*"
+          ],
+          "consumes": [
+            "application/json"
+          ],
+          "parameters": [
+            {
+              "allowMultiple": true,
+              "description": "examples",
+              "name": "examples",
+              "paramType": "query",
+              "items": {
+                "type": "Example"
+              },
+              "type": "array",
+              "required": false
+            }
+          ],
+          "responseMessages": [
+            {
+              "code": 200,
+              "message": "OK"
+            },
+            {
+              "code": 201,
+              "message": "Created"
+            },
+            {
+              "code": 401,
+              "message": "Unauthorized"
+            },
+            {
+              "code": 403,
+              "message": "Forbidden"
+            },
+            {
+              "code": 404,
+              "message": "Not Found"
+            }
+          ],
+          "deprecated": "false",
+          "type": "void"
+        }
+      ],
+      "path": "/features/examples"
+    },
+    {
+      "description": "findVehicles",
+      "operations": [
+        {
+          "method": "GET",
+          "summary": "findVehicles",
+          "nickname": "findVehiclesUsingGET",
+          "produces": [
+            "*/*"
+          ],
+          "consumes": [
+          ],
+          "parameters": [
+            {
+              "allowMultiple": false,
+              "description": "type",
+              "name": "type",
+              "paramType": "query",
+              "type": "string",
+              "required": true
+            }
+          ],
+          "responseMessages": [
+            {
+              "code": 200,
+              "message": "OK",
+              "responseModel": "array"
+            },
+            {
+              "code": 401,
+              "message": "Unauthorized"
+            },
+            {
+              "code": 403,
+              "message": "Forbidden"
+            },
+            {
+              "code": 404,
+              "message": "Not Found"
+            }
+          ],
+          "deprecated": "false",
+          "items": {
+            "type": "Vehicle"
+          },
+          "type": "array"
+        }
+      ],
+      "path": "/features/inheritance"
+    },
+    {
+      "description": "updateListOfIntegers",
+      "operations": [
+        {
+          "method": "PUT",
+          "summary": "updateListOfIntegers",
+          "nickname": "updateListOfIntegersUsingPUT",
+          "produces": [
+            "*/*"
+          ],
+          "consumes": [
+            "application/json"
+          ],
+          "parameters": [
+            {
+              "allowMultiple": true,
+              "description": "integers",
+              "name": "integers",
+              "paramType": "query",
+              "items": {
+                "format": "int32",
+                "type": "integer"
+              },
+              "type": "array",
+              "required": false
+            }
+          ],
+          "responseMessages": [
+            {
+              "code": 200,
+              "message": "OK"
+            },
+            {
+              "code": 201,
+              "message": "Created"
+            },
+            {
+              "code": 401,
+              "message": "Unauthorized"
+            },
+            {
+              "code": 403,
+              "message": "Forbidden"
+            },
+            {
+              "code": 404,
+              "message": "Not Found"
+            }
+          ],
+          "deprecated": "false",
+          "type": "void"
+        }
+      ],
+      "path": "/features/integers"
+    },
+    {
+      "description": "listOfMaps",
+      "operations": [
+        {
+          "method": "GET",
+          "summary": "listOfMaps",
+          "nickname": "listOfMapsUsingGET",
+          "produces": [
+            "*/*"
+          ],
+          "consumes": [
+          ],
+          "parameters": [
+          ],
+          "responseMessages": [
+            {
+              "code": 200,
+              "message": "OK",
+              "responseModel": "array"
+            },
+            {
+              "code": 401,
+              "message": "Unauthorized"
+            },
+            {
+              "code": 403,
+              "message": "Forbidden"
+            },
+            {
+              "code": 404,
+              "message": "Not Found"
+            }
+          ],
+          "deprecated": "false",
+          "type": "List[Map«string,string»]"
+        }
+      ],
+      "path": "/features/listOfMaps"
+    },
+    {
+      "description": "mapOfMapOfExample",
+      "operations": [
+        {
+          "method": "GET",
+          "summary": "mapOfMapOfExample",
+          "nickname": "mapOfMapOfExampleUsingGET",
+          "produces": [
+            "*/*"
+          ],
+          "consumes": [
+          ],
+          "parameters": [
+          ],
+          "responseMessages": [
+            {
+              "code": 200,
+              "message": "OK",
+              "responseModel": "array"
+            },
+            {
+              "code": 401,
+              "message": "Unauthorized"
+            },
+            {
+              "code": 403,
+              "message": "Forbidden"
+            },
+            {
+              "code": 404,
+              "message": "Not Found"
+            }
+          ],
+          "deprecated": "false",
+          "type": "List[Entry«string,Map«string,Example»»]"
+        }
+      ],
+      "path": "/features/mapOfMapOfExample"
+    },
+    {
+      "description": "modelWithMapProperty",
+      "operations": [
+        {
+          "method": "GET",
+          "summary": "modelWithMapProperty",
+          "nickname": "modelWithMapPropertyUsingGET",
+          "produces": [
+            "*/*"
+          ],
+          "consumes": [
+          ],
+          "parameters": [
+          ],
+          "responseMessages": [
+            {
+              "code": 200,
+              "message": "OK",
+              "responseModel": "ModelWithMapProperty"
+            },
+            {
+              "code": 401,
+              "message": "Unauthorized"
+            },
+            {
+              "code": 403,
+              "message": "Forbidden"
+            },
+            {
+              "code": 404,
+              "message": "Not Found"
+            }
+          ],
+          "deprecated": "false",
+          "type": "ModelWithMapProperty"
+        }
+      ],
+      "path": "/features/mapProperty"
+    },
+    {
+      "description": "getModelAttribute",
+      "operations": [
+        {
+          "method": "GET",
+          "summary": "getModelAttribute",
+          "nickname": "getModelAttributeUsingGET",
+          "produces": [
+            "*/*"
+          ],
+          "consumes": [
+          ],
+          "parameters": [
+            {
+              "allowMultiple": true,
+              "name": "accountTypes",
+              "paramType": "query",
+              "items": {
+                "type": "string"
+              },
+              "type": "array",
+              "required": false
+            },
+            {
+              "allowMultiple": true,
+              "name": "arrayProp",
+              "paramType": "query",
+              "items": {
+                "format": "int32",
+                "type": "integer"
+              },
+              "type": "array",
+              "required": false
+            },
+            {
+              "allowMultiple": false,
+              "name": "complexProp.name",
+              "paramType": "query",
+              "type": "string",
+              "required": false
+            },
+            {
+              "allowMultiple": false,
+              "name": "intProp",
+              "paramType": "query",
+              "format": "int32",
+              "type": "integer",
+              "required": false
+            },
+            {
+              "allowMultiple": true,
+              "name": "listProp",
+              "paramType": "query",
+              "items": {
+                "type": "string"
+              },
+              "type": "array",
+              "required": false
+            },
+            {
+              "allowMultiple": false,
+              "name": "stringProp",
+              "paramType": "query",
+              "type": "string",
+              "required": false
+            }
+          ],
+          "responseMessages": [
+            {
+              "code": 200,
+              "message": "OK"
+            },
+            {
+              "code": 401,
+              "message": "Unauthorized"
+            },
+            {
+              "code": 403,
+              "message": "Forbidden"
+            },
+            {
+              "code": 404,
+              "message": "Not Found"
+            }
+          ],
+          "deprecated": "false",
+          "type": "void"
+        }
+      ],
+      "path": "/features/modelAttributes"
+    },
+    {
+      "description": "propertyWithObjectNode",
+      "operations": [
+        {
+          "method": "POST",
+          "summary": "propertyWithObjectNode",
+          "nickname": "propertyWithObjectNodeUsingPOST",
+          "produces": [
+            "*/*"
+          ],
+          "consumes": [
+            "application/json"
+          ],
+          "parameters": [
+            {
+              "allowMultiple": false,
+              "description": "model",
+              "name": "body",
+              "paramType": "body",
+              "type": "ModelWithObjectNode",
+              "required": true
+            }
+          ],
+          "responseMessages": [
+            {
+              "code": 200,
+              "message": "OK"
+            },
+            {
+              "code": 201,
+              "message": "Created"
+            },
+            {
+              "code": 401,
+              "message": "Unauthorized"
+            },
+            {
+              "code": 403,
+              "message": "Forbidden"
+            },
+            {
+              "code": 404,
+              "message": "Not Found"
+            }
+          ],
+          "deprecated": "false",
+          "type": "void"
+        }
+      ],
+      "path": "/features/propertyWithObjectNode"
+    },
+    {
+      "description": "updateBaz",
+      "operations": [
+        {
+          "method": "POST",
+          "summary": "updateBaz",
+          "nickname": "updateBazUsingPOST",
+          "produces": [
+            "*/*"
+          ],
+          "consumes": [
+            "application/json"
+          ],
+          "parameters": [
+            {
+              "allowMultiple": false,
+              "enum": [
+                "ONE",
+                "TWO"
+              ],
+              "description": "enumType",
+              "name": "enumType",
+              "paramType": "query",
+              "type": "string",
+              "required": false
+            }
+          ],
+          "responseMessages": [
+            {
+              "code": 200,
+              "message": "OK"
+            },
+            {
+              "code": 201,
+              "message": "Created"
+            },
+            {
+              "code": 401,
+              "message": "Unauthorized"
+            },
+            {
+              "code": 403,
+              "message": "Forbidden"
+            },
+            {
+              "code": 404,
+              "message": "Not Found"
+            }
+          ],
+          "deprecated": "false",
+          "type": "void"
+        }
+      ],
+      "path": "/features/status"
+    },
+    {
+      "description": "updateBazes",
+      "operations": [
+        {
+          "method": "POST",
+          "summary": "updateBazes",
+          "nickname": "updateBazesUsingPOST",
+          "produces": [
+            "*/*"
+          ],
+          "consumes": [
+            "application/json"
+          ],
+          "parameters": [
+            {
+              "allowMultiple": true,
+              "enum": [
+                "ONE",
+                "TWO"
+              ],
+              "description": "enumType",
+              "name": "enumType",
+              "paramType": "query",
+              "items": {
+                "type": "string"
+              },
+              "type": "array",
+              "required": false
+            }
+          ],
+          "responseMessages": [
+            {
+              "code": 200,
+              "message": "OK"
+            },
+            {
+              "code": 201,
+              "message": "Created"
+            },
+            {
+              "code": 401,
+              "message": "Unauthorized"
+            },
+            {
+              "code": 403,
+              "message": "Forbidden"
+            },
+            {
+              "code": 404,
+              "message": "Not Found"
+            }
+          ],
+          "deprecated": "false",
+          "type": "void"
+        }
+      ],
+      "path": "/features/statuses"
+    },
+    {
+      "description": "getPetById",
+      "operations": [
+        {
+          "method": "GET",
+          "summary": "Find pet by ID",
+          "notes": "Returns a pet when ID < 10. ID > 10 or non-integers will simulate API error conditions",
+          "nickname": "getPetByIdUsingGET",
+          "produces": [
+            "*/*"
+          ],
+          "consumes": [
+          ],
+          "parameters": [
+            {
+              "allowMultiple": false,
+              "maximum": "5",
+              "minimum": "1",
+              "description": "ID of pet that needs to be fetched",
+              "name": "petId",
+              "paramType": "path",
+              "type": "string",
+              "required": true
+            }
+          ],
+          "responseMessages": [
+            {
+              "code": 200,
+              "message": "OK",
+              "responseModel": "Pet"
+            },
+            {
+              "code": 401,
+              "message": "Unauthorized"
+            },
+            {
+              "code": 403,
+              "message": "Forbidden"
+            },
+            {
+              "code": 404,
+              "message": "Not Found"
+            }
+          ],
+          "deprecated": "false",
+          "type": "Pet"
+        }
+      ],
+      "path": "/features/{petId}"
+    }
+  ],
+  "basePath": "/",
+  "consumes": [
+  ],
+  "models": {
+    "Entry«string,Map«string,Example»»": {
+      "description": "",
+      "id": "Entry«string,Map«string,Example»»",
+      "properties": {
+        "key": {
+          "required": false,
+          "type": "List[Entry«string,Example»]"
+        }
+      }
+    },
+    "Category": {
+      "description": "",
+      "id": "Category",
+      "properties": {
+        "name": {
+          "required": false,
+          "type": "string"
+        }
+      }
+    },
+    "ModelWithMapProperty": {
+      "description": "Describes model with map property",
+      "discriminator": "Describes model with map property",
+      "id": "ModelWithMapProperty",
+      "properties": {
+        "params": {
+          "description": "Map of params to be sent",
+          "required": false,
+          "type": "object"
+        }
+      }
+    },
+    "ObjectNode": {
+      "description": "",
+      "id": "ObjectNode",
+      "properties": {
+        "array": {
+          "required": false,
+          "type": "boolean"
+        },
+        "bigDecimal": {
+          "required": false,
+          "type": "boolean"
+        },
+        "bigInteger": {
+          "required": false,
+          "type": "boolean"
+        },
+        "binary": {
+          "required": false,
+          "type": "boolean"
+        },
+        "boolean": {
+          "required": false,
+          "type": "boolean"
+        },
+        "containerNode": {
+          "required": false,
+          "type": "boolean"
+        },
+        "double": {
+          "required": false,
+          "type": "boolean"
+        },
+        "float": {
+          "required": false,
+          "type": "boolean"
+        },
+        "floatingPointNumber": {
+          "required": false,
+          "type": "boolean"
+        },
+        "int": {
+          "required": false,
+          "type": "boolean"
+        },
+        "integralNumber": {
+          "required": false,
+          "type": "boolean"
+        },
+        "long": {
+          "required": false,
+          "type": "boolean"
+        },
+        "missingNode": {
+          "required": false,
+          "type": "boolean"
+        },
+        "nodeType": {
+          "enum": [
+            "ARRAY",
+            "BINARY",
+            "BOOLEAN",
+            "MISSING",
+            "NULL",
+            "NUMBER",
+            "OBJECT",
+            "POJO",
+            "STRING"
+          ],
+          "required": false,
+          "type": "string"
+        },
+        "null": {
+          "required": false,
+          "type": "boolean"
+        },
+        "number": {
+          "required": false,
+          "type": "boolean"
+        },
+        "object": {
+          "required": false,
+          "type": "boolean"
+        },
+        "pojo": {
+          "required": false,
+          "type": "boolean"
+        },
+        "short": {
+          "required": false,
+          "type": "boolean"
+        },
+        "textual": {
+          "required": false,
+          "type": "boolean"
+        },
+        "valueNode": {
+          "required": false,
+          "type": "boolean"
+        }
+      }
+    },
+    "InputStream": {
+      "description": "",
+      "id": "InputStream",
+      "properties": {
+      }
+    },
+    "Entry«string,Example»": {
+      "description": "",
+      "id": "Entry«string,Example»",
+      "properties": {
+        "key": {
+          "required": false,
+          "type": "Example"
+        }
+      }
+    },
+    "Truck": {
+      "description": "",
+      "id": "Truck",
+      "properties": {
+        "make": {
+          "required": false,
+          "type": "string"
+        },
+        "model": {
+          "required": false,
+          "type": "string"
+        },
+        "payloadCapacity": {
+          "required": false,
+          "format": "double",
+          "type": "number"
+        }
+      }
+    },
+    "Entry«string,Map«string,Example»»": {
+      "description": "",
+      "id": "Entry«string,Map«string,Example»»",
+      "properties": {
+        "key": {
+          "required": false,
+          "type": "List[Entry«string,Example»]"
+        }
+      }
+    },
+    "NestedType": {
+      "description": "",
+      "id": "NestedType",
+      "properties": {
+        "name": {
+          "required": false,
+          "type": "string"
+        }
+      }
+    },
+    "Vehicle": {
+      "description": "",
+      "id": "Vehicle",
+      "properties": {
+        "make": {
+          "required": false,
+          "type": "string"
+        },
+        "model": {
+          "required": false,
+          "type": "string"
+        }
+      },
+      "subTypes": [
+        "Car",
+        "Truck"
+      ]
+    },
+    "ModelWithObjectNode": {
+      "description": "",
+      "id": "ModelWithObjectNode",
+      "properties": {
+        "anyObject": {
+          "required": false,
+          "type": "ObjectNode"
+        }
+      }
+    },
+    "Car": {
+      "description": "",
+      "id": "Car",
+      "properties": {
+        "make": {
+          "required": false,
+          "type": "string"
+        },
+        "model": {
+          "required": false,
+          "type": "string"
+        },
+        "seatingCapacity": {
+          "required": false,
+          "format": "int32",
+          "type": "integer"
+        },
+        "topSpeed": {
+          "required": false,
+          "format": "double",
+          "type": "number"
+        }
+      }
+    },
+    "Example": {
+      "description": "",
+      "id": "Example",
+      "properties": {
+        "allCapsSet": {
+          "required": false,
+          "items": {
+            "type": "string"
+          },
+          "type": "array",
+          "uniqueItems": true
+        },
+        "annotatedEnumType": {
+          "enum": [
+            "ONE",
+            "TWO"
+          ],
+          "required": false,
+          "type": "string"
+        },
+        "bar": {
+          "description": "description of bar",
+          "required": false,
+          "format": "int32",
+          "type": "integer"
+        },
+        "enumType": {
+          "enum": [
+            "ONE",
+            "TWO"
+          ],
+          "required": false,
+          "type": "string"
+        },
+        "foo": {
+          "required": false,
+          "type": "string"
+        },
+        "localDateTime": {
+          "required": false,
+          "format": "date-time",
+          "type": "string"
+        },
+        "nestedType": {
+          "required": false,
+          "type": "NestedType"
+        },
+        "parentBeanProperty": {
+          "required": false,
+          "type": "string"
+        },
+        "propertyWithNoGetterMethod": {
+          "required": false,
+          "type": "string"
+        },
+        "propertyWithNoSetterMethod": {
+          "required": false,
+          "type": "string"
+        },
+        "readOnlyString": {
+          "description": "A read only string",
+          "required": false,
+          "type": "string"
+        }
+      }
+    },
+    "EnumObjectType": {
+      "description": "",
+      "id": "EnumObjectType",
+      "properties": {
+        "description": {
+          "required": false,
+          "type": "string"
+        },
+        "name": {
+          "required": false,
+          "type": "string"
+        }
+      }
+    },
+    "FancyPet": {
+      "description": "",
+      "id": "FancyPet",
+      "properties": {
+        "age": {
+          "required": false,
+          "format": "int32",
+          "type": "integer"
+        },
+        "categories": {
+          "required": false,
+          "items": {
+            "type": "Category"
+          },
+          "type": "array"
+        },
+        "id": {
+          "required": false,
+          "type": "string"
+        },
+        "name": {
+          "required": false,
+          "type": "string"
+        }
+      }
+    },
+    "Pet": {
+      "description": "",
+      "id": "Pet",
+      "properties": {
+        "age": {
+          "required": false,
+          "format": "int32",
+          "type": "integer"
+        },
+        "id": {
+          "required": false,
+          "type": "string"
+        },
+        "name": {
+          "required": false,
+          "type": "string"
+        }
+      }
+    }
+  },
+  "produces": [
+  ],
+  "resourcePath": "/features",
+  "swaggerVersion": "1.2"
 }