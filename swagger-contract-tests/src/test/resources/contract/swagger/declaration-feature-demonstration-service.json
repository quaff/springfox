{
    "apiVersion": "1.0",
    "swaggerVersion": "1.2",
    "basePath": "/",
    "resourcePath": "/features",
    "produces": [
    ],
    "consumes": [
    ],
    "apis": [
        {
            "path": "/features",
            "description": "all",
            "operations": [
                {
                    "method": "GET",
                    "summary": "all",
                    "notes": "all",
                    "nickname": "all",
                    "produces": [
                        "*/*"
                    ],
                    "consumes": [
                        "application/json"
                    ],
                    "parameters": [],
                    "responseMessages": [
                        {
                            "code": 200,
                            "message": "OK",
                            "responseModel": "string"
                        },
                        {
                            "code": 401,
                            "message": "Unauthorized"
                        },
                        {
                            "code": 403,
                            "message": "Forbidden"
                        },
                        {
                            "code": 404,
                            "message": "Not Found"
                        }
                    ],
                    "deprecated": "false",
                    "type": "string"
                },
                {
                    "method": "HEAD",
                    "summary": "all",
                    "notes": "all",
                    "nickname": "all",
                    "produces": [
                        "*/*"
                    ],
                    "consumes": [
                        "application/json"
                    ],
                    "parameters": [],
                    "responseMessages": [
                        {
                            "code": 200,
                            "message": "OK",
                            "responseModel": "string"
                        },
                        {
                            "code": 204,
                            "message": "No Content"
                        },
                        {
                            "code": 401,
                            "message": "Unauthorized"
                        },
                        {
                            "code": 403,
                            "message": "Forbidden"
                        }
                    ],
                    "deprecated": "false",
                    "type": "string"
                },
                {
                    "method": "POST",
                    "summary": "all",
                    "notes": "all",
                    "nickname": "all",
                    "produces": [
                        "*/*"
                    ],
                    "consumes": [
                        "application/json"
                    ],
                    "parameters": [],
                    "responseMessages": [
                        {
                            "code": 200,
                            "message": "OK",
                            "responseModel": "string"
                        },
                        {
                            "code": 201,
                            "message": "Created"
                        },
                        {
                            "code": 401,
                            "message": "Unauthorized"
                        },
                        {
                            "code": 403,
                            "message": "Forbidden"
                        },
                        {
                            "code": 404,
                            "message": "Not Found"
                        }
                    ],
                    "deprecated": "false",
                    "type": "string"
                },
                {
                    "method": "PUT",
                    "summary": "all",
                    "notes": "all",
                    "nickname": "all",
                    "produces": [
                        "*/*"
                    ],
                    "consumes": [
                        "application/json"
                    ],
                    "parameters": [],
                    "responseMessages": [
                        {
                            "code": 200,
                            "message": "OK",
                            "responseModel": "string"
                        },
                        {
                            "code": 201,
                            "message": "Created"
                        },
                        {
                            "code": 401,
                            "message": "Unauthorized"
                        },
                        {
                            "code": 403,
                            "message": "Forbidden"
                        },
                        {
                            "code": 404,
                            "message": "Not Found"
                        }
                    ],
                    "deprecated": "false",
                    "type": "string"
                },
                {
                    "method": "PATCH",
                    "summary": "all",
                    "notes": "all",
                    "nickname": "all",
                    "produces": [
                        "*/*"
                    ],
                    "consumes": [
                        "application/json"
                    ],
                    "parameters": [],
                    "responseMessages": [
                        {
                            "code": 200,
                            "message": "OK",
                            "responseModel": "string"
                        },
                        {
                            "code": 204,
                            "message": "No Content"
                        },
                        {
                            "code": 401,
                            "message": "Unauthorized"
                        },
                        {
                            "code": 403,
                            "message": "Forbidden"
                        }
                    ],
                    "deprecated": "false",
                    "type": "string"
                },
                {
                    "method": "DELETE",
                    "summary": "all",
                    "notes": "all",
                    "nickname": "all",
                    "produces": [
                        "*/*"
                    ],
                    "consumes": [
                        "application/json"
                    ],
                    "parameters": [],
                    "responseMessages": [
                        {
                            "code": 200,
                            "message": "OK",
                            "responseModel": "string"
                        },
                        {
                            "code": 204,
                            "message": "No Content"
                        },
                        {
                            "code": 401,
                            "message": "Unauthorized"
                        },
                        {
                            "code": 403,
                            "message": "Forbidden"
                        }
                    ],
                    "deprecated": "false",
                    "type": "string"
                },
                {
                    "method": "OPTIONS",
                    "summary": "all",
                    "notes": "all",
                    "nickname": "all",
                    "produces": [
                        "*/*"
                    ],
                    "consumes": [
                        "application/json"
                    ],
                    "parameters": [],
                    "responseMessages": [
                        {
                            "code": 200,
                            "message": "OK",
                            "responseModel": "string"
                        },
                        {
                            "code": 204,
                            "message": "No Content"
                        },
                        {
                            "code": 401,
                            "message": "Unauthorized"
                        },
                        {
                            "code": 403,
                            "message": "Forbidden"
                        }
                    ],
                    "deprecated": "false",
                    "type": "string"
                },
                {
                    "method": "TRACE",
                    "summary": "all",
                    "notes": "all",
                    "nickname": "all",
                    "produces": [
                        "*/*"
                    ],
                    "consumes": [
                        "application/json"
                    ],
                    "parameters": [],
                    "responseMessages": [
                        {
                            "code": 200,
                            "message": "OK",
                            "responseModel": "string"
                        },
                        {
                            "code": 204,
                            "message": "No Content"
                        },
                        {
                            "code": 401,
                            "message": "Unauthorized"
                        },
                        {
                            "code": 403,
                            "message": "Forbidden"
                        }
                    ],
                    "deprecated": "false",
                    "type": "string"
                }
            ]
        },
        {
            "path": "/features/allMethodsAllowed",
            "description": "allMethodAllowed",
            "operations": [
                {
                    "method": "GET",
                    "summary": "allMethodAllowed",
                    "notes": "allMethodAllowed",
                    "nickname": "allMethodAllowed",
                    "produces": [
                        "*/*"
                    ],
                    "consumes": [
                        "application/json"
                    ],
                    "parameters": [],
                    "responseMessages": [
                        {
                            "code": 200,
                            "message": "OK"
                        },
                        {
                            "code": 401,
                            "message": "Unauthorized"
                        },
                        {
                            "code": 403,
                            "message": "Forbidden"
                        },
                        {
                            "code": 404,
                            "message": "Not Found"
                        }
                    ],
                    "deprecated": "false",
                    "type": "void"
                },
                {
                    "method": "HEAD",
                    "summary": "allMethodAllowed",
                    "notes": "allMethodAllowed",
                    "nickname": "allMethodAllowed",
                    "produces": [
                        "*/*"
                    ],
                    "consumes": [
                        "application/json"
                    ],
                    "parameters": [],
                    "responseMessages": [
                        {
                            "code": 200,
                            "message": "OK"
                        },
                        {
                            "code": 204,
                            "message": "No Content"
                        },
                        {
                            "code": 401,
                            "message": "Unauthorized"
                        },
                        {
                            "code": 403,
                            "message": "Forbidden"
                        }
                    ],
                    "deprecated": "false",
                    "type": "void"
                },
                {
                    "method": "POST",
                    "summary": "allMethodAllowed",
                    "notes": "allMethodAllowed",
                    "nickname": "allMethodAllowed",
                    "produces": [
                        "*/*"
                    ],
                    "consumes": [
                        "application/json"
                    ],
                    "parameters": [],
                    "responseMessages": [
                        {
                            "code": 200,
                            "message": "OK"
                        },
                        {
                            "code": 201,
                            "message": "Created"
                        },
                        {
                            "code": 401,
                            "message": "Unauthorized"
                        },
                        {
                            "code": 403,
                            "message": "Forbidden"
                        },
                        {
                            "code": 404,
                            "message": "Not Found"
                        }
                    ],
                    "deprecated": "false",
                    "type": "void"
                },
                {
                    "method": "PUT",
                    "summary": "allMethodAllowed",
                    "notes": "allMethodAllowed",
                    "nickname": "allMethodAllowed",
                    "produces": [
                        "*/*"
                    ],
                    "consumes": [
                        "application/json"
                    ],
                    "parameters": [],
                    "responseMessages": [
                        {
                            "code": 200,
                            "message": "OK"
                        },
                        {
                            "code": 201,
                            "message": "Created"
                        },
                        {
                            "code": 401,
                            "message": "Unauthorized"
                        },
                        {
                            "code": 403,
                            "message": "Forbidden"
                        },
                        {
                            "code": 404,
                            "message": "Not Found"
                        }
                    ],
                    "deprecated": "false",
                    "type": "void"
                },
                {
                    "method": "PATCH",
                    "summary": "allMethodAllowed",
                    "notes": "allMethodAllowed",
                    "nickname": "allMethodAllowed",
                    "produces": [
                        "*/*"
                    ],
                    "consumes": [
                        "application/json"
                    ],
                    "parameters": [],
                    "responseMessages": [
                        {
                            "code": 200,
                            "message": "OK"
                        },
                        {
                            "code": 204,
                            "message": "No Content"
                        },
                        {
                            "code": 401,
                            "message": "Unauthorized"
                        },
                        {
                            "code": 403,
                            "message": "Forbidden"
                        }
                    ],
                    "deprecated": "false",
                    "type": "void"
                },
                {
                    "method": "DELETE",
                    "summary": "allMethodAllowed",
                    "notes": "allMethodAllowed",
                    "nickname": "allMethodAllowed",
                    "produces": [
                        "*/*"
                    ],
                    "consumes": [
                        "application/json"
                    ],
                    "parameters": [],
                    "responseMessages": [
                        {
                            "code": 200,
                            "message": "OK"
                        },
                        {
                            "code": 204,
                            "message": "No Content"
                        },
                        {
                            "code": 401,
                            "message": "Unauthorized"
                        },
                        {
                            "code": 403,
                            "message": "Forbidden"
                        }
                    ],
                    "deprecated": "false",
                    "type": "void"
                },
                {
                    "method": "OPTIONS",
                    "summary": "allMethodAllowed",
                    "notes": "allMethodAllowed",
                    "nickname": "allMethodAllowed",
                    "produces": [
                        "*/*"
                    ],
                    "consumes": [
                        "application/json"
                    ],
                    "parameters": [],
                    "responseMessages": [
                        {
                            "code": 200,
                            "message": "OK"
                        },
                        {
                            "code": 204,
                            "message": "No Content"
                        },
                        {
                            "code": 401,
                            "message": "Unauthorized"
                        },
                        {
                            "code": 403,
                            "message": "Forbidden"
                        }
                    ],
                    "deprecated": "false",
                    "type": "void"
                },
                {
                    "method": "TRACE",
                    "summary": "allMethodAllowed",
                    "notes": "allMethodAllowed",
                    "nickname": "allMethodAllowed",
                    "produces": [
                        "*/*"
                    ],
                    "consumes": [
                        "application/json"
                    ],
                    "parameters": [],
                    "responseMessages": [
                        {
                            "code": 200,
                            "message": "OK"
                        },
                        {
                            "code": 204,
                            "message": "No Content"
                        },
                        {
                            "code": 401,
                            "message": "Unauthorized"
                        },
                        {
                            "code": 403,
                            "message": "Forbidden"
                        }
                    ],
                    "deprecated": "false",
                    "type": "void"
                }
            ]
        },
        {
            "path": "/features/bare",
            "description": "getBare",
            "operations": [
                {
                    "method": "POST",
                    "summary": "getBare",
                    "notes": "getBare",
                    "nickname": "getBare",
                    "produces": [
                        "*/*"
                    ],
                    "consumes": [
                        "application/json"
                    ],
                    "parameters": [
                        {
                            "allowMultiple": false,
                            "defaultValue": "",
                            "description": "example",
                            "name": "body",
                            "paramType": "body",
                            "type": "Example",
                            "required": false
                        }
                    ],
                    "responseMessages": [
                        {
                            "code": 200,
                            "message": "OK"
                        },
                        {
                            "code": 201,
                            "message": "Created"
                        },
                        {
                            "code": 401,
                            "message": "Unauthorized"
                        },
                        {
                            "code": 403,
                            "message": "Forbidden"
                        },
                        {
                            "code": 404,
                            "message": "Not Found"
                        }
                    ],
                    "deprecated": "false",
                    "type": "void"
                }
            ]
        },
        {
            "path": "/features/bigDecimal",
            "description": "updateBigDecimal",
            "operations": [
                {
                    "method": "POST",
                    "summary": "updateBigDecimal",
                    "notes": "updateBigDecimal",
                    "nickname": "updateBigDecimal",
                    "produces": [
                        "*/*"
                    ],
                    "consumes": [
                        "application/json"
                    ],
                    "parameters": [
                        {
                            "allowMultiple": false,
                            "defaultValue": "",
                            "description": "input",
                            "name": "body",
                            "paramType": "body",
                            "format": "double",
                            "type": "number",
                            "required": false
                        }
                    ],
                    "responseMessages": [
                        {
                            "code": 200,
                            "message": "OK"
                        },
                        {
                            "code": 201,
                            "message": "Created"
                        },
                        {
                            "code": 401,
                            "message": "Unauthorized"
                        },
                        {
                            "code": 403,
                            "message": "Forbidden"
                        },
                        {
                            "code": 404,
                            "message": "Not Found"
                        }
                    ],
                    "deprecated": "false",
                    "type": "void"
                }
            ]
        },
        {
            "path": "/features/date",
            "description": "updateDate",
            "operations": [
                {
                    "method": "POST",
                    "summary": "updateDate",
                    "notes": "updateDate",
                    "nickname": "updateDate",
                    "produces": [
                        "*/*"
                    ],
                    "consumes": [
                        "application/json"
                    ],
                    "parameters": [
                        {
                            "allowMultiple": false,
                            "defaultValue": "",
                            "description": "localDate",
                            "name": "body",
                            "paramType": "body",
                            "type": "LocalDate",
                            "required": false
                        }
                    ],
                    "responseMessages": [
                        {
                            "code": 200,
                            "message": "OK"
                        },
                        {
                            "code": 201,
                            "message": "Created"
                        },
                        {
                            "code": 401,
                            "message": "Unauthorized"
                        },
                        {
                            "code": 403,
                            "message": "Forbidden"
                        },
                        {
                            "code": 404,
                            "message": "Not Found"
                        }
                    ],
                    "deprecated": "false",
                    "type": "void"
                }
            ]
        },
        {
            "path": "/features/effective",
            "description": "getEffective",
            "operations": [
                {
                    "method": "GET",
                    "summary": "getEffective",
                    "notes": "getEffective",
                    "nickname": "getEffective",
                    "produces": [
                        "*/*"
                    ],
                    "consumes": [
                        "application/json"
                    ],
                    "parameters": [],
                    "responseMessages": [
                        {
                            "code": 200,
                            "message": "OK",
                            "responseModel": "Example"
                        },
                        {
                            "code": 401,
                            "message": "Unauthorized"
                        },
                        {
                            "code": 403,
                            "message": "Forbidden"
                        },
                        {
                            "code": 404,
                            "message": "Not Found"
                        }
                    ],
                    "deprecated": "false",
                    "type": "Example"
                }
            ]
        },
        {
            "path": "/features/effectives",
            "description": "getEffectives",
            "operations": [
                {
                    "method": "GET",
                    "summary": "getEffectives",
                    "notes": "getEffectives",
                    "nickname": "getEffectives",
                    "produces": [
                        "*/*"
                    ],
                    "consumes": [
                        "application/json"
                    ],
                    "parameters": [],
                    "responseMessages": [
                        {
                            "code": 200,
                            "message": "OK",
                            "responseModel": "array"
                        },
                        {
                            "code": 401,
                            "message": "Unauthorized"
                        },
                        {
                            "code": 403,
                            "message": "Forbidden"
                        },
                        {
                            "code": 404,
                            "message": "Not Found"
                        }
                    ],
                    "deprecated": "false",
                    "type": "array",
                    "items": {
                        "type": "Example"
                    },
                    "uniqueItems": false
                }
            ]
        },
        {
            "path": "/features/status",
            "description": "updateBaz",
            "operations": [
                {
                    "method": "POST",
                    "summary": "updateBaz",
                    "notes": "updateBaz",
                    "nickname": "updateBaz",
                    "produces": [
                        "*/*"
                    ],
                    "consumes": [
                        "application/json"
                    ],
                    "parameters": [
                        {
                            "allowMultiple": false,
                            "enum": [
                                "ONE",
                                "TWO"
                            ],
                            "defaultValue": "",
                            "description": "enumType",
                            "name": "body",
                            "paramType": "body",
                            "type": "string",
                            "required": false
                        }
                    ],
                    "responseMessages": [
                        {
                            "code": 200,
                            "message": "OK"
                        },
                        {
                            "code": 201,
                            "message": "Created"
                        },
                        {
                            "code": 401,
                            "message": "Unauthorized"
                        },
                        {
                            "code": 403,
                            "message": "Forbidden"
                        },
                        {
                            "code": 404,
                            "message": "Not Found"
                        }
                    ],
                    "deprecated": "false",
                    "type": "void"
                }
            ]
        },
        {
            "path": "/features/statuses",
            "description": "updateBazes",
            "operations": [
                {
                    "method": "POST",
                    "summary": "updateBazes",
                    "notes": "updateBazes",
                    "nickname": "updateBazes",
                    "produces": [
                        "*/*"
                    ],
                    "consumes": [
                        "application/json"
                    ],
                    "parameters": [
                        {
                            "allowMultiple": true,
                            "defaultValue": "",
                            "description": "enumType",
                            "name": "body",
                            "paramType": "body",
                            "type": "Collection«string»",
                            "required": false
                        }
                    ],
                    "responseMessages": [
                        {
                            "code": 200,
                            "message": "OK"
                        },
                        {
                            "code": 201,
                            "message": "Created"
                        },
                        {
                            "code": 401,
                            "message": "Unauthorized"
                        },
                        {
                            "code": 403,
                            "message": "Forbidden"
                        },
                        {
                            "code": 404,
                            "message": "Not Found"
                        }
                    ],
                    "deprecated": "false",
                    "type": "void"
                }
            ]
        },
        {
            "path": "/features/{petId}",
            "description": "getPetById",
            "operations": [
                {
                    "method": "GET",
                    "summary": "Find pet by ID",
                    "notes": "Returns a pet when ID < 10. ID > 10 or nonintegers will simulate API error conditions",
                    "nickname": "getPetById",
                    "produces": [
                        "*/*"
                    ],
                    "consumes": [
                        "application/json"
                    ],
                    "parameters": [
                        {
                            "allowMultiple": false,
                            "maximum": "5",
                            "minimum": "1",
                            "defaultValue": "",
                            "description": "ID of pet that needs to be fetched",
                            "name": "petId",
                            "paramType": "path",
                            "type": "string",
                            "required": true
                        }
                    ],
                    "responseMessages": [
                        {
                            "code": 200,
                            "message": "OK",
                            "responseModel": "Pet"
                        },
                        {
                            "code": 401,
                            "message": "Unauthorized"
                        },
                        {
                            "code": 403,
                            "message": "Forbidden"
                        },
                        {
                            "code": 404,
                            "message": "Not Found"
                        }
                    ],
                    "deprecated": "false",
                    "type": "Pet"
                }
            ]
        }
    ],
    "models": {
        "Chronology": {
            "description": "",
            "id": "Chronology",
            "properties": {
                "zone": {
                    "required": false,
                    "type": "DateTimeZone"
                }
            }
        },
        "DateTimeField": {
            "description": "",
            "id": "DateTimeField",
            "properties": {
                "durationField": {
                    "required": false,
                    "type": "DurationField"
                },
                "leapDurationField": {
                    "required": false,
                    "type": "DurationField"
                },
                "lenient": {
                    "required": false,
                    "type": "boolean"
                },
                "maximumValue": {
                    "format": "int32",
                    "required": false,
                    "type": "integer"
                },
                "minimumValue": {
                    "format": "int32",
                    "required": false,
                    "type": "integer"
                },
                "name": {
                    "required": false,
                    "type": "string"
                },
                "rangeDurationField": {
                    "required": false,
                    "type": "DurationField"
                },
                "supported": {
                    "required": false,
                    "type": "boolean"
                },
                "type": {
                    "required": false,
                    "type": "DateTimeFieldType"
                }
            }
        },
        "DateTimeFieldType": {
            "description": "",
            "id": "DateTimeFieldType",
            "properties": {
                "durationType": {
                    "required": false,
                    "type": "DurationFieldType"
                },
                "name": {
                    "required": false,
                    "type": "string"
                },
                "rangeDurationType": {
                    "required": false,
                    "type": "DurationFieldType"
                }
            }
        },
        "DateTimeZone": {
            "description": "",
            "id": "DateTimeZone",
            "properties": {
                "fixed": {
                    "required": false,
                    "type": "boolean"
                }
            }
        },
        "DurationField": {
            "description": "",
            "id": "DurationField",
            "properties": {
                "name": {
                    "required": false,
                    "type": "string"
                },
                "precise": {
                    "required": false,
                    "type": "boolean"
                },
                "supported": {
                    "required": false,
                    "type": "boolean"
                },
                "type": {
                    "required": false,
                    "type": "DurationFieldType"
                },
                "unitMillis": {
                    "format": "int64",
                    "required": false,
                    "type": "integer"
                }
            }
        },
        "DurationFieldType": {
            "description": "",
            "id": "DurationFieldType",
            "properties": {
                "name": {
                    "required": false,
                    "type": "string"
                }
            }
        },
        "Example": {
            "description": "",
            "id": "Example",
            "properties": {
                "allCapsSet": {
                    "items": {
                        "type": "string"
                    },
                    "required": false,
<<<<<<< HEAD
                    "type": "Set"
=======
                    "type": "array",
                    "uniqueItems": true
>>>>>>> c29b4645
                },
                "annotatedEnumType": {
                    "enum": [
                        "ONE",
                        "TWO"
                    ],
                    "required": false,
                    "type": "string"
                },
                "bar": {
                    "description": "description of bar",
                    "format": "int32",
                    "required": false,
                    "type": "integer"
                },
                "enumType": {
                    "enum": [
                        "ONE",
                        "TWO"
                    ],
                    "required": false,
                    "type": "string"
                },
                "foo": {
                    "required": false,
                    "type": "string"
                },
                "localDateTime": {
                    "required": false,
                    "type": "LocalDateTime"
                },
                "nestedType": {
                    "required": false,
                    "type": "NestedType"
                },
                "parentBeanProperty": {
                    "required": false,
                    "type": "string"
                },
                "propertyWithNoSetterMethod": {
                    "required": false,
                    "type": "string"
                }
            }
        },
        "LocalDateTime": {
            "description": "",
            "id": "LocalDateTime",
            "properties": {
                "centuryOfEra": {
                    "format": "int32",
                    "required": false,
                    "type": "integer"
                },
                "chronology": {
                    "required": false,
                    "type": "Chronology"
                },
                "dayOfMonth": {
                    "format": "int32",
                    "required": false,
                    "type": "integer"
                },
                "dayOfWeek": {
                    "format": "int32",
                    "required": false,
                    "type": "integer"
                },
                "dayOfYear": {
                    "format": "int32",
                    "required": false,
                    "type": "integer"
                },
                "era": {
                    "format": "int32",
                    "required": false,
                    "type": "integer"
                },
                "fields": {
                    "items": {
                        "type": "DateTimeField"
                    },
                    "required": false,
<<<<<<< HEAD
                    "type": "Array"
=======
                    "type": "array"
>>>>>>> c29b4645
                },
                "fieldTypes": {
                    "items": {
                        "type": "DateTimeFieldType"
                    },
                    "required": false,
<<<<<<< HEAD
                    "type": "Array"
=======
                    "type": "array"
>>>>>>> c29b4645
                },
                "hourOfDay": {
                    "format": "int32",
                    "required": false,
                    "type": "integer"
                },
                "millisOfDay": {
                    "format": "int32",
                    "required": false,
                    "type": "integer"
                },
                "millisOfSecond": {
                    "format": "int32",
                    "required": false,
                    "type": "integer"
                },
                "minuteOfHour": {
                    "format": "int32",
                    "required": false,
                    "type": "integer"
                },
                "monthOfYear": {
                    "format": "int32",
                    "required": false,
                    "type": "integer"
                },
                "secondOfMinute": {
                    "format": "int32",
                    "required": false,
                    "type": "integer"
                },
                "values": {
                    "items": {
                        "format": "int32",
                        "type": "integer"
                    },
                    "required": false,
                    "type": "array"
                },
                "weekOfWeekyear": {
                    "format": "int32",
                    "required": false,
                    "type": "integer"
                },
                "weekyear": {
                    "format": "int32",
                    "required": false,
                    "type": "integer"
                },
                "year": {
                    "format": "int32",
                    "required": false,
                    "type": "integer"
                },
                "yearOfCentury": {
                    "format": "int32",
                    "required": false,
                    "type": "integer"
                },
                "yearOfEra": {
                    "format": "int32",
                    "required": false,
                    "type": "integer"
                }
            }
        },
        "NestedType": {
            "description": "",
            "id": "NestedType",
            "properties": {
                "name": {
                    "required": false,
                    "type": "string"
                }
            }
        },
        "Pet": {
            "description": "",
            "id": "Pet",
            "properties": {
                "age": {
                    "format": "int32",
                    "required": false,
                    "type": "integer"
                },
                "id": {
                    "required": false,
                    "type": "string"
                },
                "name": {
                    "required": false,
                    "type": "string"
                }
            }
        },
        "Void": {
            "description": "",
            "id": "Void",
            "properties": {}
        }
    }
}<|MERGE_RESOLUTION|>--- conflicted
+++ resolved
@@ -811,8 +811,7 @@
                     "type": "array",
                     "items": {
                         "type": "Example"
-                    },
-                    "uniqueItems": false
+                    }
                 }
             ]
         },
@@ -895,7 +894,7 @@
                             "description": "enumType",
                             "name": "body",
                             "paramType": "body",
-                            "type": "Collection«string»",
+                            "type": "Collection\u00abstring\u00bb",
                             "required": false
                         }
                     ],
@@ -1108,12 +1107,8 @@
                         "type": "string"
                     },
                     "required": false,
-<<<<<<< HEAD
-                    "type": "Set"
-=======
                     "type": "array",
                     "uniqueItems": true
->>>>>>> c29b4645
                 },
                 "annotatedEnumType": {
                     "enum": [
@@ -1197,22 +1192,14 @@
                         "type": "DateTimeField"
                     },
                     "required": false,
-<<<<<<< HEAD
-                    "type": "Array"
-=======
                     "type": "array"
->>>>>>> c29b4645
                 },
                 "fieldTypes": {
                     "items": {
                         "type": "DateTimeFieldType"
                     },
                     "required": false,
-<<<<<<< HEAD
-                    "type": "Array"
-=======
                     "type": "array"
->>>>>>> c29b4645
                 },
                 "hourOfDay": {
                     "format": "int32",
