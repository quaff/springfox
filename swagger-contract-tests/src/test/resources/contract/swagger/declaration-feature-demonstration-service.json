{
    "apiVersion": "1.0",
    "apis": [
        {
            "description": "all",
            "operations": [
                {
                    "method": "GET",
                    "summary": "all",
                    "nickname": "allUsingGET",
                    "produces": [
                        "*/*"
                    ],
                    "consumes": [
                        
                    ],
                    "parameters": [
                        
                    ],
                    "responseMessages": [
                        {
                            "code": 200,
                            "message": "OK",
                            "responseModel": "string"
                        },
                        {
                            "code": 401,
                            "message": "Unauthorized"
                        },
                        {
                            "code": 403,
                            "message": "Forbidden"
                        },
                        {
                            "code": 404,
                            "message": "Not Found"
                        }
                    ],
                    "deprecated": "false",
                    "type": "string"
                },
                {
                    "method": "HEAD",
                    "summary": "all",
                    "nickname": "allUsingHEAD",
                    "produces": [
                        "*/*"
                    ],
                    "consumes": [
                        "application/json"
                    ],
                    "parameters": [
                        
                    ],
                    "responseMessages": [
                        {
                            "code": 200,
                            "message": "OK",
                            "responseModel": "string"
                        },
                        {
                            "code": 204,
                            "message": "No Content"
                        },
                        {
                            "code": 401,
                            "message": "Unauthorized"
                        },
                        {
                            "code": 403,
                            "message": "Forbidden"
                        }
                    ],
                    "deprecated": "false",
                    "type": "string"
                },
                {
                    "method": "POST",
                    "summary": "all",
                    "nickname": "allUsingPOST",
                    "produces": [
                        "*/*"
                    ],
                    "consumes": [
                        "application/json"
                    ],
                    "parameters": [
                        
                    ],
                    "responseMessages": [
                        {
                            "code": 200,
                            "message": "OK",
                            "responseModel": "string"
                        },
                        {
                            "code": 201,
                            "message": "Created"
                        },
                        {
                            "code": 401,
                            "message": "Unauthorized"
                        },
                        {
                            "code": 403,
                            "message": "Forbidden"
                        },
                        {
                            "code": 404,
                            "message": "Not Found"
                        }
                    ],
                    "deprecated": "false",
                    "type": "string"
                },
                {
                    "method": "PUT",
                    "summary": "all",
                    "nickname": "allUsingPUT",
                    "produces": [
                        "*/*"
                    ],
                    "consumes": [
                        "application/json"
                    ],
                    "parameters": [
                        
                    ],
                    "responseMessages": [
                        {
                            "code": 200,
                            "message": "OK",
                            "responseModel": "string"
                        },
                        {
                            "code": 201,
                            "message": "Created"
                        },
                        {
                            "code": 401,
                            "message": "Unauthorized"
                        },
                        {
                            "code": 403,
                            "message": "Forbidden"
                        },
                        {
                            "code": 404,
                            "message": "Not Found"
                        }
                    ],
                    "deprecated": "false",
                    "type": "string"
                },
                {
                    "method": "PATCH",
                    "summary": "all",
                    "nickname": "allUsingPATCH",
                    "produces": [
                        "*/*"
                    ],
                    "consumes": [
                        "application/json"
                    ],
                    "parameters": [
                        
                    ],
                    "responseMessages": [
                        {
                            "code": 200,
                            "message": "OK",
                            "responseModel": "string"
                        },
                        {
                            "code": 204,
                            "message": "No Content"
                        },
                        {
                            "code": 401,
                            "message": "Unauthorized"
                        },
                        {
                            "code": 403,
                            "message": "Forbidden"
                        }
                    ],
                    "deprecated": "false",
                    "type": "string"
                },
                {
                    "method": "DELETE",
                    "summary": "all",
                    "nickname": "allUsingDELETE",
                    "produces": [
                        "*/*"
                    ],
                    "consumes": [
                        
                    ],
                    "parameters": [
                        
                    ],
                    "responseMessages": [
                        {
                            "code": 200,
                            "message": "OK",
                            "responseModel": "string"
                        },
                        {
                            "code": 204,
                            "message": "No Content"
                        },
                        {
                            "code": 401,
                            "message": "Unauthorized"
                        },
                        {
                            "code": 403,
                            "message": "Forbidden"
                        }
                    ],
                    "deprecated": "false",
                    "type": "string"
                },
                {
                    "method": "OPTIONS",
                    "summary": "all",
                    "nickname": "allUsingOPTIONS",
                    "produces": [
                        "*/*"
                    ],
                    "consumes": [
                        "application/json"
                    ],
                    "parameters": [
                        
                    ],
                    "responseMessages": [
                        {
                            "code": 200,
                            "message": "OK",
                            "responseModel": "string"
                        },
                        {
                            "code": 204,
                            "message": "No Content"
                        },
                        {
                            "code": 401,
                            "message": "Unauthorized"
                        },
                        {
                            "code": 403,
                            "message": "Forbidden"
                        }
                    ],
                    "deprecated": "false",
                    "type": "string"
                },
                {
                    "method": "TRACE",
                    "summary": "all",
                    "nickname": "allUsingTRACE",
                    "produces": [
                        "*/*"
                    ],
                    "consumes": [
                        "application/json"
                    ],
                    "parameters": [
                        
                    ],
                    "responseMessages": [
                        {
                            "code": 200,
                            "message": "OK",
                            "responseModel": "string"
                        },
                        {
                            "code": 204,
                            "message": "No Content"
                        },
                        {
                            "code": 401,
                            "message": "Unauthorized"
                        },
                        {
                            "code": 403,
                            "message": "Forbidden"
                        }
                    ],
                    "deprecated": "false",
                    "type": "string"
                }
            ],
            "path": "/features"
        },
        {
            "description": "findIdentityById",
            "operations": [
                {
                    "method": "GET",
                    "summary": "findIdentityById",
                    "nickname": "findIdentityByIdUsingGET",
                    "produces": [
                        "application/vnd.com.pet+json",
                        "application/vnd.com.fancy-pet+json"
                    ],
                    "consumes": [
                        
                    ],
                    "parameters": [
                        {
                            "allowMultiple": false,
                            "description": "itemId",
                            "name": "itemId",
                            "paramType": "path",
                            "type": "string",
                            "required": true
                        }
                    ],
                    "responseMessages": [
                        {
                            "code": 200,
                            "message": "OK",
                            "responseModel": "Pet"
                        },
                        {
                            "code": 401,
                            "message": "Unauthorized"
                        },
                        {
                            "code": 403,
                            "message": "Forbidden"
                        },
                        {
                            "code": 404,
                            "message": "Not Found"
                        }
                    ],
                    "deprecated": "false",
                    "type": "Pet"
                }
            ],
            "path": "/features/1367/{itemId}"
        },
        {
            "description": "base64EncodedBody",
            "operations": [
                {
                    "method": "POST",
                    "summary": "base64EncodedBody",
                    "nickname": "base64EncodedBodyUsingPOST",
                    "produces": [
                        "*/*"
                    ],
                    "consumes": [
                        "application/json"
                    ],
                    "parameters": [
                        {
                            "allowMultiple": true,
                            "description": "base64Encoded",
                            "name": "body",
                            "paramType": "body",
                            "type": "string",
                            "required": true
                        }
                    ],
                    "responseMessages": [
                        {
                            "code": 200,
                            "message": "OK"
                        },
                        {
                            "code": 201,
                            "message": "Created"
                        },
                        {
                            "code": 401,
                            "message": "Unauthorized"
                        },
                        {
                            "code": 403,
                            "message": "Forbidden"
                        },
                        {
                            "code": 404,
                            "message": "Not Found"
                        }
                    ],
                    "deprecated": "false",
                    "type": "void"
                }
            ],
            "path": "/features/1430-body"
        },
        {
            "description": "proper",
            "operations": [
                {
                    "method": "POST",
                    "summary": "proper",
                    "nickname": "properUsingPOST",
                    "produces": [
                        "*/*"
                    ],
                    "consumes": [
                        "application/json"
                    ],
                    "parameters": [
                        {
                            "allowMultiple": true,
                            "description": "base64Encoded",
                            "name": "base64Encoded",
                            "paramType": "query",
                            "type": "string",
                            "required": true
                        }
                    ],
                    "responseMessages": [
                        {
                            "code": 200,
                            "message": "OK"
                        },
                        {
                            "code": 201,
                            "message": "Created"
                        },
                        {
                            "code": 401,
                            "message": "Unauthorized"
                        },
                        {
                            "code": 403,
                            "message": "Forbidden"
                        },
                        {
                            "code": 404,
                            "message": "Not Found"
                        }
                    ],
                    "deprecated": "false",
                    "type": "void"
                }
            ],
            "path": "/features/1430-query"
        },
        {
            "description": "serializablePetEntity",
            "operations": [
                {
                    "method": "GET",
                    "summary": "serializablePetEntity",
                    "nickname": "serializablePetEntityUsingGET",
                    "produces": [
                        "*/*"
                    ],
                    "consumes": [
                        
                    ],
                    "parameters": [
                        {
                            "allowMultiple": false,
                            "description": "itemId",
                            "name": "itemId",
                            "paramType": "path",
                            "type": "string",
                            "required": true
                        }
                    ],
                    "responseMessages": [
                        {
                            "code": 200,
                            "message": "OK",
                            "responseModel": "Pet"
                        },
                        {
                            "code": 401,
                            "message": "Unauthorized"
                        },
                        {
                            "code": 403,
                            "message": "Forbidden"
                        },
                        {
                            "code": 404,
                            "message": "Not Found"
                        }
                    ],
                    "deprecated": "false",
                    "type": "Pet"
                }
            ],
            "path": "/features/1490/entity/{itemId}"
        },
        {
            "description": "serializablePet",
            "operations": [
                {
                    "method": "GET",
                    "summary": "serializablePet",
                    "nickname": "serializablePetUsingGET",
                    "produces": [
                        "*/*"
                    ],
                    "consumes": [
                        
                    ],
                    "parameters": [
                        {
                            "allowMultiple": false,
                            "description": "itemId",
                            "name": "itemId",
                            "paramType": "path",
                            "type": "string",
                            "required": true
                        }
                    ],
                    "responseMessages": [
                        {
                            "code": 200,
                            "message": "OK",
                            "responseModel": "Pet"
                        },
                        {
                            "code": 401,
                            "message": "Unauthorized"
                        },
                        {
                            "code": 403,
                            "message": "Forbidden"
                        },
                        {
                            "code": 404,
                            "message": "Not Found"
                        }
                    ],
                    "deprecated": "false",
                    "type": "Pet"
                }
            ],
            "path": "/features/1490/{itemId}"
        },
        {
            "description": "updateSerializablePet",
            "operations": [
                {
                    "method": "PUT",
                    "summary": "updateSerializablePet",
                    "nickname": "updateSerializablePetUsingPUT",
                    "produces": [
                        "*/*"
                    ],
                    "consumes": [
                        "application/json"
                    ],
                    "parameters": [
                        {
                            "allowMultiple": false,
                            "description": "pet",
                            "name": "body",
                            "paramType": "body",
                            "type": "Pet",
                            "required": true
                        },
                        {
                            "allowMultiple": false,
                            "description": "itemId",
                            "name": "itemId",
                            "paramType": "path",
                            "type": "string",
                            "required": true
                        }
                    ],
                    "responseMessages": [
                        {
                            "code": 200,
                            "message": "OK"
                        },
                        {
                            "code": 201,
                            "message": "Created"
                        },
                        {
                            "code": 401,
                            "message": "Unauthorized"
                        },
                        {
                            "code": 403,
                            "message": "Forbidden"
                        },
                        {
                            "code": 404,
                            "message": "Not Found"
                        }
                    ],
                    "deprecated": "false",
                    "type": "void"
                }
            ],
            "path": "/features/1490/{itemId}"
        },
        {
<<<<<<< HEAD
          "method": "TRACE",
          "summary": "all",
          "nickname": "allUsingTRACE",
          "produces": [
            "*/*"
          ],
          "consumes": [
            "application/json"
          ],
          "parameters": [],
          "responseMessages": [
            {
              "code": 200,
              "message": "OK",
              "responseModel": "string"
            },
            {
              "code": 204,
              "message": "No Content"
            },
            {
              "code": 401,
              "message": "Unauthorized"
            },
            {
              "code": 403,
              "message": "Forbidden"
            }
          ],
          "deprecated": "false",
          "type": "string"
        }
      ],
      "path": "/features"
    },
    {
      "description": "findIdentityById",
      "operations": [
        {
          "method": "GET",
          "summary": "findIdentityById",
          "nickname": "findIdentityByIdUsingGET",
          "produces": [
            "application/vnd.com.pet+json",
            "application/vnd.com.fancy-pet+json"
          ],
          "consumes": [],
          "parameters": [
            {
              "allowMultiple": false,
              "description": "itemId",
              "name": "itemId",
              "paramType": "path",
              "type": "string",
              "required": true
            }
          ],
          "responseMessages": [
            {
              "code": 200,
              "message": "OK",
              "responseModel": "Pet"
            },
            {
              "code": 401,
              "message": "Unauthorized"
            },
            {
              "code": 403,
              "message": "Forbidden"
            },
            {
              "code": 404,
              "message": "Not Found"
            }
          ],
          "deprecated": "false",
          "type": "Pet"
        }
      ],
      "path": "/features/1367/{itemId}"
    },
    {
      "description": "base64EncodedBody",
      "operations": [
        {
          "method": "POST",
          "summary": "base64EncodedBody",
          "nickname": "base64EncodedBodyUsingPOST",
          "produces": [
            "*/*"
          ],
          "consumes": [
            "application/json"
          ],
          "parameters": [
            {
              "allowMultiple": true,
              "description": "base64Encoded",
              "name": "body",
              "paramType": "body",
              "type": "string",
              "required": true
            }
          ],
          "responseMessages": [
            {
              "code": 200,
              "message": "OK"
            },
            {
              "code": 201,
              "message": "Created"
            },
            {
              "code": 401,
              "message": "Unauthorized"
            },
            {
              "code": 403,
              "message": "Forbidden"
            },
            {
              "code": 404,
              "message": "Not Found"
            }
          ],
          "deprecated": "false",
          "type": "void"
        }
      ],
      "path": "/features/1430-body"
    },
    {
      "description": "proper",
      "operations": [
        {
          "method": "POST",
          "summary": "proper",
          "nickname": "properUsingPOST",
          "produces": [
            "*/*"
          ],
          "consumes": [
            "application/json"
          ],
          "parameters": [
            {
              "allowMultiple": true,
              "description": "base64Encoded",
              "name": "base64Encoded",
              "paramType": "query",
              "type": "string",
              "required": true
            }
          ],
          "responseMessages": [
            {
              "code": 200,
              "message": "OK"
            },
            {
              "code": 201,
              "message": "Created"
            },
            {
              "code": 401,
              "message": "Unauthorized"
            },
            {
              "code": 403,
              "message": "Forbidden"
            },
            {
              "code": 404,
              "message": "Not Found"
            }
          ],
          "deprecated": "false",
          "type": "void"
        }
      ],
      "path": "/features/1430-query"
    },
    {
      "description": "serializablePetEntity",
      "operations": [
        {
          "method": "GET",
          "summary": "serializablePetEntity",
          "nickname": "serializablePetEntityUsingGET",
          "produces": [
            "*/*"
          ],
          "consumes": [],
          "parameters": [
            {
              "allowMultiple": false,
              "description": "itemId",
              "name": "itemId",
              "paramType": "path",
              "type": "string",
              "required": true
            }
          ],
          "responseMessages": [
            {
              "code": 200,
              "message": "OK",
              "responseModel": "Pet"
            },
            {
              "code": 401,
              "message": "Unauthorized"
            },
            {
              "code": 403,
              "message": "Forbidden"
            },
            {
              "code": 404,
              "message": "Not Found"
            }
          ],
          "deprecated": "false",
          "type": "Pet"
        }
      ],
      "path": "/features/1490/entity/{itemId}"
    },
    {
      "description": "updateSerializablePet",
      "operations": [
        {
          "method": "PUT",
          "summary": "updateSerializablePet",
          "nickname": "updateSerializablePetUsingPUT",
          "produces": [
            "*/*"
          ],
          "consumes": [
            "application/json"
          ],
          "parameters": [
            {
              "allowMultiple": false,
              "description": "itemId",
              "name": "itemId",
              "paramType": "path",
              "type": "string",
              "required": true
            },
            {
              "allowMultiple": false,
              "description": "pet",
              "name": "body",
              "paramType": "body",
              "type": "Pet",
              "required": true
            }
          ],
          "responseMessages": [
            {
              "code": 200,
              "message": "OK"
            },
            {
              "code": 201,
              "message": "Created"
            },
            {
              "code": 401,
              "message": "Unauthorized"
            },
            {
              "code": 403,
              "message": "Forbidden"
            },
            {
              "code": 404,
              "message": "Not Found"
            }
          ],
          "deprecated": "false",
          "type": "void"
        }
      ],
      "path": "/features/1490/{itemId}"
    },
    {
      "description": "serializablePet",
      "operations": [
        {
          "method": "GET",
          "summary": "serializablePet",
          "nickname": "serializablePetUsingGET",
          "produces": [
            "*/*"
          ],
          "consumes": [],
          "parameters": [
            {
              "allowMultiple": false,
              "description": "itemId",
              "name": "itemId",
              "paramType": "path",
              "type": "string",
              "required": true
            }
          ],
          "responseMessages": [
            {
              "code": 200,
              "message": "OK",
              "responseModel": "Pet"
            },
            {
              "code": 401,
              "message": "Unauthorized"
            },
            {
              "code": 403,
              "message": "Forbidden"
            },
            {
              "code": 404,
              "message": "Not Found"
            }
          ],
          "deprecated": "false",
          "type": "Pet"
        }
      ],
      "path": "/features/1490/{itemId}"
    },
    {
      "description": "addFiles",
      "operations": [
        {
          "method": "POST",
          "summary": "Add a new contact with file attachment",
          "nickname": "addFilesUsingPOST",
          "produces": [
            "*/*"
          ],
          "consumes": [
            "application/json"
          ],
          "parameters": [
            {
              "allowMultiple": true,
              "description": "files",
              "name": "files",
              "paramType": "form",
              "items": {
                "type": "File"
              },
              "type": "array",
              "required": true
            }
          ],
          "responseMessages": [
            {
              "code": 200,
              "message": "OK"
            },
            {
              "code": 201,
              "message": "Created"
            },
            {
              "code": 401,
              "message": "Unauthorized"
            },
            {
              "code": 403,
              "message": "Forbidden"
            },
            {
              "code": 404,
              "message": "Not Found"
            }
          ],
          "deprecated": "false",
          "type": "void"
        }
      ],
      "path": "/features/addFiles"
    },
    {
      "description": "allMethodAllowed",
      "operations": [
        {
          "method": "GET",
          "summary": "allMethodAllowed",
          "nickname": "allMethodAllowedUsingGET",
          "produces": [
            "*/*"
          ],
          "consumes": [],
          "parameters": [],
          "responseMessages": [
            {
              "code": 200,
              "message": "OK"
            },
            {
              "code": 401,
              "message": "Unauthorized"
            },
            {
              "code": 403,
              "message": "Forbidden"
            },
            {
              "code": 404,
              "message": "Not Found"
            }
          ],
          "deprecated": "false",
          "type": "void"
=======
            "description": "addFiles",
            "operations": [
                {
                    "method": "POST",
                    "summary": "Add a new contact with file attachment",
                    "nickname": "addFilesUsingPOST",
                    "produces": [
                        "*/*"
                    ],
                    "consumes": [
                        "application/json"
                    ],
                    "parameters": [
                        {
                            "allowMultiple": true,
                            "description": "files",
                            "name": "files",
                            "paramType": "form",
                            "items": {
                                "type": "File"
                            },
                            "type": "array",
                            "required": true
                        }
                    ],
                    "responseMessages": [
                        {
                            "code": 200,
                            "message": "OK"
                        },
                        {
                            "code": 201,
                            "message": "Created"
                        },
                        {
                            "code": 401,
                            "message": "Unauthorized"
                        },
                        {
                            "code": 403,
                            "message": "Forbidden"
                        },
                        {
                            "code": 404,
                            "message": "Not Found"
                        }
                    ],
                    "deprecated": "false",
                    "type": "void"
                }
            ],
            "path": "/features/addFiles"
>>>>>>> 09d4a734
        },
        {
            "description": "allMethodAllowed",
            "operations": [
                {
                    "method": "GET",
                    "summary": "allMethodAllowed",
                    "nickname": "allMethodAllowedUsingGET",
                    "produces": [
                        "*/*"
                    ],
                    "consumes": [
                        
                    ],
                    "parameters": [
                        
                    ],
                    "responseMessages": [
                        {
                            "code": 200,
                            "message": "OK"
                        },
                        {
                            "code": 401,
                            "message": "Unauthorized"
                        },
                        {
                            "code": 403,
                            "message": "Forbidden"
                        },
                        {
                            "code": 404,
                            "message": "Not Found"
                        }
                    ],
                    "deprecated": "false",
                    "type": "void"
                },
                {
                    "method": "HEAD",
                    "summary": "allMethodAllowed",
                    "nickname": "allMethodAllowedUsingHEAD",
                    "produces": [
                        "*/*"
                    ],
                    "consumes": [
                        "application/json"
                    ],
                    "parameters": [
                        
                    ],
                    "responseMessages": [
                        {
                            "code": 200,
                            "message": "OK"
                        },
                        {
                            "code": 204,
                            "message": "No Content"
                        },
                        {
                            "code": 401,
                            "message": "Unauthorized"
                        },
                        {
                            "code": 403,
                            "message": "Forbidden"
                        }
                    ],
                    "deprecated": "false",
                    "type": "void"
                },
                {
                    "method": "POST",
                    "summary": "allMethodAllowed",
                    "nickname": "allMethodAllowedUsingPOST",
                    "produces": [
                        "*/*"
                    ],
                    "consumes": [
                        "application/json"
                    ],
                    "parameters": [
                        
                    ],
                    "responseMessages": [
                        {
                            "code": 200,
                            "message": "OK"
                        },
                        {
                            "code": 201,
                            "message": "Created"
                        },
                        {
                            "code": 401,
                            "message": "Unauthorized"
                        },
                        {
                            "code": 403,
                            "message": "Forbidden"
                        },
                        {
                            "code": 404,
                            "message": "Not Found"
                        }
                    ],
                    "deprecated": "false",
                    "type": "void"
                },
                {
                    "method": "PUT",
                    "summary": "allMethodAllowed",
                    "nickname": "allMethodAllowedUsingPUT",
                    "produces": [
                        "*/*"
                    ],
                    "consumes": [
                        "application/json"
                    ],
                    "parameters": [
                        
                    ],
                    "responseMessages": [
                        {
                            "code": 200,
                            "message": "OK"
                        },
                        {
                            "code": 201,
                            "message": "Created"
                        },
                        {
                            "code": 401,
                            "message": "Unauthorized"
                        },
                        {
                            "code": 403,
                            "message": "Forbidden"
                        },
                        {
                            "code": 404,
                            "message": "Not Found"
                        }
                    ],
                    "deprecated": "false",
                    "type": "void"
                },
                {
                    "method": "PATCH",
                    "summary": "allMethodAllowed",
                    "nickname": "allMethodAllowedUsingPATCH",
                    "produces": [
                        "*/*"
                    ],
                    "consumes": [
                        "application/json"
                    ],
                    "parameters": [
                        
                    ],
                    "responseMessages": [
                        {
                            "code": 200,
                            "message": "OK"
                        },
                        {
                            "code": 204,
                            "message": "No Content"
                        },
                        {
                            "code": 401,
                            "message": "Unauthorized"
                        },
                        {
                            "code": 403,
                            "message": "Forbidden"
                        }
                    ],
                    "deprecated": "false",
                    "type": "void"
                },
                {
                    "method": "DELETE",
                    "summary": "allMethodAllowed",
                    "nickname": "allMethodAllowedUsingDELETE",
                    "produces": [
                        "*/*"
                    ],
                    "consumes": [
                        
                    ],
                    "parameters": [
                        
                    ],
                    "responseMessages": [
                        {
                            "code": 200,
                            "message": "OK"
                        },
                        {
                            "code": 204,
                            "message": "No Content"
                        },
                        {
                            "code": 401,
                            "message": "Unauthorized"
                        },
                        {
                            "code": 403,
                            "message": "Forbidden"
                        }
                    ],
                    "deprecated": "false",
                    "type": "void"
                },
                {
                    "method": "OPTIONS",
                    "summary": "allMethodAllowed",
                    "nickname": "allMethodAllowedUsingOPTIONS",
                    "produces": [
                        "*/*"
                    ],
                    "consumes": [
                        "application/json"
                    ],
                    "parameters": [
                        
                    ],
                    "responseMessages": [
                        {
                            "code": 200,
                            "message": "OK"
                        },
                        {
                            "code": 204,
                            "message": "No Content"
                        },
                        {
                            "code": 401,
                            "message": "Unauthorized"
                        },
                        {
                            "code": 403,
                            "message": "Forbidden"
                        }
                    ],
                    "deprecated": "false",
                    "type": "void"
                },
                {
                    "method": "TRACE",
                    "summary": "allMethodAllowed",
                    "nickname": "allMethodAllowedUsingTRACE",
                    "produces": [
                        "*/*"
                    ],
                    "consumes": [
                        "application/json"
                    ],
                    "parameters": [
                        
                    ],
                    "responseMessages": [
                        {
                            "code": 200,
                            "message": "OK"
                        },
                        {
                            "code": 204,
                            "message": "No Content"
                        },
                        {
                            "code": 401,
                            "message": "Unauthorized"
                        },
                        {
                            "code": 403,
                            "message": "Forbidden"
                        }
                    ],
                    "deprecated": "false",
                    "type": "void"
                }
            ],
            "path": "/features/allMethodsAllowed"
        },
        {
            "description": "getBare",
            "operations": [
                {
                    "method": "POST",
                    "summary": "getBare",
                    "nickname": "getBareUsingPOST",
                    "produces": [
                        "*/*"
                    ],
                    "consumes": [
                        "application/json"
                    ],
                    "parameters": [
                        {
                            "allowMultiple": false,
                            "defaultValue": "",
                            "description": "description of allCapsSet",
                            "name": "allCapsSet",
                            "paramAccess": "",
                            "paramType": "query",
                            "items": {
                                "type": "string"
                            },
                            "type": "array",
                            "uniqueItems": true,
                            "required": false
                        },
                        {
                            "allowMultiple": false,
                            "enum": [
                                "ONE",
                                "TWO"
                            ],
                            "defaultValue": "",
                            "description": "description of annotatedEnumType",
                            "name": "annotatedEnumType",
                            "paramAccess": "",
                            "paramType": "query",
                            "type": "string",
                            "required": false
                        },
                        {
                            "allowMultiple": false,
                            "description": "description of bar",
                            "name": "bar",
                            "paramAccess": "",
                            "paramType": "query",
                            "format": "int32",
                            "type": "integer",
                            "required": false
                        },
                        {
                            "allowMultiple": false,
                            "enum": [
                                "ONE",
                                "TWO"
                            ],
                            "name": "enumType",
                            "paramType": "query",
                            "type": "string",
                            "required": false
                        },
                        {
                            "allowMultiple": false,
                            "enum": [
                                "man",
                                "chu"
                            ],
                            "defaultValue": "",
                            "description": "description of foo",
                            "name": "foo",
                            "paramAccess": "",
                            "paramType": "query",
                            "type": "string",
                            "required": true
                        },
                        {
                            "allowMultiple": false,
                            "defaultValue": "",
                            "description": "local date time desc dd-MM-yyyy hh:mm:ss",
                            "name": "localDateTime",
                            "paramAccess": "",
                            "paramType": "query",
                            "format": "date-time",
                            "type": "string",
                            "required": true
                        },
                        {
                            "allowMultiple": false,
                            "name": "nestedType.name",
                            "paramType": "query",
                            "type": "string",
                            "required": false
                        },
                        {
                            "allowMultiple": false,
                            "name": "parentBeanProperty",
                            "paramType": "query",
                            "type": "string",
                            "required": false
                        },
                        {
                            "allowMultiple": false,
                            "name": "propertyWithNoSetterMethod",
                            "paramType": "query",
                            "type": "string",
                            "required": false
                        },
                        {
                            "allowMultiple": false,
                            "description": "A read only string",
                            "name": "readOnlyString",
                            "paramAccess": "",
                            "paramType": "query",
                            "type": "string",
                            "required": false
                        }
                    ],
                    "responseMessages": [
                        {
                            "code": 200,
                            "message": "OK"
                        },
                        {
                            "code": 201,
                            "message": "Created"
                        },
                        {
                            "code": 401,
                            "message": "Unauthorized"
                        },
                        {
                            "code": 403,
                            "message": "Forbidden"
                        },
                        {
                            "code": 404,
                            "message": "Not Found"
                        }
                    ],
                    "deprecated": "false",
                    "type": "void"
                }
            ],
            "path": "/features/bare"
        },
        {
            "description": "updateBigDecimal",
            "operations": [
                {
                    "method": "POST",
                    "summary": "updateBigDecimal",
                    "nickname": "updateBigDecimalUsingPOST",
                    "produces": [
                        "*/*"
                    ],
                    "consumes": [
                        "application/json"
                    ],
                    "parameters": [
                        {
                            "allowMultiple": false,
                            "description": "input",
                            "name": "input",
                            "paramType": "query",
                            "type": "number",
                            "required": false
                        }
                    ],
                    "responseMessages": [
                        {
                            "code": 200,
                            "message": "OK"
                        },
                        {
                            "code": 201,
                            "message": "Created"
                        },
                        {
                            "code": 401,
                            "message": "Unauthorized"
                        },
                        {
                            "code": 403,
                            "message": "Forbidden"
                        },
                        {
                            "code": 404,
                            "message": "Not Found"
                        }
                    ],
                    "deprecated": "false",
                    "type": "void"
                }
            ],
            "path": "/features/bigDecimal"
        },
        {
            "description": "updateBoolean",
            "operations": [
                {
                    "method": "POST",
                    "summary": "updateBoolean",
                    "nickname": "updateBooleanUsingPOST",
                    "produces": [
                        "*/*"
                    ],
                    "consumes": [
                        "application/json"
                    ],
                    "parameters": [
                        {
                            "allowMultiple": false,
                            "description": "input",
                            "name": "input",
                            "paramType": "query",
                            "type": "boolean",
                            "required": false
                        }
                    ],
                    "responseMessages": [
                        {
                            "code": 200,
                            "message": "OK"
                        },
                        {
                            "code": 201,
                            "message": "Created"
                        },
                        {
                            "code": 401,
                            "message": "Unauthorized"
                        },
                        {
                            "code": 403,
                            "message": "Forbidden"
                        },
                        {
                            "code": 404,
                            "message": "Not Found"
                        }
                    ],
                    "deprecated": "false",
                    "type": "void"
                }
            ],
            "path": "/features/boolean"
        },
        {
            "description": "updateDate",
            "operations": [
                {
                    "method": "POST",
                    "summary": "updateDate",
                    "nickname": "updateDateUsingPOST",
                    "produces": [
                        "*/*"
                    ],
                    "consumes": [
                        "application/json"
                    ],
                    "parameters": [
                        {
                            "allowMultiple": false,
                            "description": "localDate",
                            "name": "localDate",
                            "paramType": "query",
                            "format": "date",
                            "type": "string",
                            "required": false
                        }
                    ],
                    "responseMessages": [
                        {
                            "code": 200,
                            "message": "OK"
                        },
                        {
                            "code": 201,
                            "message": "Created"
                        },
                        {
                            "code": 401,
                            "message": "Unauthorized"
                        },
                        {
                            "code": 403,
                            "message": "Forbidden"
                        },
                        {
                            "code": 404,
                            "message": "Not Found"
                        }
                    ],
                    "deprecated": "false",
                    "type": "void"
                }
            ],
            "path": "/features/date"
        },
        {
            "description": "getEffective",
            "operations": [
                {
                    "method": "GET",
                    "summary": "getEffective",
                    "nickname": "getEffectiveUsingGET",
                    "produces": [
                        "*/*"
                    ],
                    "consumes": [
                        
                    ],
                    "parameters": [
                        
                    ],
                    "responseMessages": [
                        {
                            "code": 200,
                            "message": "OK",
                            "responseModel": "Example"
                        },
                        {
                            "code": 401,
                            "message": "Unauthorized"
                        },
                        {
                            "code": 403,
                            "message": "Forbidden"
                        },
                        {
                            "code": 404,
                            "message": "Not Found"
                        }
                    ],
                    "deprecated": "false",
                    "type": "Example"
                }
            ],
            "path": "/features/effective"
        },
        {
            "description": "getEffectives",
            "operations": [
                {
                    "method": "GET",
                    "summary": "getEffectives",
                    "nickname": "getEffectivesUsingGET",
                    "produces": [
                        "*/*"
                    ],
                    "consumes": [
                        
                    ],
                    "parameters": [
                        
                    ],
                    "responseMessages": [
                        {
                            "code": 200,
                            "message": "OK",
                            "responseModel": "array"
                        },
                        {
                            "code": 401,
                            "message": "Unauthorized"
                        },
                        {
                            "code": 403,
                            "message": "Forbidden"
                        },
                        {
                            "code": 404,
                            "message": "Not Found"
                        }
                    ],
                    "deprecated": "false",
                    "items": {
                        "type": "Example"
                    },
                    "type": "array"
                }
            ],
            "path": "/features/effectives"
        },
        {
            "description": "getEnumAsObject",
            "operations": [
                {
                    "method": "GET",
                    "summary": "getEnumAsObject",
                    "nickname": "getEnumAsObjectUsingGET",
                    "produces": [
                        "*/*"
                    ],
                    "consumes": [
                        
                    ],
                    "parameters": [
                        
                    ],
                    "responseMessages": [
                        {
                            "code": 200,
                            "message": "OK",
                            "responseModel": "EnumObjectType"
                        },
                        {
                            "code": 401,
                            "message": "Unauthorized"
                        },
                        {
                            "code": 403,
                            "message": "Forbidden"
                        },
                        {
                            "code": 404,
                            "message": "Not Found"
                        }
                    ],
                    "deprecated": "false",
                    "type": "EnumObjectType"
                }
            ],
            "path": "/features/enumObject"
        },
        {
            "description": "updateListOfExamples",
            "operations": [
                {
                    "method": "PUT",
                    "summary": "updateListOfExamples",
                    "nickname": "updateListOfExamplesUsingPUT",
                    "produces": [
                        "*/*"
                    ],
                    "consumes": [
                        "application/json"
                    ],
                    "parameters": [
                        {
                            "allowMultiple": true,
                            "description": "examples",
                            "name": "examples",
                            "paramType": "query",
                            "items": {
                                "type": "Example"
                            },
                            "type": "array",
                            "required": false
                        }
                    ],
                    "responseMessages": [
                        {
                            "code": 200,
                            "message": "OK"
                        },
                        {
                            "code": 201,
                            "message": "Created"
                        },
                        {
                            "code": 401,
                            "message": "Unauthorized"
                        },
                        {
                            "code": 403,
                            "message": "Forbidden"
                        },
                        {
                            "code": 404,
                            "message": "Not Found"
                        }
                    ],
                    "deprecated": "false",
                    "type": "void"
                }
            ],
            "path": "/features/examples"
        },
        {
            "description": "findVehicles",
            "operations": [
                {
                    "method": "GET",
                    "summary": "findVehicles",
                    "nickname": "findVehiclesUsingGET",
                    "produces": [
                        "*/*"
                    ],
                    "consumes": [
                        
                    ],
                    "parameters": [
                        {
                            "allowMultiple": false,
                            "description": "type",
                            "name": "type",
                            "paramType": "query",
                            "type": "string",
                            "required": true
                        }
                    ],
                    "responseMessages": [
                        {
                            "code": 200,
                            "message": "OK",
                            "responseModel": "array"
                        },
                        {
                            "code": 401,
                            "message": "Unauthorized"
                        },
                        {
                            "code": 403,
                            "message": "Forbidden"
                        },
                        {
                            "code": 404,
                            "message": "Not Found"
                        }
                    ],
                    "deprecated": "false",
                    "items": {
                        "type": "Vehicle"
                    },
                    "type": "array"
                }
            ],
            "path": "/features/inheritance"
        },
        {
            "description": "updateListOfIntegers",
            "operations": [
                {
                    "method": "PUT",
                    "summary": "updateListOfIntegers",
                    "nickname": "updateListOfIntegersUsingPUT",
                    "produces": [
                        "*/*"
                    ],
                    "consumes": [
                        "application/json"
                    ],
                    "parameters": [
                        {
                            "allowMultiple": true,
                            "description": "integers",
                            "name": "integers",
                            "paramType": "query",
                            "items": {
                                "format": "int32",
                                "type": "integer"
                            },
                            "type": "array",
                            "required": false
                        }
                    ],
                    "responseMessages": [
                        {
                            "code": 200,
                            "message": "OK"
                        },
                        {
                            "code": 201,
                            "message": "Created"
                        },
                        {
                            "code": 401,
                            "message": "Unauthorized"
                        },
                        {
                            "code": 403,
                            "message": "Forbidden"
                        },
                        {
                            "code": 404,
                            "message": "Not Found"
                        }
                    ],
                    "deprecated": "false",
                    "type": "void"
                }
            ],
            "path": "/features/integers"
        },
        {
            "description": "listOfMaps",
            "operations": [
                {
                    "method": "GET",
                    "summary": "listOfMaps",
                    "nickname": "listOfMapsUsingGET",
                    "produces": [
                        "*/*"
                    ],
                    "consumes": [
                        
                    ],
                    "parameters": [
                        
                    ],
                    "responseMessages": [
                        {
                            "code": 200,
                            "message": "OK",
                            "responseModel": "array"
                        },
                        {
                            "code": 401,
                            "message": "Unauthorized"
                        },
                        {
                            "code": 403,
                            "message": "Forbidden"
                        },
                        {
                            "code": 404,
                            "message": "Not Found"
                        }
                    ],
                    "deprecated": "false",
                    "type": "List[Map«string,string»]"
                }
            ],
            "path": "/features/listOfMaps"
        },
        {
            "description": "mapOfMapOfExample",
            "operations": [
                {
                    "method": "GET",
                    "summary": "mapOfMapOfExample",
                    "nickname": "mapOfMapOfExampleUsingGET",
                    "produces": [
                        "*/*"
                    ],
                    "consumes": [
                        
                    ],
                    "parameters": [
                        
                    ],
                    "responseMessages": [
                        {
                            "code": 200,
                            "message": "OK",
                            "responseModel": "array"
                        },
                        {
                            "code": 401,
                            "message": "Unauthorized"
                        },
                        {
                            "code": 403,
                            "message": "Forbidden"
                        },
                        {
                            "code": 404,
                            "message": "Not Found"
                        }
                    ],
                    "deprecated": "false",
                    "type": "List[Entry«string,Map«string,Example»»]"
                }
            ],
            "path": "/features/mapOfMapOfExample"
        },
        {
<<<<<<< HEAD
          "method": "GET",
          "summary": "mapOfMapOfExample",
          "nickname": "mapOfMapOfExampleUsingGET",
          "produces": [
            "*/*"
          ],
          "consumes": [],
          "parameters": [],
          "responseMessages": [
            {
              "code": 200,
              "message": "OK",
              "responseModel": "array"
            },
            {
              "code": 401,
              "message": "Unauthorized"
            },
            {
              "code": 403,
              "message": "Forbidden"
            },
            {
              "code": 404,
              "message": "Not Found"
            }
          ],
          "deprecated": "false",
          "type": "List[Entry_7«string,Map«string,Example»»]"
        }
      ],
      "path": "/features/mapOfMapOfExample"
    },
    {
      "description": "modelWithMapProperty",
      "operations": [
=======
            "description": "modelWithMapProperty",
            "operations": [
                {
                    "method": "GET",
                    "summary": "modelWithMapProperty",
                    "nickname": "modelWithMapPropertyUsingGET",
                    "produces": [
                        "*/*"
                    ],
                    "consumes": [
                        
                    ],
                    "parameters": [
                        
                    ],
                    "responseMessages": [
                        {
                            "code": 200,
                            "message": "OK",
                            "responseModel": "ModelWithMapProperty"
                        },
                        {
                            "code": 401,
                            "message": "Unauthorized"
                        },
                        {
                            "code": 403,
                            "message": "Forbidden"
                        },
                        {
                            "code": 404,
                            "message": "Not Found"
                        }
                    ],
                    "deprecated": "false",
                    "type": "ModelWithMapProperty"
                }
            ],
            "path": "/features/mapProperty"
        },
>>>>>>> 09d4a734
        {
            "description": "getModelAttribute",
            "operations": [
                {
                    "method": "GET",
                    "summary": "getModelAttribute",
                    "nickname": "getModelAttributeUsingGET",
                    "produces": [
                        "*/*"
                    ],
                    "consumes": [
                        
                    ],
                    "parameters": [
                        {
                            "allowMultiple": true,
                            "name": "accountTypes",
                            "paramType": "query",
                            "items": {
                                "type": "string"
                            },
                            "type": "array",
                            "required": false
                        },
                        {
                            "allowMultiple": true,
                            "name": "arrayProp",
                            "paramType": "query",
                            "items": {
                                "format": "int32",
                                "type": "integer"
                            },
                            "type": "array",
                            "required": false
                        },
                        {
                            "allowMultiple": false,
                            "name": "complexProp.name",
                            "paramType": "query",
                            "type": "string",
                            "required": false
                        },
                        {
                            "allowMultiple": false,
                            "name": "intProp",
                            "paramType": "query",
                            "format": "int32",
                            "type": "integer",
                            "required": false
                        },
                        {
                            "allowMultiple": true,
                            "name": "listProp",
                            "paramType": "query",
                            "items": {
                                "type": "string"
                            },
                            "type": "array",
                            "required": false
                        },
                        {
                            "allowMultiple": false,
                            "name": "stringProp",
                            "paramType": "query",
                            "type": "string",
                            "required": false
                        }
                    ],
                    "responseMessages": [
                        {
                            "code": 200,
                            "message": "OK"
                        },
                        {
                            "code": 401,
                            "message": "Unauthorized"
                        },
                        {
                            "code": 403,
                            "message": "Forbidden"
                        },
                        {
                            "code": 404,
                            "message": "Not Found"
                        }
                    ],
                    "deprecated": "false",
                    "type": "void"
                }
            ],
            "path": "/features/modelAttributes"
        },
        {
            "description": "propertyWithObjectNode",
            "operations": [
                {
                    "method": "POST",
                    "summary": "propertyWithObjectNode",
                    "nickname": "propertyWithObjectNodeUsingPOST",
                    "produces": [
                        "*/*"
                    ],
                    "consumes": [
                        "application/json"
                    ],
                    "parameters": [
                        {
                            "allowMultiple": false,
                            "description": "model",
                            "name": "body",
                            "paramType": "body",
                            "type": "ModelWithObjectNode",
                            "required": true
                        }
                    ],
                    "responseMessages": [
                        {
                            "code": 200,
                            "message": "OK"
                        },
                        {
                            "code": 201,
                            "message": "Created"
                        },
                        {
                            "code": 401,
                            "message": "Unauthorized"
                        },
                        {
                            "code": 403,
                            "message": "Forbidden"
                        },
                        {
                            "code": 404,
                            "message": "Not Found"
                        }
                    ],
                    "deprecated": "false",
                    "type": "void"
                }
            ],
            "path": "/features/propertyWithObjectNode"
        },
        {
            "description": "updateBaz",
            "operations": [
                {
                    "method": "POST",
                    "summary": "updateBaz",
                    "nickname": "updateBazUsingPOST",
                    "produces": [
                        "*/*"
                    ],
                    "consumes": [
                        "application/json"
                    ],
                    "parameters": [
                        {
                            "allowMultiple": false,
                            "enum": [
                                "ONE",
                                "TWO"
                            ],
                            "description": "enumType",
                            "name": "enumType",
                            "paramType": "query",
                            "type": "string",
                            "required": false
                        }
                    ],
                    "responseMessages": [
                        {
                            "code": 200,
                            "message": "OK"
                        },
                        {
                            "code": 201,
                            "message": "Created"
                        },
                        {
                            "code": 401,
                            "message": "Unauthorized"
                        },
                        {
                            "code": 403,
                            "message": "Forbidden"
                        },
                        {
                            "code": 404,
                            "message": "Not Found"
                        }
                    ],
                    "deprecated": "false",
                    "type": "void"
                }
            ],
            "path": "/features/status"
        },
        {
            "description": "updateBazes",
            "operations": [
                {
                    "method": "POST",
                    "summary": "updateBazes",
                    "nickname": "updateBazesUsingPOST",
                    "produces": [
                        "*/*"
                    ],
                    "consumes": [
                        "application/json"
                    ],
                    "parameters": [
                        {
                            "allowMultiple": true,
                            "enum": [
                                "ONE",
                                "TWO"
                            ],
                            "description": "enumType",
                            "name": "enumType",
                            "paramType": "query",
                            "items": {
                                "type": "string"
                            },
                            "type": "array",
                            "required": false
                        }
                    ],
                    "responseMessages": [
                        {
                            "code": 200,
                            "message": "OK"
                        },
                        {
                            "code": 201,
                            "message": "Created"
                        },
                        {
                            "code": 401,
                            "message": "Unauthorized"
                        },
                        {
                            "code": 403,
                            "message": "Forbidden"
                        },
                        {
                            "code": 404,
                            "message": "Not Found"
                        }
                    ],
                    "deprecated": "false",
                    "type": "void"
                }
            ],
            "path": "/features/statuses"
        },
        {
            "description": "getPetById",
            "operations": [
                {
                    "method": "GET",
                    "summary": "Find pet by ID",
                    "notes": "Returns a pet when ID < 10. ID > 10 or non-integers will simulate API error conditions",
                    "nickname": "getPetByIdUsingGET",
                    "produces": [
                        "*/*"
                    ],
                    "consumes": [
                        
                    ],
                    "parameters": [
                        {
                            "allowMultiple": false,
                            "maximum": "5",
                            "minimum": "1",
                            "description": "ID of pet that needs to be fetched",
                            "name": "petId",
                            "paramType": "path",
                            "type": "string",
                            "required": true
                        }
                    ],
                    "responseMessages": [
                        {
                            "code": 200,
                            "message": "OK",
                            "responseModel": "Pet"
                        },
                        {
                            "code": 401,
                            "message": "Unauthorized"
                        },
                        {
                            "code": 403,
                            "message": "Forbidden"
                        },
                        {
                            "code": 404,
                            "message": "Not Found"
                        }
                    ],
                    "deprecated": "false",
                    "type": "Pet"
                }
            ],
            "path": "/features/{petId}"
        }
    ],
    "basePath": "/",
    "consumes": [
        
    ],
    "models": {
        "Entry«string,Map«string,Example»»": {
            "description": "",
            "id": "Entry«string,Map«string,Example»»",
            "properties": {
                "key": {
                    "required": false,
                    "type": "List[Entry«string,Example»]"
                }
            }
<<<<<<< HEAD
          ],
          "responseMessages": [
            {
              "code": 200,
              "message": "OK",
              "responseModel": "Pet"
            },
            {
              "code": 401,
              "message": "Unauthorized"
            },
            {
              "code": 403,
              "message": "Forbidden"
            },
            {
              "code": 404,
              "message": "Not Found"
            }
          ],
          "deprecated": "false",
          "type": "Pet"
        }
      ],
      "path": "/features/{petId}"
    }
  ],
  "basePath": "/",
  "consumes": [],
  "models": {
    "ModelWithMapProperty": {
      "description": "Describes model with map property",
      "id": "ModelWithMapProperty",
      "properties": {
        "params": {
          "description": "Map of params to be sent",
          "required": false,
          "type": "object"
        }
      }
    },
    "ModelWithObjectNode": {
      "description": "",
      "id": "ModelWithObjectNode",
      "properties": {
        "anyObject": {
          "required": false,
          "type": "ObjectNode"
        }
      }
    },
    "ObjectNode": {
      "description": "",
      "id": "ObjectNode",
      "properties": {}
    },
    "Entry_5«string,Example»": {
      "description": "",
      "id": "Entry_5«string,Example»",
      "properties": {
        "key": {
          "required": false,
          "type": "Example"
        }
      }
    },
    "Entry_7«string,Map«string,Example»»": {
      "description": "",
      "id": "Entry_7«string,Map«string,Example»»",
      "properties": {
        "key": {
          "required": false,
          "type": "List[Entry_5«string,Example»]"
        }
      }
    },
    "Example": {
      "description": "",
      "id": "Example",
      "properties": {
        "allCapsSet": {
          "required": false,
          "items": {
            "type": "string"
          },
          "type": "array",
          "uniqueItems": true
=======
        },
        "ModelWithMapProperty": {
            "description": "Describes model with map property",
            "id": "ModelWithMapProperty",
            "properties": {
                "params": {
                    "description": "Map of params to be sent",
                    "required": false,
                    "type": "object"
                }
            }
>>>>>>> 09d4a734
        },
        "ObjectNode": {
            "description": "",
            "id": "ObjectNode",
            "properties": {
                
            }
        },
        "Entry«string,Example»": {
            "description": "",
            "id": "Entry«string,Example»",
            "properties": {
                "key": {
                    "required": false,
                    "type": "Example"
                }
            }
        },
        "Truck": {
            "description": "",
            "id": "Truck",
            "properties": {
                "make": {
                    "required": false,
                    "type": "string"
                },
                "model": {
                    "required": false,
                    "type": "string"
                },
                "payloadCapacity": {
                    "required": false,
                    "format": "double",
                    "type": "number"
                }
            }
        },
        "NestedType": {
            "description": "",
            "id": "NestedType",
            "properties": {
                "name": {
                    "required": false,
                    "type": "string"
                }
            }
        },
        "Vehicle": {
            "description": "",
            "discriminator": "type",
            "id": "Vehicle",
            "properties": {
                "make": {
                    "required": false,
                    "type": "string"
                },
                "model": {
                    "required": false,
                    "type": "string"
                }
            },
            "subTypes": [
                "Car",
                "Truck"
            ]
        },
        "ModelWithObjectNode": {
            "description": "",
            "id": "ModelWithObjectNode",
            "properties": {
                "anyObject": {
                    "required": false,
                    "type": "ObjectNode"
                }
            }
        },
        "Car": {
            "description": "",
            "id": "Car",
            "properties": {
                "make": {
                    "required": false,
                    "type": "string"
                },
                "model": {
                    "required": false,
                    "type": "string"
                },
                "seatingCapacity": {
                    "required": false,
                    "format": "int32",
                    "type": "integer"
                },
                "topSpeed": {
                    "required": false,
                    "format": "double",
                    "type": "number"
                }
            }
        },
        "Example": {
            "description": "",
            "id": "Example",
            "properties": {
                "allCapsSet": {
                    "required": false,
                    "items": {
                        "type": "string"
                    },
                    "type": "array",
                    "uniqueItems": true
                },
                "annotatedEnumType": {
                    "enum": [
                        "ONE",
                        "TWO"
                    ],
                    "required": false,
                    "type": "string"
                },
                "bar": {
                    "description": "description of bar",
                    "required": false,
                    "format": "int32",
                    "type": "integer"
                },
                "enumType": {
                    "enum": [
                        "ONE",
                        "TWO"
                    ],
                    "required": false,
                    "type": "string"
                },
                "foo": {
                    "required": false,
                    "type": "string"
                },
                "localDateTime": {
                    "required": false,
                    "format": "date-time",
                    "type": "string"
                },
                "nestedType": {
                    "required": false,
                    "type": "NestedType"
                },
                "parentBeanProperty": {
                    "required": false,
                    "type": "string"
                },
                "propertyWithNoGetterMethod": {
                    "required": false,
                    "type": "string"
                },
                "propertyWithNoSetterMethod": {
                    "required": false,
                    "type": "string"
                },
                "readOnlyString": {
                    "description": "A read only string",
                    "required": false,
                    "type": "string"
                }
            }
        },
        "EnumObjectType": {
            "description": "",
            "id": "EnumObjectType",
            "properties": {
                "description": {
                    "required": false,
                    "type": "string"
                },
                "name": {
                    "required": false,
                    "type": "string"
                }
            }
        },
<<<<<<< HEAD
        "readOnlyString": {
          "description": "A read only string",
          "required": false,
          "type": "string"
        }
      }
    },
    "EnumObjectType": {
      "description": "",
      "id": "EnumObjectType",
      "properties": {
        "description": {
          "required": false,
          "type": "string"
        },
        "name": {
          "required": false,
          "type": "string"
        }
      }
    },
    "NestedType": {
      "description": "",
      "id": "NestedType",
      "properties": {
        "name": {
          "required": false,
          "type": "string"
        }
      }
    },
    "Pet": {
      "description": "",
      "id": "Pet",
      "properties": {
        "age": {
          "required": false,
          "format": "int32",
          "type": "integer"
        },
        "id": {
          "required": false,
          "type": "string"
        },
        "name": {
          "required": false,
          "type": "string"
        }
      }
    }
  },
  "produces": [],
  "resourcePath": "/features",
  "swaggerVersion": "1.2"
=======
        "Pet": {
            "description": "",
            "id": "Pet",
            "properties": {
                "age": {
                    "required": false,
                    "format": "int32",
                    "type": "integer"
                },
                "id": {
                    "required": false,
                    "type": "string"
                },
                "name": {
                    "required": false,
                    "type": "string"
                }
            }
        }
    },
    "produces": [
        
    ],
    "resourcePath": "/features",
    "swaggerVersion": "1.2"
>>>>>>> 09d4a734
}<|MERGE_RESOLUTION|>--- conflicted
+++ resolved
@@ -602,429 +602,6 @@
             "path": "/features/1490/{itemId}"
         },
         {
-<<<<<<< HEAD
-          "method": "TRACE",
-          "summary": "all",
-          "nickname": "allUsingTRACE",
-          "produces": [
-            "*/*"
-          ],
-          "consumes": [
-            "application/json"
-          ],
-          "parameters": [],
-          "responseMessages": [
-            {
-              "code": 200,
-              "message": "OK",
-              "responseModel": "string"
-            },
-            {
-              "code": 204,
-              "message": "No Content"
-            },
-            {
-              "code": 401,
-              "message": "Unauthorized"
-            },
-            {
-              "code": 403,
-              "message": "Forbidden"
-            }
-          ],
-          "deprecated": "false",
-          "type": "string"
-        }
-      ],
-      "path": "/features"
-    },
-    {
-      "description": "findIdentityById",
-      "operations": [
-        {
-          "method": "GET",
-          "summary": "findIdentityById",
-          "nickname": "findIdentityByIdUsingGET",
-          "produces": [
-            "application/vnd.com.pet+json",
-            "application/vnd.com.fancy-pet+json"
-          ],
-          "consumes": [],
-          "parameters": [
-            {
-              "allowMultiple": false,
-              "description": "itemId",
-              "name": "itemId",
-              "paramType": "path",
-              "type": "string",
-              "required": true
-            }
-          ],
-          "responseMessages": [
-            {
-              "code": 200,
-              "message": "OK",
-              "responseModel": "Pet"
-            },
-            {
-              "code": 401,
-              "message": "Unauthorized"
-            },
-            {
-              "code": 403,
-              "message": "Forbidden"
-            },
-            {
-              "code": 404,
-              "message": "Not Found"
-            }
-          ],
-          "deprecated": "false",
-          "type": "Pet"
-        }
-      ],
-      "path": "/features/1367/{itemId}"
-    },
-    {
-      "description": "base64EncodedBody",
-      "operations": [
-        {
-          "method": "POST",
-          "summary": "base64EncodedBody",
-          "nickname": "base64EncodedBodyUsingPOST",
-          "produces": [
-            "*/*"
-          ],
-          "consumes": [
-            "application/json"
-          ],
-          "parameters": [
-            {
-              "allowMultiple": true,
-              "description": "base64Encoded",
-              "name": "body",
-              "paramType": "body",
-              "type": "string",
-              "required": true
-            }
-          ],
-          "responseMessages": [
-            {
-              "code": 200,
-              "message": "OK"
-            },
-            {
-              "code": 201,
-              "message": "Created"
-            },
-            {
-              "code": 401,
-              "message": "Unauthorized"
-            },
-            {
-              "code": 403,
-              "message": "Forbidden"
-            },
-            {
-              "code": 404,
-              "message": "Not Found"
-            }
-          ],
-          "deprecated": "false",
-          "type": "void"
-        }
-      ],
-      "path": "/features/1430-body"
-    },
-    {
-      "description": "proper",
-      "operations": [
-        {
-          "method": "POST",
-          "summary": "proper",
-          "nickname": "properUsingPOST",
-          "produces": [
-            "*/*"
-          ],
-          "consumes": [
-            "application/json"
-          ],
-          "parameters": [
-            {
-              "allowMultiple": true,
-              "description": "base64Encoded",
-              "name": "base64Encoded",
-              "paramType": "query",
-              "type": "string",
-              "required": true
-            }
-          ],
-          "responseMessages": [
-            {
-              "code": 200,
-              "message": "OK"
-            },
-            {
-              "code": 201,
-              "message": "Created"
-            },
-            {
-              "code": 401,
-              "message": "Unauthorized"
-            },
-            {
-              "code": 403,
-              "message": "Forbidden"
-            },
-            {
-              "code": 404,
-              "message": "Not Found"
-            }
-          ],
-          "deprecated": "false",
-          "type": "void"
-        }
-      ],
-      "path": "/features/1430-query"
-    },
-    {
-      "description": "serializablePetEntity",
-      "operations": [
-        {
-          "method": "GET",
-          "summary": "serializablePetEntity",
-          "nickname": "serializablePetEntityUsingGET",
-          "produces": [
-            "*/*"
-          ],
-          "consumes": [],
-          "parameters": [
-            {
-              "allowMultiple": false,
-              "description": "itemId",
-              "name": "itemId",
-              "paramType": "path",
-              "type": "string",
-              "required": true
-            }
-          ],
-          "responseMessages": [
-            {
-              "code": 200,
-              "message": "OK",
-              "responseModel": "Pet"
-            },
-            {
-              "code": 401,
-              "message": "Unauthorized"
-            },
-            {
-              "code": 403,
-              "message": "Forbidden"
-            },
-            {
-              "code": 404,
-              "message": "Not Found"
-            }
-          ],
-          "deprecated": "false",
-          "type": "Pet"
-        }
-      ],
-      "path": "/features/1490/entity/{itemId}"
-    },
-    {
-      "description": "updateSerializablePet",
-      "operations": [
-        {
-          "method": "PUT",
-          "summary": "updateSerializablePet",
-          "nickname": "updateSerializablePetUsingPUT",
-          "produces": [
-            "*/*"
-          ],
-          "consumes": [
-            "application/json"
-          ],
-          "parameters": [
-            {
-              "allowMultiple": false,
-              "description": "itemId",
-              "name": "itemId",
-              "paramType": "path",
-              "type": "string",
-              "required": true
-            },
-            {
-              "allowMultiple": false,
-              "description": "pet",
-              "name": "body",
-              "paramType": "body",
-              "type": "Pet",
-              "required": true
-            }
-          ],
-          "responseMessages": [
-            {
-              "code": 200,
-              "message": "OK"
-            },
-            {
-              "code": 201,
-              "message": "Created"
-            },
-            {
-              "code": 401,
-              "message": "Unauthorized"
-            },
-            {
-              "code": 403,
-              "message": "Forbidden"
-            },
-            {
-              "code": 404,
-              "message": "Not Found"
-            }
-          ],
-          "deprecated": "false",
-          "type": "void"
-        }
-      ],
-      "path": "/features/1490/{itemId}"
-    },
-    {
-      "description": "serializablePet",
-      "operations": [
-        {
-          "method": "GET",
-          "summary": "serializablePet",
-          "nickname": "serializablePetUsingGET",
-          "produces": [
-            "*/*"
-          ],
-          "consumes": [],
-          "parameters": [
-            {
-              "allowMultiple": false,
-              "description": "itemId",
-              "name": "itemId",
-              "paramType": "path",
-              "type": "string",
-              "required": true
-            }
-          ],
-          "responseMessages": [
-            {
-              "code": 200,
-              "message": "OK",
-              "responseModel": "Pet"
-            },
-            {
-              "code": 401,
-              "message": "Unauthorized"
-            },
-            {
-              "code": 403,
-              "message": "Forbidden"
-            },
-            {
-              "code": 404,
-              "message": "Not Found"
-            }
-          ],
-          "deprecated": "false",
-          "type": "Pet"
-        }
-      ],
-      "path": "/features/1490/{itemId}"
-    },
-    {
-      "description": "addFiles",
-      "operations": [
-        {
-          "method": "POST",
-          "summary": "Add a new contact with file attachment",
-          "nickname": "addFilesUsingPOST",
-          "produces": [
-            "*/*"
-          ],
-          "consumes": [
-            "application/json"
-          ],
-          "parameters": [
-            {
-              "allowMultiple": true,
-              "description": "files",
-              "name": "files",
-              "paramType": "form",
-              "items": {
-                "type": "File"
-              },
-              "type": "array",
-              "required": true
-            }
-          ],
-          "responseMessages": [
-            {
-              "code": 200,
-              "message": "OK"
-            },
-            {
-              "code": 201,
-              "message": "Created"
-            },
-            {
-              "code": 401,
-              "message": "Unauthorized"
-            },
-            {
-              "code": 403,
-              "message": "Forbidden"
-            },
-            {
-              "code": 404,
-              "message": "Not Found"
-            }
-          ],
-          "deprecated": "false",
-          "type": "void"
-        }
-      ],
-      "path": "/features/addFiles"
-    },
-    {
-      "description": "allMethodAllowed",
-      "operations": [
-        {
-          "method": "GET",
-          "summary": "allMethodAllowed",
-          "nickname": "allMethodAllowedUsingGET",
-          "produces": [
-            "*/*"
-          ],
-          "consumes": [],
-          "parameters": [],
-          "responseMessages": [
-            {
-              "code": 200,
-              "message": "OK"
-            },
-            {
-              "code": 401,
-              "message": "Unauthorized"
-            },
-            {
-              "code": 403,
-              "message": "Forbidden"
-            },
-            {
-              "code": 404,
-              "message": "Not Found"
-            }
-          ],
-          "deprecated": "false",
-          "type": "void"
-=======
             "description": "addFiles",
             "operations": [
                 {
@@ -1077,7 +654,6 @@
                 }
             ],
             "path": "/features/addFiles"
->>>>>>> 09d4a734
         },
         {
             "description": "allMethodAllowed",
@@ -2035,44 +1611,6 @@
             "path": "/features/mapOfMapOfExample"
         },
         {
-<<<<<<< HEAD
-          "method": "GET",
-          "summary": "mapOfMapOfExample",
-          "nickname": "mapOfMapOfExampleUsingGET",
-          "produces": [
-            "*/*"
-          ],
-          "consumes": [],
-          "parameters": [],
-          "responseMessages": [
-            {
-              "code": 200,
-              "message": "OK",
-              "responseModel": "array"
-            },
-            {
-              "code": 401,
-              "message": "Unauthorized"
-            },
-            {
-              "code": 403,
-              "message": "Forbidden"
-            },
-            {
-              "code": 404,
-              "message": "Not Found"
-            }
-          ],
-          "deprecated": "false",
-          "type": "List[Entry_7«string,Map«string,Example»»]"
-        }
-      ],
-      "path": "/features/mapOfMapOfExample"
-    },
-    {
-      "description": "modelWithMapProperty",
-      "operations": [
-=======
             "description": "modelWithMapProperty",
             "operations": [
                 {
@@ -2113,7 +1651,6 @@
             ],
             "path": "/features/mapProperty"
         },
->>>>>>> 09d4a734
         {
             "description": "getModelAttribute",
             "operations": [
@@ -2436,95 +1973,6 @@
                     "type": "List[Entry«string,Example»]"
                 }
             }
-<<<<<<< HEAD
-          ],
-          "responseMessages": [
-            {
-              "code": 200,
-              "message": "OK",
-              "responseModel": "Pet"
-            },
-            {
-              "code": 401,
-              "message": "Unauthorized"
-            },
-            {
-              "code": 403,
-              "message": "Forbidden"
-            },
-            {
-              "code": 404,
-              "message": "Not Found"
-            }
-          ],
-          "deprecated": "false",
-          "type": "Pet"
-        }
-      ],
-      "path": "/features/{petId}"
-    }
-  ],
-  "basePath": "/",
-  "consumes": [],
-  "models": {
-    "ModelWithMapProperty": {
-      "description": "Describes model with map property",
-      "id": "ModelWithMapProperty",
-      "properties": {
-        "params": {
-          "description": "Map of params to be sent",
-          "required": false,
-          "type": "object"
-        }
-      }
-    },
-    "ModelWithObjectNode": {
-      "description": "",
-      "id": "ModelWithObjectNode",
-      "properties": {
-        "anyObject": {
-          "required": false,
-          "type": "ObjectNode"
-        }
-      }
-    },
-    "ObjectNode": {
-      "description": "",
-      "id": "ObjectNode",
-      "properties": {}
-    },
-    "Entry_5«string,Example»": {
-      "description": "",
-      "id": "Entry_5«string,Example»",
-      "properties": {
-        "key": {
-          "required": false,
-          "type": "Example"
-        }
-      }
-    },
-    "Entry_7«string,Map«string,Example»»": {
-      "description": "",
-      "id": "Entry_7«string,Map«string,Example»»",
-      "properties": {
-        "key": {
-          "required": false,
-          "type": "List[Entry_5«string,Example»]"
-        }
-      }
-    },
-    "Example": {
-      "description": "",
-      "id": "Example",
-      "properties": {
-        "allCapsSet": {
-          "required": false,
-          "items": {
-            "type": "string"
-          },
-          "type": "array",
-          "uniqueItems": true
-=======
         },
         "ModelWithMapProperty": {
             "description": "Describes model with map property",
@@ -2536,7 +1984,6 @@
                     "type": "object"
                 }
             }
->>>>>>> 09d4a734
         },
         "ObjectNode": {
             "description": "",
@@ -2717,62 +2164,6 @@
                 }
             }
         },
-<<<<<<< HEAD
-        "readOnlyString": {
-          "description": "A read only string",
-          "required": false,
-          "type": "string"
-        }
-      }
-    },
-    "EnumObjectType": {
-      "description": "",
-      "id": "EnumObjectType",
-      "properties": {
-        "description": {
-          "required": false,
-          "type": "string"
-        },
-        "name": {
-          "required": false,
-          "type": "string"
-        }
-      }
-    },
-    "NestedType": {
-      "description": "",
-      "id": "NestedType",
-      "properties": {
-        "name": {
-          "required": false,
-          "type": "string"
-        }
-      }
-    },
-    "Pet": {
-      "description": "",
-      "id": "Pet",
-      "properties": {
-        "age": {
-          "required": false,
-          "format": "int32",
-          "type": "integer"
-        },
-        "id": {
-          "required": false,
-          "type": "string"
-        },
-        "name": {
-          "required": false,
-          "type": "string"
-        }
-      }
-    }
-  },
-  "produces": [],
-  "resourcePath": "/features",
-  "swaggerVersion": "1.2"
-=======
         "Pet": {
             "description": "",
             "id": "Pet",
@@ -2798,5 +2189,4 @@
     ],
     "resourcePath": "/features",
     "swaggerVersion": "1.2"
->>>>>>> 09d4a734
 }