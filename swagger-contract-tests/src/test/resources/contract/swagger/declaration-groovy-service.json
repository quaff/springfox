--- conflicted
+++ resolved
@@ -1,92 +1,4 @@
 {
-<<<<<<< HEAD
-  "apiVersion": "1.0",
-  "apis": [
-    {
-      "description": "updateGroovyModel",
-      "operations": [
-        {
-          "method": "PUT",
-          "summary": "updateGroovyModel",
-          "nickname": "updateGroovyModelUsingPUT",
-          "produces": [
-            "*/*"
-          ],
-          "consumes": [
-            "application/json"
-          ],
-          "parameters": [
-            {
-              "allowMultiple": false,
-              "description": "model",
-              "name": "body",
-              "paramType": "body",
-              "type": "GroovyModel",
-              "required": true
-            }
-          ],
-          "responseMessages": [
-            {
-              "code": 200,
-              "message": "OK"
-            },
-            {
-              "code": 201,
-              "message": "Created"
-            },
-            {
-              "code": 401,
-              "message": "Unauthorized"
-            },
-            {
-              "code": 403,
-              "message": "Forbidden"
-            },
-            {
-              "code": 404,
-              "message": "Not Found"
-            }
-          ],
-          "deprecated": "false",
-          "type": "void"
-        }
-      ],
-      "path": "/groovy/groovyModel"
-    },
-    {
-      "description": "groovyModel",
-      "operations": [
-        {
-          "method": "GET",
-          "summary": "groovyModel",
-          "nickname": "groovyModelUsingGET",
-          "produces": [
-            "*/*"
-          ],
-          "consumes": [],
-          "parameters": [],
-          "responseMessages": [
-            {
-              "code": 200,
-              "message": "OK",
-              "responseModel": "GroovyModel"
-            },
-            {
-              "code": 401,
-              "message": "Unauthorized"
-            },
-            {
-              "code": 403,
-              "message": "Forbidden"
-            },
-            {
-              "code": 404,
-              "message": "Not Found"
-            }
-          ],
-          "deprecated": "false",
-          "type": "GroovyModel"
-=======
     "apiVersion": "1.0",
     "apis": [
         {
@@ -180,7 +92,6 @@
                 }
             ],
             "path": "/groovy/groovyModel"
->>>>>>> 09d4a734
         }
     ],
     "basePath": "/",
