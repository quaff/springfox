--- conflicted
+++ resolved
@@ -1,126 +1,4 @@
 {
-<<<<<<< HEAD
-  "apiVersion": "1.0",
-  "apis": [
-    {
-      "description": "Address Entity\nSimple Jpa Repository",
-      "path": "/default/Address Entity",
-      "position": 0
-    },
-    {
-      "description": "Person Entity\nSimple Jpa Repository",
-      "path": "/default/Person Entity",
-      "position": 0
-    },
-    {
-      "description": "Simple Jpa Repository\nTag Entity",
-      "path": "/default/Tag Entity",
-      "position": 0
-    },
-    {
-      "description": "Basic Error Controller",
-      "path": "/default/basic-error-controller",
-      "position": 0
-    },
-    {
-      "description": "Bugs Controller",
-      "path": "/default/bugs-controller",
-      "position": 0
-    },
-    {
-      "description": "Services to demonstrate path variable resolution",
-      "path": "/default/business-service",
-      "position": 0
-    },
-    {
-      "description": "Concrete Controller",
-      "path": "/default/concrete-controller",
-      "position": 0
-    },
-    {
-      "description": "Services to demonstrate produces/consumes override behaviour on document and operation level",
-      "path": "/default/consumes-produces-service",
-      "position": 0
-    },
-    {
-      "description": "Controller With No Request Mapping Service",
-      "path": "/default/controller-with-no-request-mapping-service",
-      "position": 0
-    },
-    {
-      "description": "Service that return enums",
-      "path": "/default/enum-service",
-      "position": 0
-    },
-    {
-      "description": "Operations about fancy pets",
-      "path": "/default/fancy-pet-service",
-      "position": 0
-    },
-    {
-      "description": "Demonstration of features",
-      "path": "/default/feature-demonstration-service",
-      "position": 0
-    },
-    {
-      "description": "Generic Pet Controller",
-      "path": "/default/generic-pet-controller",
-      "position": 0
-    },
-    {
-      "description": "Groovy Service",
-      "path": "/default/groovy-service",
-      "position": 0
-    },
-    {
-      "description": "Interface API",
-      "path": "/default/inherited-service-impl",
-      "position": 0
-    },
-    {
-      "description": "Person Controller",
-      "path": "/default/person-controller",
-      "position": 0
-    },
-    {
-      "description": "Grooming operations for pets",
-      "path": "/default/pet-grooming-service",
-      "position": 0
-    },
-    {
-      "description": "Operations about pets",
-      "path": "/default/pet-service",
-      "position": 0
-    },
-    {
-      "description": "Profile Controller",
-      "path": "/default/profile-controller",
-      "position": 0
-    },
-    {
-      "description": "Root Controller",
-      "path": "/default/root-controller",
-      "position": 0
-    },
-    {
-      "description": "Same Controller",
-      "path": "/default/same-controller",
-      "position": 0
-    }
-  ],
-  "authorizations": {
-    "oauth2": {
-      "grantTypes": {
-        "implicit": {
-          "loginEndpoint": {
-            "url": "http://petstore.swagger.io/api/oauth/dialog"
-          },
-          "type": "implicit"
-        }
-      },
-      "name": "petstore_auth",
-      "scopes": [
-=======
     "apiVersion": "1.0",
     "apis": [
         {
@@ -148,7 +26,6 @@
             "path": "/default/bugs-controller",
             "position": 0
         },
->>>>>>> 09d4a734
         {
             "description": "Services to demonstrate path variable resolution",
             "path": "/default/business-service",
