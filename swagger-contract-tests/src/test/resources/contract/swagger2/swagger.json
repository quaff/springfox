--- conflicted
+++ resolved
@@ -1,132 +1,4 @@
 {
-<<<<<<< HEAD
-  "swagger": "2.0",
-  "info": {
-    "description": "Api Documentation",
-    "version": "1.0",
-    "title": "Api Documentation",
-    "termsOfService": "urn:tos",
-    "contact": {},
-    "license": {
-      "name": "Apache 2.0",
-      "url": "http://www.apache.org/licenses/LICENSE-2.0"
-    }
-  },
-  "host": "petstore.swagger.io",
-  "basePath": "/",
-  "tags": [
-    {
-      "name": "generic-pet-controller",
-      "description": "Generic Pet Controller"
-    },
-    {
-      "name": "pet-controller",
-      "description": "Operations about pets"
-    },
-    {
-      "name": "pet-store-resource",
-      "description": "Operations about store"
-    },
-    {
-      "name": "user-controller",
-      "description": "Operations about user"
-    }
-  ],
-  "schemes": [
-    "http",
-    "https"
-  ],
-  "produces": [
-    "application/xml",
-    "application/json"
-  ],
-  "paths": {
-    "/api/pet": {
-      "post": {
-        "tags": [
-          "pet-controller"
-        ],
-        "summary": "Add a new pet to the store",
-        "operationId": "addPetUsingPOST_1",
-        "consumes": [
-          "application/json"
-        ],
-        "produces": [
-          "application/xml",
-          "application/json"
-        ],
-        "parameters": [
-          {
-            "in": "body",
-            "name": "pet",
-            "description": "Pet object that needs to be added to the store",
-            "required": true,
-            "schema": {
-              "$ref": "#/definitions/Pet_2"
-            }
-          }
-        ],
-        "responses": {
-          "200": {
-            "description": "OK",
-            "schema": {
-              "type": "string"
-            }
-          },
-          "405": {
-            "description": "Invalid input"
-          }
-        },
-        "security": [
-          {
-            "petstore_auth": [
-              "write:pets",
-              "read:pets"
-            ]
-          }
-        ]
-      },
-      "put": {
-        "tags": [
-          "pet-controller"
-        ],
-        "summary": "Update an existing pet",
-        "operationId": "updatePetUsingPUT_2",
-        "consumes": [
-          "application/json"
-        ],
-        "produces": [
-          "application/xml",
-          "application/json"
-        ],
-        "parameters": [
-          {
-            "in": "body",
-            "name": "pet",
-            "description": "Pet object that needs to be added to the store",
-            "required": true,
-            "schema": {
-              "$ref": "#/definitions/Pet_2"
-            }
-          }
-        ],
-        "responses": {
-          "200": {
-            "description": "OK",
-            "schema": {
-              "type": "string"
-            }
-          },
-          "400": {
-            "description": "Invalid ID supplied"
-          },
-          "404": {
-            "description": "Pet not found"
-          },
-          "405": {
-            "description": "Validation exception"
-          }
-=======
     "swagger": "2.0",
     "info": {
         "description": "Api Documentation",
@@ -135,175 +7,12 @@
         "termsOfService": "urn:tos",
         "contact": {
             
->>>>>>> 09d4a734
         },
         "license": {
             "name": "Apache 2.0",
             "url": "http://www.apache.org/licenses/LICENSE-2.0"
         }
     },
-<<<<<<< HEAD
-    "/api/pet/findByStatus": {
-      "get": {
-        "tags": [
-          "pet-controller"
-        ],
-        "summary": "Finds Pets by status",
-        "description": "Multiple status values can be provided with comma-separated strings",
-        "operationId": "findPetsByStatusUsingGET_2",
-        "produces": [
-          "application/xml",
-          "application/json"
-        ],
-        "parameters": [
-          {
-            "name": "status",
-            "in": "query",
-            "description": "Status values that need to be considered for filter",
-            "required": true,
-            "type": "string",
-            "default": "available",
-            "allowEmptyValue": false,
-            "enum": [
-              "available",
-              "pending",
-              "sold"
-            ]
-          }
-        ],
-        "responses": {
-          "200": {
-            "description": "OK",
-            "schema": {
-              "type": "array",
-              "items": {
-                "$ref": "#/definitions/Pet_1"
-              }
-            }
-          },
-          "400": {
-            "description": "Invalid status value"
-          }
-        },
-        "security": [
-          {
-            "petstore_auth": [
-              "write:pets",
-              "read:pets"
-            ]
-          }
-        ]
-      }
-    },
-    "/api/pet/findByTags": {
-      "get": {
-        "tags": [
-          "pet-controller"
-        ],
-        "summary": "Finds Pets by tags",
-        "description": "Multiple tags can be provided with comma-separated strings. Use tag1, tag2, tag3 for testing.",
-        "operationId": "findPetsByTagsUsingGET_2",
-        "produces": [
-          "application/xml",
-          "application/json"
-        ],
-        "parameters": [
-          {
-            "name": "tags",
-            "in": "query",
-            "description": "Tags to filter by",
-            "required": true,
-            "type": "string",
-            "allowEmptyValue": false
-          }
-        ],
-        "responses": {
-          "200": {
-            "description": "OK",
-            "schema": {
-              "type": "array",
-              "items": {
-                "$ref": "#/definitions/Pet_1"
-              }
-            }
-          },
-          "400": {
-            "description": "Invalid tag value"
-          }
-        },
-        "security": [
-          {
-            "petstore_auth": [
-              "write:pets",
-              "read:pets"
-            ]
-          }
-        ],
-        "deprecated": true
-      }
-    },
-    "/api/pet/{petId}": {
-      "get": {
-        "tags": [
-          "pet-controller"
-        ],
-        "summary": "Find pet by ID",
-        "description": "Returns a pet when ID < 10. ID > 10 or non-integers will simulate API error conditions",
-        "operationId": "getPetByIdUsingGET_5",
-        "produces": [
-          "application/xml",
-          "application/json"
-        ],
-        "parameters": [
-          {
-            "name": "petId",
-            "in": "path",
-            "description": "ID of pet that needs to be fetched",
-            "required": true,
-            "type": "string",
-            "maximum": 5,
-            "exclusiveMaximum": false,
-            "minimum": 1,
-            "exclusiveMinimum": false,
-            "allowEmptyValue": false
-          }
-        ],
-        "responses": {
-          "200": {
-            "description": "OK",
-            "schema": {
-              "$ref": "#/definitions/Pet_1"
-            }
-          },
-          "400": {
-            "description": "Invalid ID supplied",
-            "headers": {
-              "header1": {
-                "type": "string"
-              },
-              "header2": {
-                "type": "string"
-              },
-              "header3": {
-                "type": "string"
-              },
-              "header4": {
-                "type": "string"
-              }
-            }
-          },
-          "404": {
-            "description": "Pet not found",
-            "headers": {
-              "header3": {
-                "type": "string"
-              },
-              "header4": {
-                "type": "string"
-              }
-            }
-          }
-=======
     "host": "petstore.swagger.io",
     "basePath": "/",
     "tags": [
@@ -318,496 +27,11 @@
         {
             "name": "pet-store-resource",
             "description": "Operations about store"
->>>>>>> 09d4a734
         },
         {
             "name": "user-controller",
             "description": "Operations about user"
         }
-<<<<<<< HEAD
-      }
-    },
-    "/api/store/order/{orderId}": {
-      "get": {
-        "tags": [
-          "Pet Store"
-        ],
-        "summary": "Find purchase order by ID",
-        "description": "For valid response try integer IDs with value <= 5 or > 10. Other values will generated exceptions",
-        "operationId": "getOrderByIdUsingGET",
-        "produces": [
-          "application/json"
-        ],
-        "parameters": [
-          {
-            "name": "orderId",
-            "in": "path",
-            "description": "ID of pet that needs to be fetched",
-            "required": true,
-            "type": "string",
-            "maximum": 5,
-            "exclusiveMaximum": false,
-            "minimum": 1,
-            "exclusiveMinimum": false,
-            "allowEmptyValue": false
-          }
-        ],
-        "responses": {
-          "200": {
-            "description": "OK",
-            "schema": {
-              "$ref": "#/definitions/Order"
-            }
-          },
-          "400": {
-            "description": "Invalid ID supplied"
-          },
-          "404": {
-            "description": "Order not found"
-          }
-        }
-      },
-      "delete": {
-        "tags": [
-          "pet-store-resource"
-        ],
-        "summary": "Delete purchase order by ID",
-        "description": "For valid response try integer IDs with value < 1000. Anything above 1000 or non-integers will generate API errors",
-        "operationId": "deleteOrderUsingDELETE",
-        "produces": [
-          "application/json"
-        ],
-        "parameters": [
-          {
-            "name": "orderId",
-            "in": "path",
-            "description": "ID of the order that needs to be deleted",
-            "required": true,
-            "type": "string",
-            "exclusiveMaximum": false,
-            "minimum": 1,
-            "exclusiveMinimum": false,
-            "allowEmptyValue": false
-          }
-        ],
-        "responses": {
-          "200": {
-            "description": "OK",
-            "schema": {
-              "type": "string"
-            }
-          },
-          "400": {
-            "description": "Invalid ID supplied"
-          },
-          "404": {
-            "description": "Order not found"
-          }
-        }
-      }
-    },
-    "/api/user": {
-      "post": {
-        "tags": [
-          "user-controller"
-        ],
-        "summary": "Create user",
-        "description": "This can only be done by the logged in user.",
-        "operationId": "createUserUsingPOST",
-        "consumes": [
-          "application/json"
-        ],
-        "produces": [
-          "application/json"
-        ],
-        "parameters": [
-          {
-            "in": "body",
-            "name": "user",
-            "description": "Created user object",
-            "required": true,
-            "schema": {
-              "$ref": "#/definitions/User_2"
-            }
-          }
-        ],
-        "responses": {
-          "200": {
-            "description": "OK",
-            "schema": {
-              "$ref": "#/definitions/User_1"
-            }
-          }
-        }
-      }
-    },
-    "/api/user/createWithArray": {
-      "post": {
-        "tags": [
-          "user-controller"
-        ],
-        "summary": "Creates list of users with given input array",
-        "operationId": "createUsersWithArrayInputUsingPOST",
-        "consumes": [
-          "application/json"
-        ],
-        "produces": [
-          "application/json"
-        ],
-        "parameters": [
-          {
-            "in": "body",
-            "name": "users",
-            "description": "List of user object",
-            "required": true,
-            "schema": {
-              "type": "array",
-              "items": {
-                "$ref": "#/definitions/User_2"
-              }
-            }
-          }
-        ],
-        "responses": {
-          "200": {
-            "description": "OK",
-            "schema": {
-              "$ref": "#/definitions/User_1"
-            }
-          }
-        }
-      }
-    },
-    "/api/user/createWithList": {
-      "post": {
-        "tags": [
-          "user-controller"
-        ],
-        "summary": "Creates list of users with given input array",
-        "operationId": "createUsersWithListInputUsingPOST",
-        "consumes": [
-          "application/json"
-        ],
-        "produces": [
-          "application/json"
-        ],
-        "parameters": [
-          {
-            "in": "body",
-            "name": "users",
-            "description": "List of user object",
-            "required": true,
-            "schema": {
-              "type": "array",
-              "items": {
-                "$ref": "#/definitions/User_2"
-              }
-            }
-          }
-        ],
-        "responses": {
-          "200": {
-            "description": "OK",
-            "schema": {
-              "type": "string"
-            }
-          }
-        }
-      }
-    },
-    "/api/user/login": {
-      "get": {
-        "tags": [
-          "user-controller"
-        ],
-        "summary": "Logs user into the system",
-        "operationId": "loginUserUsingGET",
-        "produces": [
-          "application/json"
-        ],
-        "parameters": [
-          {
-            "name": "username",
-            "in": "query",
-            "description": "The user name for login",
-            "required": true,
-            "type": "string",
-            "allowEmptyValue": false
-          },
-          {
-            "name": "password",
-            "in": "query",
-            "description": "The password for login in clear text",
-            "required": true,
-            "type": "string",
-            "allowEmptyValue": false
-          }
-        ],
-        "responses": {
-          "200": {
-            "description": "OK",
-            "schema": {
-              "type": "string"
-            }
-          },
-          "400": {
-            "description": "Invalid username/password supplied"
-          }
-        }
-      }
-    },
-    "/api/user/logout": {
-      "get": {
-        "tags": [
-          "user-controller"
-        ],
-        "summary": "Logs out current logged in user session",
-        "operationId": "logoutUserUsingGET",
-        "produces": [
-          "application/json"
-        ],
-        "responses": {
-          "200": {
-            "description": "OK",
-            "schema": {
-              "type": "string"
-            }
-          }
-        }
-      }
-    },
-    "/api/user/{username}": {
-      "get": {
-        "tags": [
-          "user-controller"
-        ],
-        "summary": "Get user by user name",
-        "operationId": "getUserByNameUsingGET",
-        "produces": [
-          "application/json"
-        ],
-        "parameters": [
-          {
-            "name": "username",
-            "in": "path",
-            "description": "The name that needs to be fetched. Use user1 for testing. ",
-            "required": true,
-            "type": "string",
-            "allowEmptyValue": false
-          }
-        ],
-        "responses": {
-          "200": {
-            "description": "OK",
-            "schema": {
-              "$ref": "#/definitions/User_1"
-            }
-          },
-          "400": {
-            "description": "Invalid username supplied"
-          },
-          "404": {
-            "description": "User not found"
-          }
-        }
-      },
-      "put": {
-        "tags": [
-          "user-controller"
-        ],
-        "summary": "Updated user",
-        "description": "This can only be done by the logged in user.",
-        "operationId": "updateUserUsingPUT",
-        "consumes": [
-          "application/json"
-        ],
-        "produces": [
-          "application/json"
-        ],
-        "parameters": [
-          {
-            "name": "username",
-            "in": "path",
-            "description": "name that need to be deleted",
-            "required": true,
-            "type": "string",
-            "allowEmptyValue": false
-          },
-          {
-            "name": "id",
-            "in": "query",
-            "required": false,
-            "type": "integer",
-            "format": "int64"
-          },
-          {
-            "name": "username",
-            "in": "query",
-            "required": false,
-            "type": "string"
-          },
-          {
-            "name": "firstName",
-            "in": "query",
-            "required": false,
-            "type": "string"
-          },
-          {
-            "name": "lastName",
-            "in": "query",
-            "required": false,
-            "type": "string"
-          },
-          {
-            "name": "email",
-            "in": "query",
-            "required": false,
-            "type": "string"
-          },
-          {
-            "name": "password",
-            "in": "query",
-            "required": false,
-            "type": "string"
-          },
-          {
-            "name": "phone",
-            "in": "query",
-            "required": false,
-            "type": "string"
-          },
-          {
-            "name": "userStatus",
-            "in": "query",
-            "required": false,
-            "type": "integer",
-            "format": "int32"
-          }
-        ],
-        "responses": {
-          "200": {
-            "description": "OK",
-            "schema": {
-              "type": "string"
-            }
-          },
-          "400": {
-            "description": "Invalid user supplied"
-          },
-          "404": {
-            "description": "User not found"
-          }
-        }
-      },
-      "delete": {
-        "tags": [
-          "user-controller"
-        ],
-        "summary": "Delete user",
-        "description": "This can only be done by the logged in user.",
-        "operationId": "deleteUserUsingDELETE",
-        "produces": [
-          "application/json"
-        ],
-        "parameters": [
-          {
-            "name": "username",
-            "in": "path",
-            "description": "The name that needs to be deleted",
-            "required": true,
-            "type": "string",
-            "allowEmptyValue": false
-          }
-        ],
-        "responses": {
-          "200": {
-            "description": "OK",
-            "schema": {
-              "type": "string"
-            }
-          },
-          "400": {
-            "description": "Invalid username supplied"
-          },
-          "404": {
-            "description": "User not found"
-          }
-        }
-      }
-    },
-    "/generic/pets/test": {
-      "post": {
-        "tags": [
-          "generic-pet-controller"
-        ],
-        "summary": "test",
-        "operationId": "testUsingPOST_1",
-        "consumes": [
-          "application/json"
-        ],
-        "responses": {
-          "200": {
-            "description": "OK",
-            "schema": {
-              "$ref": "#/definitions/Pet_3"
-            }
-          }
-        }
-      }
-    }
-  },
-  "securityDefinitions": {
-    "api_key": {
-      "type": "apiKey",
-      "name": "api_key",
-      "in": "header"
-    },
-    "petstore_auth": {
-      "type": "oauth2",
-      "authorizationUrl": "http://petstore.swagger.io/api/oauth/dialog",
-      "flow": "implicit",
-      "scopes": {
-        "write:pets": "modify pets in your account",
-        "read:pets": "read your pets"
-      }
-    }
-  },
-  "definitions": {
-    "Category_1": {
-      "type": "object",
-      "properties": {
-        "id": {
-          "type": "integer",
-          "format": "int64"
-        },
-        "name": {
-          "type": "string"
-        }
-      },
-      "title": "Category_1"
-    },
-    "Category_2": {
-      "type": "object",
-      "required": [
-        "id"
-      ],
-      "properties": {
-        "id": {
-          "type": "integer",
-          "format": "int64"
-        },
-        "name": {
-          "type": "string"
-        }
-      },
-      "title": "Category_2"
-    },
-    "Order": {
-      "type": "object",
-      "properties": {
-        "complete": {
-          "type": "boolean"
-=======
     ],
     "schemes": [
         "https",
@@ -915,7 +139,6 @@
                 ],
                 "deprecated": false
             }
->>>>>>> 09d4a734
         },
         "/api/pet/findByStatus": {
             "get": {
@@ -1249,25 +472,6 @@
                 "deprecated": false
             }
         },
-<<<<<<< HEAD
-        "status": {
-          "type": "string",
-          "description": "Order Status",
-          "enum": [
-            "placed",
-            "approved",
-            "delivered"
-          ]
-        }
-      },
-      "title": "Order"
-    },
-    "Pet_1": {
-      "type": "object",
-      "properties": {
-        "category": {
-          "$ref": "#/definitions/Category_1"
-=======
         "/api/user": {
             "post": {
                 "tags": [
@@ -1303,7 +507,6 @@
                 },
                 "deprecated": false
             }
->>>>>>> 09d4a734
         },
         "/api/user/createWithArray": {
             "post": {
@@ -1636,64 +839,6 @@
                 "deprecated": false
             }
         }
-<<<<<<< HEAD
-      },
-      "title": "Pet_1"
-    },
-    "Pet_2": {
-      "type": "object",
-      "properties": {
-        "category": {
-          "$ref": "#/definitions/Category_2"
-        },
-        "id": {
-          "type": "integer",
-          "format": "int64"
-        },
-        "name": {
-          "type": "string"
-        },
-        "photoUrls": {
-          "type": "array",
-          "items": {
-            "type": "string"
-          }
-        },
-        "status": {
-          "type": "string",
-          "description": "pet status in the store",
-          "enum": [
-            "available",
-            "pending",
-            "sold"
-          ]
-        },
-        "tags": {
-          "type": "array",
-          "items": {
-            "$ref": "#/definitions/Tag"
-          }
-        }
-      },
-      "title": "Pet_2"
-    },
-    "Pet_3": {
-      "type": "object",
-      "properties": {
-        "age": {
-          "type": "integer",
-          "format": "int32"
-        },
-        "id": {
-          "type": "string"
-        },
-        "name": {
-          "type": "string"
-        }
-      },
-      "title": "Pet_3"
-=======
->>>>>>> 09d4a734
     },
     "securityDefinitions": {
         "api_key": {
@@ -1711,26 +856,6 @@
             }
         }
     },
-<<<<<<< HEAD
-    "User_1": {
-      "type": "object",
-      "properties": {
-        "email": {
-          "type": "string"
-        },
-        "firstName": {
-          "type": "string"
-        },
-        "id": {
-          "type": "integer",
-          "format": "int64"
-        },
-        "identifier": {
-          "type": "string"
-        },
-        "lastName": {
-          "type": "string"
-=======
     "definitions": {
         "Category": {
             "type": "object",
@@ -1747,7 +872,6 @@
                 }
             },
             "title": "Category"
->>>>>>> 09d4a734
         },
         "Order": {
             "type": "object",
@@ -1877,43 +1001,5 @@
             },
             "title": "User"
         }
-<<<<<<< HEAD
-      },
-      "title": "User_1"
-    },
-    "User_2": {
-      "type": "object",
-      "properties": {
-        "email": {
-          "type": "string"
-        },
-        "firstName": {
-          "type": "string"
-        },
-        "id": {
-          "type": "integer",
-          "format": "int64"
-        },
-        "lastName": {
-          "type": "string"
-        },
-        "password": {
-          "type": "string"
-        },
-        "phone": {
-          "type": "string"
-        },
-        "userStatus": {
-          "type": "integer",
-          "format": "int32",
-          "description": "User Status"
-        },
-        "username": {
-          "type": "string"
-        }
-      },
-      "title": "User_2"
-=======
->>>>>>> 09d4a734
     }
 }