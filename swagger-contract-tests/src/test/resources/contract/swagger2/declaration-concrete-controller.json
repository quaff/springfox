{
  "swagger": "2.0",
  "info": {
    "description": "Api Documentation",
    "version": "1.0",
    "title": "Api Documentation",
    "termsOfService": "urn:tos",
    "contact": {},
    "license": {
      "name": "Apache 2.0",
      "url": "http://www.apache.org/licenses/LICENSE-2.0"
    }
  },
  "host": "localhost:__PORT__",
  "basePath": "/",
  "tags": [
    {
      "name": "concrete-controller",
      "description": "Concrete Controller"
    }
  ],
  "produces": [
    "application/xml",
    "application/json"
  ],
  "paths": {
    "/foo/create-t": {
      "put": {
        "tags": [
          "concrete-controller"
        ],
        "summary": "create",
        "operationId": "createUsingPUT_2",
        "consumes": [
          "application/json"
        ],
        "parameters": [
          {
            "in": "body",
            "name": "toCreate",
            "description": "toCreate",
            "required": true,
            "schema": {
              "$ref": "#/definitions/Resource_2«Pet»"
            }
          }
        ],
        "responses": {
          "200": {
            "description": "OK"
          }
        }
      }
    },
    "/foo/delete-t/{id}": {
      "delete": {
        "tags": [
          "concrete-controller"
        ],
        "summary": "delete",
        "operationId": "deleteUsingDELETE_1",
        "parameters": [
          {
            "name": "id",
            "in": "path",
            "description": "id",
            "required": true,
            "type": "string"
          }
        ],
        "responses": {
          "200": {
            "description": "OK",
            "schema": {
              "$ref": "#/definitions/HttpEntity«Resource_1«Pet»»"
            }
          },
          "405": {
            "description": "Invalid input"
          }
        }
      }
    },
    "/foo/get-t/{id}": {
      "get": {
        "tags": [
          "concrete-controller"
        ],
        "summary": "get",
<<<<<<< HEAD
        "operationId": "getUsingGET_2",
        "consumes": [
          "application/json"
        ],
=======
        "operationId": "getUsingGET_1",
>>>>>>> 36c53cf6
        "parameters": [
          {
            "name": "id",
            "in": "path",
            "description": "id",
            "required": true,
            "type": "string"
          }
        ],
        "responses": {
          "200": {
            "description": "OK",
            "schema": {
              "$ref": "#/definitions/Resource_1«Pet»"
            }
          },
          "405": {
            "description": "Invalid input"
          }
        }
      }
    }
  },
  "securityDefinitions": {
    "api_key": {
      "type": "apiKey",
      "name": "api_key",
      "in": "header"
    },
    "petstore_auth": {
      "type": "oauth2",
      "authorizationUrl": "http://petstore.swagger.io/api/oauth/dialog",
      "flow": "implicit",
      "scopes": {
        "write:pets": "modify pets in your account",
        "read:pets": "read your pets"
      }
    }
  },
  "definitions": {
    "HttpEntity«Resource_1«Pet»»": {
      "type": "object",
      "properties": {
        "body": {
          "$ref": "#/definitions/Resource_1«Pet»"
        }
      },
      "title": "HttpEntity«Resource«Pet»»"
    },
    "Link_1": {
      "type": "object",
      "properties": {
        "deprecation": {
          "type": "string",
          "xml": {
            "name": "deprecation",
            "attribute": true,
            "wrapped": false
          }
        },
        "href": {
          "type": "string",
          "xml": {
            "name": "href",
            "attribute": true,
            "wrapped": false
          }
        },
        "hreflang": {
          "type": "string",
          "xml": {
            "name": "hreflang",
            "attribute": true,
            "wrapped": false
          }
        },
        "media": {
          "type": "string",
          "xml": {
            "name": "media",
            "attribute": true,
            "wrapped": false
          }
        },
        "rel": {
          "type": "string",
          "xml": {
            "name": "rel",
            "attribute": true,
            "wrapped": false
          }
        },
        "templated": {
          "type": "boolean"
        },
        "title": {
          "type": "string",
          "xml": {
            "name": "title",
            "attribute": true,
            "wrapped": false
          }
        },
        "type": {
          "type": "string",
          "xml": {
            "name": "type",
            "attribute": true,
            "wrapped": false
          }
        }
      },
      "title": "Link"
    },
    "Link_2": {
      "type": "object",
      "properties": {
        "href": {
          "type": "string"
        },
        "rel": {
          "type": "string"
        }
      }
    },
    "Pet": {
      "type": "object",
      "properties": {
        "age": {
          "type": "integer",
          "format": "int32"
        },
        "id": {
          "type": "string"
        },
        "name": {
          "type": "string"
        }
      },
      "title": "Pet"
    },
    "Resource_1«Pet»": {
      "type": "object",
      "properties": {
<<<<<<< HEAD
        "age": {
          "type": "integer",
          "format": "int32"
        },
        "id": {
          "type": "string"
        },
        "links": {
          "type": "array",
          "items": {
            "$ref": "#/definitions/Link_1"
          }
        },
        "name": {
          "type": "string"
        }
      }
    },
    "Resource_2«Pet»": {
      "type": "object",
      "properties": {
=======
>>>>>>> 36c53cf6
        "age": {
          "type": "integer",
          "format": "int32"
        },
        "id": {
          "type": "string"
        },
        "links": {
          "type": "array",
          "items": {
<<<<<<< HEAD
            "$ref": "#/definitions/Link_2"
=======
            "$ref": "#/definitions/Link"
>>>>>>> 36c53cf6
          }
        },
        "name": {
          "type": "string"
        }
      },
      "title": "Resource«Pet»"
    }
  }
}<|MERGE_RESOLUTION|>--- conflicted
+++ resolved
@@ -41,7 +41,7 @@
             "description": "toCreate",
             "required": true,
             "schema": {
-              "$ref": "#/definitions/Resource_2«Pet»"
+              "$ref": "#/definitions/Resource_2«Pet_2»"
             }
           }
         ],
@@ -72,7 +72,7 @@
           "200": {
             "description": "OK",
             "schema": {
-              "$ref": "#/definitions/HttpEntity«Resource_1«Pet»»"
+              "$ref": "#/definitions/HttpEntity«Resource_1«Pet_1»»"
             }
           },
           "405": {
@@ -87,14 +87,7 @@
           "concrete-controller"
         ],
         "summary": "get",
-<<<<<<< HEAD
         "operationId": "getUsingGET_2",
-        "consumes": [
-          "application/json"
-        ],
-=======
-        "operationId": "getUsingGET_1",
->>>>>>> 36c53cf6
         "parameters": [
           {
             "name": "id",
@@ -108,7 +101,7 @@
           "200": {
             "description": "OK",
             "schema": {
-              "$ref": "#/definitions/Resource_1«Pet»"
+              "$ref": "#/definitions/Resource_1«Pet_1»"
             }
           },
           "405": {
@@ -135,14 +128,14 @@
     }
   },
   "definitions": {
-    "HttpEntity«Resource_1«Pet»»": {
+    "HttpEntity«Resource_1«Pet_1»»": {
       "type": "object",
       "properties": {
         "body": {
-          "$ref": "#/definitions/Resource_1«Pet»"
-        }
-      },
-      "title": "HttpEntity«Resource«Pet»»"
+          "$ref": "#/definitions/Resource_1«Pet_1»"
+        }
+      },
+      "title": "HttpEntity«Resource_1«Pet_1»»"
     },
     "Link_1": {
       "type": "object",
@@ -207,20 +200,71 @@
           }
         }
       },
-      "title": "Link"
+      "title": "Link_1"
     },
     "Link_2": {
       "type": "object",
       "properties": {
+        "deprecation": {
+          "type": "string",
+          "xml": {
+            "name": "deprecation",
+            "attribute": true,
+            "wrapped": false
+          }
+        },
         "href": {
-          "type": "string"
+          "type": "string",
+          "xml": {
+            "name": "href",
+            "attribute": true,
+            "wrapped": false
+          }
+        },
+        "hreflang": {
+          "type": "string",
+          "xml": {
+            "name": "hreflang",
+            "attribute": true,
+            "wrapped": false
+          }
+        },
+        "media": {
+          "type": "string",
+          "xml": {
+            "name": "media",
+            "attribute": true,
+            "wrapped": false
+          }
         },
         "rel": {
-          "type": "string"
-        }
-      }
-    },
-    "Pet": {
+          "type": "string",
+          "xml": {
+            "name": "rel",
+            "attribute": true,
+            "wrapped": false
+          }
+        },
+        "title": {
+          "type": "string",
+          "xml": {
+            "name": "title",
+            "attribute": true,
+            "wrapped": false
+          }
+        },
+        "type": {
+          "type": "string",
+          "xml": {
+            "name": "type",
+            "attribute": true,
+            "wrapped": false
+          }
+        }
+      },
+      "title": "Link_2"
+    },
+    "Pet_1": {
       "type": "object",
       "properties": {
         "age": {
@@ -234,12 +278,11 @@
           "type": "string"
         }
       },
-      "title": "Pet"
-    },
-    "Resource_1«Pet»": {
-      "type": "object",
-      "properties": {
-<<<<<<< HEAD
+      "title": "Pet_1"
+    },
+    "Pet_2": {
+      "type": "object",
+      "properties": {
         "age": {
           "type": "integer",
           "format": "int32"
@@ -247,44 +290,61 @@
         "id": {
           "type": "string"
         },
+        "name": {
+          "type": "string"
+        }
+      },
+      "title": "Pet_2"
+    },
+    "Resource_1«Pet_1»": {
+      "type": "object",
+      "properties": {
+        "age": {
+          "type": "integer",
+          "format": "int32"
+        },
+        "id": {
+          "type": "string"
+        },
+        "links": {
+          "type": "array",
+          "xml": {
+            "name": "link",
+            "namespace": "http://www.w3.org/2005/Atom",
+            "attribute": false,
+            "wrapped": false
+          },
+          "items": {
+            "$ref": "#/definitions/Link_1"
+          }
+        },
+        "name": {
+          "type": "string"
+        }
+      },
+      "title": "Resource_1«Pet_1»"
+    },
+    "Resource_2«Pet_2»": {
+      "type": "object",
+      "properties": {
+        "age": {
+          "type": "integer",
+          "format": "int32"
+        },
+        "id": {
+          "type": "string"
+        },
         "links": {
           "type": "array",
           "items": {
-            "$ref": "#/definitions/Link_1"
+            "$ref": "#/definitions/Link_2"
           }
         },
         "name": {
           "type": "string"
         }
-      }
-    },
-    "Resource_2«Pet»": {
-      "type": "object",
-      "properties": {
-=======
->>>>>>> 36c53cf6
-        "age": {
-          "type": "integer",
-          "format": "int32"
-        },
-        "id": {
-          "type": "string"
-        },
-        "links": {
-          "type": "array",
-          "items": {
-<<<<<<< HEAD
-            "$ref": "#/definitions/Link_2"
-=======
-            "$ref": "#/definitions/Link"
->>>>>>> 36c53cf6
-          }
-        },
-        "name": {
-          "type": "string"
-        }
-      },
-      "title": "Resource«Pet»"
+      },
+      "title": "Resource_2«Pet_2»"
     }
   }
 }