{
<<<<<<< HEAD
  "swagger": "2.0",
  "info": {
    "description": "Api Documentation",
    "version": "1.0",
    "title": "Api Documentation",
    "termsOfService": "urn:tos",
    "contact": {},
    "license": {
      "name": "Apache 2.0",
      "url": "http://www.apache.org/licenses/LICENSE-2.0"
    }
  },
  "host": "localhost:__PORT__",
  "basePath": "/",
  "tags": [
    {
      "name": "concrete-controller",
      "description": "Concrete Controller"
    }
  ],
  "produces": [
    "application/xml",
    "application/json"
  ],
  "paths": {
    "/foo/create-t": {
      "put": {
        "tags": [
          "concrete-controller"
        ],
        "summary": "create",
        "operationId": "createUsingPUT_2",
        "consumes": [
          "application/json"
        ],
        "parameters": [
          {
            "in": "body",
            "name": "toCreate",
            "description": "toCreate",
            "required": true,
            "schema": {
              "$ref": "#/definitions/Resource_2«Pet»"
            }
          }
        ],
        "responses": {
          "200": {
            "description": "OK"
          }
=======
    "swagger": "2.0",
    "info": {
        "description": "Api Documentation",
        "version": "1.0",
        "title": "Api Documentation",
        "termsOfService": "urn:tos",
        "contact": {
            
        },
        "license": {
            "name": "Apache 2.0",
            "url": "http://www.apache.org/licenses/LICENSE-2.0"
>>>>>>> 09d4a734
        }
    },
<<<<<<< HEAD
    "/foo/delete-t/{id}": {
      "delete": {
        "tags": [
          "concrete-controller"
        ],
        "summary": "delete",
        "operationId": "deleteUsingDELETE_1",
        "parameters": [
          {
            "name": "id",
            "in": "path",
            "description": "id",
            "required": true,
            "type": "string"
          }
        ],
        "responses": {
          "200": {
            "description": "OK",
            "schema": {
              "$ref": "#/definitions/HttpEntity«Resource_1«Pet»»"
            }
          },
          "405": {
            "description": "Invalid input"
          }
        }
      }
    },
    "/foo/get-t/{id}": {
      "get": {
        "tags": [
          "concrete-controller"
        ],
        "summary": "get",
        "operationId": "getUsingGET_2",
        "parameters": [
          {
            "name": "id",
            "in": "path",
            "description": "id",
            "required": true,
            "type": "string"
          }
        ],
        "responses": {
          "200": {
            "description": "OK",
            "schema": {
              "$ref": "#/definitions/Resource_1«Pet»"
            }
          },
          "405": {
            "description": "Invalid input"
          }
        }
      }
    }
  },
  "securityDefinitions": {
    "api_key": {
      "type": "apiKey",
      "name": "api_key",
      "in": "header"
    },
    "petstore_auth": {
      "type": "oauth2",
      "authorizationUrl": "http://petstore.swagger.io/api/oauth/dialog",
      "flow": "implicit",
      "scopes": {
        "write:pets": "modify pets in your account",
        "read:pets": "read your pets"
      }
    }
  },
  "definitions": {
    "HttpEntity«Resource_1«Pet»»": {
      "type": "object",
      "properties": {
        "body": {
          "$ref": "#/definitions/Resource_1«Pet»"
        }
      },
      "title": "HttpEntity«Resource_1«Pet»»"
    },
    "Link_1": {
      "type": "object",
      "properties": {
        "deprecation": {
          "type": "string",
          "xml": {
            "name": "deprecation",
            "attribute": true,
            "wrapped": false
          }
        },
        "href": {
          "type": "string",
          "xml": {
            "name": "href",
            "attribute": true,
            "wrapped": false
          }
        },
        "hreflang": {
          "type": "string",
          "xml": {
            "name": "hreflang",
            "attribute": true,
            "wrapped": false
          }
        },
        "media": {
          "type": "string",
          "xml": {
            "name": "media",
            "attribute": true,
            "wrapped": false
          }
        },
        "rel": {
          "type": "string",
          "xml": {
            "name": "rel",
            "attribute": true,
            "wrapped": false
          }
=======
    "host": "localhost:__PORT__",
    "basePath": "/",
    "tags": [
        {
            "name": "concrete-controller",
            "description": "Concrete Controller"
        }
    ],
    "produces": [
        "application/xml",
        "application/json"
    ],
    "paths": {
        "/foo/create-t": {
            "put": {
                "tags": [
                    "concrete-controller"
                ],
                "summary": "create",
                "operationId": "createUsingPUT_1",
                "consumes": [
                    "application/json"
                ],
                "parameters": [
                    {
                        "in": "body",
                        "name": "toCreate",
                        "description": "toCreate",
                        "required": true,
                        "schema": {
                            "$ref": "#/definitions/Resource«Pet»"
                        }
                    }
                ],
                "responses": {
                    "200": {
                        "description": "OK"
                    }
                },
                "deprecated": false
            }
>>>>>>> 09d4a734
        },
        "/foo/delete-t/{id}": {
            "delete": {
                "tags": [
                    "concrete-controller"
                ],
                "summary": "delete",
                "operationId": "deleteUsingDELETE_1",
                "parameters": [
                    {
                        "name": "id",
                        "in": "path",
                        "description": "id",
                        "required": true,
                        "type": "string"
                    }
                ],
                "responses": {
                    "200": {
                        "description": "OK",
                        "schema": {
                            "$ref": "#/definitions/HttpEntity«Resource«Pet»»"
                        }
                    },
                    "405": {
                        "description": "Invalid input"
                    }
                },
                "deprecated": false
            }
        },
        "/foo/get-t/{id}": {
            "get": {
                "tags": [
                    "concrete-controller"
                ],
                "summary": "get",
                "operationId": "getUsingGET_1",
                "parameters": [
                    {
                        "name": "id",
                        "in": "path",
                        "description": "id",
                        "required": true,
                        "type": "string"
                    }
                ],
                "responses": {
                    "200": {
                        "description": "OK",
                        "schema": {
                            "$ref": "#/definitions/Resource«Pet»"
                        }
                    },
                    "405": {
                        "description": "Invalid input"
                    }
                },
                "deprecated": false
            }
        }
<<<<<<< HEAD
      },
      "title": "Link_1"
    },
    "Link_2": {
      "type": "object",
      "properties": {
        "deprecation": {
          "type": "string",
          "xml": {
            "name": "deprecation",
            "attribute": true,
            "wrapped": false
          }
        },
        "href": {
          "type": "string",
          "xml": {
            "name": "href",
            "attribute": true,
            "wrapped": false
          }
        },
        "hreflang": {
          "type": "string",
          "xml": {
            "name": "hreflang",
            "attribute": true,
            "wrapped": false
          }
        },
        "media": {
          "type": "string",
          "xml": {
            "name": "media",
            "attribute": true,
            "wrapped": false
          }
        },
        "rel": {
          "type": "string",
          "xml": {
            "name": "rel",
            "attribute": true,
            "wrapped": false
          }
        },
        "title": {
          "type": "string",
          "xml": {
            "name": "title",
            "attribute": true,
            "wrapped": false
          }
        },
        "type": {
          "type": "string",
          "xml": {
            "name": "type",
            "attribute": true,
            "wrapped": false
          }
        }
      },
      "title": "Link_2"
=======
>>>>>>> 09d4a734
    },
    "securityDefinitions": {
        "api_key": {
            "type": "apiKey",
            "name": "api_key",
            "in": "header"
        },
        "petstore_auth": {
            "type": "oauth2",
            "authorizationUrl": "http://petstore.swagger.io/api/oauth/dialog",
            "flow": "implicit",
            "scopes": {
                "write:pets": "modify pets in your account",
                "read:pets": "read your pets"
            }
        }
    },
<<<<<<< HEAD
    "Resource_1«Pet»": {
      "type": "object",
      "properties": {
        "age": {
          "type": "integer",
          "format": "int32"
        },
        "id": {
          "type": "string"
        },
        "links": {
          "type": "array",
          "xml": {
            "name": "link",
            "namespace": "http://www.w3.org/2005/Atom",
            "attribute": false,
            "wrapped": false
          },
          "items": {
            "$ref": "#/definitions/Link_1"
          }
        },
        "name": {
          "type": "string"
        }
      },
      "title": "Resource_1«Pet»"
    },
    "Resource_2«Pet»": {
      "type": "object",
      "properties": {
        "age": {
          "type": "integer",
          "format": "int32"
=======
    "definitions": {
        "HttpEntity«Resource«Pet»»": {
            "type": "object",
            "properties": {
                "body": {
                    "$ref": "#/definitions/Resource«Pet»"
                }
            },
            "title": "HttpEntity«Resource«Pet»»"
>>>>>>> 09d4a734
        },
        "Link": {
            "type": "object",
            "properties": {
                "deprecation": {
                    "type": "string",
                    "xml": {
                        "name": "deprecation",
                        "attribute": true,
                        "wrapped": false
                    }
                },
                "href": {
                    "type": "string",
                    "xml": {
                        "name": "href",
                        "attribute": true,
                        "wrapped": false
                    }
                },
                "hreflang": {
                    "type": "string",
                    "xml": {
                        "name": "hreflang",
                        "attribute": true,
                        "wrapped": false
                    }
                },
                "media": {
                    "type": "string",
                    "xml": {
                        "name": "media",
                        "attribute": true,
                        "wrapped": false
                    }
                },
                "rel": {
                    "type": "string",
                    "xml": {
                        "name": "rel",
                        "attribute": true,
                        "wrapped": false
                    }
                },
                "templated": {
                    "type": "boolean"
                },
                "title": {
                    "type": "string",
                    "xml": {
                        "name": "title",
                        "attribute": true,
                        "wrapped": false
                    }
                },
                "type": {
                    "type": "string",
                    "xml": {
                        "name": "type",
                        "attribute": true,
                        "wrapped": false
                    }
                }
            },
            "title": "Link"
        },
<<<<<<< HEAD
        "links": {
          "type": "array",
          "items": {
            "$ref": "#/definitions/Link_2"
          }
=======
        "Pet": {
            "type": "object",
            "properties": {
                "age": {
                    "type": "integer",
                    "format": "int32"
                },
                "id": {
                    "type": "string"
                },
                "name": {
                    "type": "string"
                }
            },
            "title": "Pet"
>>>>>>> 09d4a734
        },
        "Resource«Pet»": {
            "type": "object",
            "properties": {
                "age": {
                    "type": "integer",
                    "format": "int32"
                },
                "id": {
                    "type": "string"
                },
                "links": {
                    "type": "array",
                    "items": {
                        "$ref": "#/definitions/Link"
                    }
                },
                "name": {
                    "type": "string"
                }
            },
            "title": "Resource«Pet»"
        }
<<<<<<< HEAD
      },
      "title": "Resource_2«Pet»"
=======
>>>>>>> 09d4a734
    }
}<|MERGE_RESOLUTION|>--- conflicted
+++ resolved
@@ -1,56 +1,4 @@
 {
-<<<<<<< HEAD
-  "swagger": "2.0",
-  "info": {
-    "description": "Api Documentation",
-    "version": "1.0",
-    "title": "Api Documentation",
-    "termsOfService": "urn:tos",
-    "contact": {},
-    "license": {
-      "name": "Apache 2.0",
-      "url": "http://www.apache.org/licenses/LICENSE-2.0"
-    }
-  },
-  "host": "localhost:__PORT__",
-  "basePath": "/",
-  "tags": [
-    {
-      "name": "concrete-controller",
-      "description": "Concrete Controller"
-    }
-  ],
-  "produces": [
-    "application/xml",
-    "application/json"
-  ],
-  "paths": {
-    "/foo/create-t": {
-      "put": {
-        "tags": [
-          "concrete-controller"
-        ],
-        "summary": "create",
-        "operationId": "createUsingPUT_2",
-        "consumes": [
-          "application/json"
-        ],
-        "parameters": [
-          {
-            "in": "body",
-            "name": "toCreate",
-            "description": "toCreate",
-            "required": true,
-            "schema": {
-              "$ref": "#/definitions/Resource_2«Pet»"
-            }
-          }
-        ],
-        "responses": {
-          "200": {
-            "description": "OK"
-          }
-=======
     "swagger": "2.0",
     "info": {
         "description": "Api Documentation",
@@ -63,138 +11,8 @@
         "license": {
             "name": "Apache 2.0",
             "url": "http://www.apache.org/licenses/LICENSE-2.0"
->>>>>>> 09d4a734
         }
     },
-<<<<<<< HEAD
-    "/foo/delete-t/{id}": {
-      "delete": {
-        "tags": [
-          "concrete-controller"
-        ],
-        "summary": "delete",
-        "operationId": "deleteUsingDELETE_1",
-        "parameters": [
-          {
-            "name": "id",
-            "in": "path",
-            "description": "id",
-            "required": true,
-            "type": "string"
-          }
-        ],
-        "responses": {
-          "200": {
-            "description": "OK",
-            "schema": {
-              "$ref": "#/definitions/HttpEntity«Resource_1«Pet»»"
-            }
-          },
-          "405": {
-            "description": "Invalid input"
-          }
-        }
-      }
-    },
-    "/foo/get-t/{id}": {
-      "get": {
-        "tags": [
-          "concrete-controller"
-        ],
-        "summary": "get",
-        "operationId": "getUsingGET_2",
-        "parameters": [
-          {
-            "name": "id",
-            "in": "path",
-            "description": "id",
-            "required": true,
-            "type": "string"
-          }
-        ],
-        "responses": {
-          "200": {
-            "description": "OK",
-            "schema": {
-              "$ref": "#/definitions/Resource_1«Pet»"
-            }
-          },
-          "405": {
-            "description": "Invalid input"
-          }
-        }
-      }
-    }
-  },
-  "securityDefinitions": {
-    "api_key": {
-      "type": "apiKey",
-      "name": "api_key",
-      "in": "header"
-    },
-    "petstore_auth": {
-      "type": "oauth2",
-      "authorizationUrl": "http://petstore.swagger.io/api/oauth/dialog",
-      "flow": "implicit",
-      "scopes": {
-        "write:pets": "modify pets in your account",
-        "read:pets": "read your pets"
-      }
-    }
-  },
-  "definitions": {
-    "HttpEntity«Resource_1«Pet»»": {
-      "type": "object",
-      "properties": {
-        "body": {
-          "$ref": "#/definitions/Resource_1«Pet»"
-        }
-      },
-      "title": "HttpEntity«Resource_1«Pet»»"
-    },
-    "Link_1": {
-      "type": "object",
-      "properties": {
-        "deprecation": {
-          "type": "string",
-          "xml": {
-            "name": "deprecation",
-            "attribute": true,
-            "wrapped": false
-          }
-        },
-        "href": {
-          "type": "string",
-          "xml": {
-            "name": "href",
-            "attribute": true,
-            "wrapped": false
-          }
-        },
-        "hreflang": {
-          "type": "string",
-          "xml": {
-            "name": "hreflang",
-            "attribute": true,
-            "wrapped": false
-          }
-        },
-        "media": {
-          "type": "string",
-          "xml": {
-            "name": "media",
-            "attribute": true,
-            "wrapped": false
-          }
-        },
-        "rel": {
-          "type": "string",
-          "xml": {
-            "name": "rel",
-            "attribute": true,
-            "wrapped": false
-          }
-=======
     "host": "localhost:__PORT__",
     "basePath": "/",
     "tags": [
@@ -236,7 +54,6 @@
                 },
                 "deprecated": false
             }
->>>>>>> 09d4a734
         },
         "/foo/delete-t/{id}": {
             "delete": {
@@ -298,73 +115,6 @@
                 "deprecated": false
             }
         }
-<<<<<<< HEAD
-      },
-      "title": "Link_1"
-    },
-    "Link_2": {
-      "type": "object",
-      "properties": {
-        "deprecation": {
-          "type": "string",
-          "xml": {
-            "name": "deprecation",
-            "attribute": true,
-            "wrapped": false
-          }
-        },
-        "href": {
-          "type": "string",
-          "xml": {
-            "name": "href",
-            "attribute": true,
-            "wrapped": false
-          }
-        },
-        "hreflang": {
-          "type": "string",
-          "xml": {
-            "name": "hreflang",
-            "attribute": true,
-            "wrapped": false
-          }
-        },
-        "media": {
-          "type": "string",
-          "xml": {
-            "name": "media",
-            "attribute": true,
-            "wrapped": false
-          }
-        },
-        "rel": {
-          "type": "string",
-          "xml": {
-            "name": "rel",
-            "attribute": true,
-            "wrapped": false
-          }
-        },
-        "title": {
-          "type": "string",
-          "xml": {
-            "name": "title",
-            "attribute": true,
-            "wrapped": false
-          }
-        },
-        "type": {
-          "type": "string",
-          "xml": {
-            "name": "type",
-            "attribute": true,
-            "wrapped": false
-          }
-        }
-      },
-      "title": "Link_2"
-=======
->>>>>>> 09d4a734
     },
     "securityDefinitions": {
         "api_key": {
@@ -382,42 +132,6 @@
             }
         }
     },
-<<<<<<< HEAD
-    "Resource_1«Pet»": {
-      "type": "object",
-      "properties": {
-        "age": {
-          "type": "integer",
-          "format": "int32"
-        },
-        "id": {
-          "type": "string"
-        },
-        "links": {
-          "type": "array",
-          "xml": {
-            "name": "link",
-            "namespace": "http://www.w3.org/2005/Atom",
-            "attribute": false,
-            "wrapped": false
-          },
-          "items": {
-            "$ref": "#/definitions/Link_1"
-          }
-        },
-        "name": {
-          "type": "string"
-        }
-      },
-      "title": "Resource_1«Pet»"
-    },
-    "Resource_2«Pet»": {
-      "type": "object",
-      "properties": {
-        "age": {
-          "type": "integer",
-          "format": "int32"
-=======
     "definitions": {
         "HttpEntity«Resource«Pet»»": {
             "type": "object",
@@ -427,7 +141,6 @@
                 }
             },
             "title": "HttpEntity«Resource«Pet»»"
->>>>>>> 09d4a734
         },
         "Link": {
             "type": "object",
@@ -494,13 +207,6 @@
             },
             "title": "Link"
         },
-<<<<<<< HEAD
-        "links": {
-          "type": "array",
-          "items": {
-            "$ref": "#/definitions/Link_2"
-          }
-=======
         "Pet": {
             "type": "object",
             "properties": {
@@ -516,7 +222,6 @@
                 }
             },
             "title": "Pet"
->>>>>>> 09d4a734
         },
         "Resource«Pet»": {
             "type": "object",
@@ -540,10 +245,5 @@
             },
             "title": "Resource«Pet»"
         }
-<<<<<<< HEAD
-      },
-      "title": "Resource_2«Pet»"
-=======
->>>>>>> 09d4a734
     }
 }