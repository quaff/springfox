--- conflicted
+++ resolved
@@ -368,8 +368,8 @@
         "summary": "findAllAddress",
         "operationId": "findAllAddressUsingGET_2",
         "produces": [
+          "application/json",
           "application/hal+json",
-          "application/json",
           "text/uri-list",
           "application/x-spring-data-compact+json"
         ],
@@ -409,11 +409,10 @@
     "/rest/people": {
       "post": {
         "tags": [
-<<<<<<< HEAD
-          "Category Entity"
-        ],
-        "summary": "saveCategory",
-        "operationId": "saveCategoryUsingPOST_2",
+          "Person Entity"
+        ],
+        "summary": "savePerson",
+        "operationId": "savePersonUsingPOST_2",
         "consumes": [
           "application/json"
         ],
@@ -424,55 +423,150 @@
             "description": "body",
             "required": true,
             "schema": {
-              "$ref": "#/definitions/Category_2"
-            }
-          }
-        ],
-        "responses": {
-          "200": {
-            "description": "OK",
-            "schema": {
-              "$ref": "#/definitions/Resource_3OfCategory_1"
+              "$ref": "#/definitions/Person_2"
+            }
+          }
+        ],
+        "responses": {
+          "200": {
+            "description": "OK",
+            "schema": {
+              "$ref": "#/definitions/Resource_1OfPerson_1"
             }
           }
         }
       }
     },
-    "/categories/{id}": {
+    "/rest/people/pageable{?page,size,sort}": {
+      "patch": {
+        "tags": [
+          "person-controller"
+        ],
+        "summary": "pageableResults",
+        "operationId": "pageableResultsUsingPATCH_2",
+        "consumes": [
+          "application/json"
+        ],
+        "parameters": [
+          {
+            "name": "page",
+            "in": "query",
+            "required": false,
+            "type": "integer",
+            "format": "int32"
+          },
+          {
+            "name": "size",
+            "in": "query",
+            "required": false,
+            "type": "integer",
+            "format": "int32"
+          },
+          {
+            "name": "sort",
+            "in": "query",
+            "required": false,
+            "type": "string"
+          }
+        ],
+        "responses": {
+          "200": {
+            "description": "OK",
+            "schema": {
+              "type": "object",
+              "additionalProperties": {
+                "$ref": "#/definitions/Person_1"
+              }
+            }
+          }
+        }
+      }
+    },
+    "/rest/people/search/findByFirstName{?firstName}": {
       "get": {
         "tags": [
-          "Category Entity"
-        ],
-        "summary": "findOneCategory",
-        "operationId": "findOneCategoryUsingGET_2",
-        "consumes": [
-          "application/json"
-        ],
-        "parameters": [
-          {
-            "name": "id",
-            "in": "path",
-            "description": "id",
-            "required": true,
-            "type": "integer",
-            "format": "int64"
-          }
-        ],
-        "responses": {
-          "200": {
-            "description": "OK",
-            "schema": {
-              "$ref": "#/definitions/Resource_3OfCategory_1"
+          "Person Entity"
+        ],
+        "summary": "findByFirstNamePerson",
+        "operationId": "findByFirstNamePersonUsingGET_2",
+        "parameters": [
+          {
+            "name": "firstName",
+            "in": "query",
+            "description": "firstName",
+            "required": false,
+            "type": "string"
+          }
+        ],
+        "responses": {
+          "200": {
+            "description": "OK",
+            "schema": {
+              "$ref": "#/definitions/Resources_1OfListOfPerson_1"
+            }
+          }
+        }
+      }
+    },
+    "/rest/people/search/findByLastName{?name}": {
+      "get": {
+        "tags": [
+          "Person Entity"
+        ],
+        "summary": "findByLastName",
+        "description": "Finds persons by last name",
+        "operationId": "findByLastNamePersonUsingGET_2",
+        "parameters": [
+          {
+            "name": "name",
+            "in": "query",
+            "description": "name parameter",
+            "required": false,
+            "type": "string"
+          }
+        ],
+        "responses": {
+          "200": {
+            "description": "OK",
+            "schema": {
+              "$ref": "#/definitions/Resources_1OfListOfPerson_1"
+            }
+          }
+        }
+      }
+    },
+    "/rest/people/{id}": {
+      "get": {
+        "tags": [
+          "Person Entity"
+        ],
+        "summary": "findOnePerson",
+        "operationId": "findOnePersonUsingGET_2",
+        "parameters": [
+          {
+            "name": "id",
+            "in": "path",
+            "description": "id",
+            "required": true,
+            "type": "integer",
+            "format": "int64"
+          }
+        ],
+        "responses": {
+          "200": {
+            "description": "OK",
+            "schema": {
+              "$ref": "#/definitions/Resource_1OfPerson_1"
             }
           }
         }
       },
       "put": {
         "tags": [
-          "Category Entity"
-        ],
-        "summary": "saveCategory",
-        "operationId": "saveCategoryUsingPUT_2",
+          "Person Entity"
+        ],
+        "summary": "savePerson",
+        "operationId": "savePersonUsingPUT_2",
         "consumes": [
           "application/json"
         ],
@@ -491,28 +585,25 @@
             "description": "body",
             "required": true,
             "schema": {
-              "$ref": "#/definitions/Category_2"
-            }
-          }
-        ],
-        "responses": {
-          "200": {
-            "description": "OK",
-            "schema": {
-              "$ref": "#/definitions/Resource_3OfCategory_1"
+              "$ref": "#/definitions/Person_2"
+            }
+          }
+        ],
+        "responses": {
+          "200": {
+            "description": "OK",
+            "schema": {
+              "$ref": "#/definitions/Resource_1OfPerson_1"
             }
           }
         }
       },
       "delete": {
         "tags": [
-          "Category Entity"
-        ],
-        "summary": "deleteCategory",
-        "operationId": "deleteCategoryUsingDELETE_2",
-        "consumes": [
-          "application/json"
-        ],
+          "Person Entity"
+        ],
+        "summary": "deletePerson",
+        "operationId": "deletePersonUsingDELETE_2",
         "parameters": [
           {
             "name": "id",
@@ -531,10 +622,10 @@
       },
       "patch": {
         "tags": [
-          "Category Entity"
-        ],
-        "summary": "saveCategory",
-        "operationId": "saveCategoryUsingPATCH_2",
+          "Person Entity"
+        ],
+        "summary": "savePerson",
+        "operationId": "savePersonUsingPATCH_2",
         "consumes": [
           "application/json"
         ],
@@ -553,34 +644,27 @@
             "description": "body",
             "required": true,
             "schema": {
-              "$ref": "#/definitions/Category_2"
-            }
-          }
-        ],
-        "responses": {
-          "200": {
-            "description": "OK",
-            "schema": {
-              "$ref": "#/definitions/Resource_3OfCategory_1"
+              "$ref": "#/definitions/Person_2"
+            }
+          }
+        ],
+        "responses": {
+          "200": {
+            "description": "OK",
+            "schema": {
+              "$ref": "#/definitions/Resource_1OfPerson_1"
             }
           }
         }
       }
     },
-    "/categories/{id}/people": {
+    "/rest/people/{id}/personAddress": {
       "get": {
         "tags": [
-          "Category Entity"
-=======
           "Person Entity"
->>>>>>> 36c53cf6
-        ],
-        "summary": "savePerson",
-        "operationId": "savePersonUsingPOST_2",
-        "consumes": [
-          "application/json"
-        ],
-<<<<<<< HEAD
+        ],
+        "summary": "personAddress",
+        "operationId": "personAddressUsingGET_2",
         "produces": [
           "application/hal+json"
         ],
@@ -598,17 +682,187 @@
           "200": {
             "description": "OK",
             "schema": {
-              "$ref": "#/definitions/Resources_3OfPerson_1"
+              "$ref": "#/definitions/Resource_2OfAddress_1"
             }
           }
         }
       },
       "post": {
         "tags": [
-          "Category Entity"
-        ],
-        "summary": "categoryPeople",
-        "operationId": "categoryPeopleUsingPOST_2",
+          "Person Entity"
+        ],
+        "summary": "personAddress",
+        "operationId": "personAddressUsingPOST_2",
+        "consumes": [
+          "text/uri-list",
+          "application/x-spring-data-compact+json"
+        ],
+        "parameters": [
+          {
+            "name": "id",
+            "in": "path",
+            "description": "id",
+            "required": true,
+            "type": "integer",
+            "format": "int64"
+          },
+          {
+            "in": "body",
+            "name": "body",
+            "description": "body",
+            "required": true,
+            "schema": {
+              "type": "string"
+            }
+          }
+        ],
+        "responses": {
+          "200": {
+            "description": "OK",
+            "schema": {
+              "$ref": "#/definitions/Resource_2OfAddress_1"
+            }
+          }
+        }
+      },
+      "put": {
+        "tags": [
+          "Person Entity"
+        ],
+        "summary": "personAddress",
+        "operationId": "personAddressUsingPUT_2",
+        "consumes": [
+          "text/uri-list",
+          "application/x-spring-data-compact+json"
+        ],
+        "parameters": [
+          {
+            "name": "id",
+            "in": "path",
+            "description": "id",
+            "required": true,
+            "type": "integer",
+            "format": "int64"
+          },
+          {
+            "in": "body",
+            "name": "body",
+            "description": "body",
+            "required": true,
+            "schema": {
+              "type": "string"
+            }
+          }
+        ],
+        "responses": {
+          "200": {
+            "description": "OK",
+            "schema": {
+              "$ref": "#/definitions/Resource_2OfAddress_1"
+            }
+          }
+        }
+      },
+      "delete": {
+        "tags": [
+          "Person Entity"
+        ],
+        "summary": "personAddress",
+        "operationId": "personAddressUsingDELETE_2",
+        "consumes": [
+          "text/uri-list",
+          "application/x-spring-data-compact+json"
+        ],
+        "parameters": [
+          {
+            "name": "id",
+            "in": "path",
+            "description": "id",
+            "required": true,
+            "type": "integer",
+            "format": "int64"
+          }
+        ],
+        "responses": {
+          "200": {
+            "description": "OK"
+          }
+        }
+      },
+      "patch": {
+        "tags": [
+          "Person Entity"
+        ],
+        "summary": "personAddress",
+        "operationId": "personAddressUsingPATCH_2",
+        "consumes": [
+          "text/uri-list",
+          "application/x-spring-data-compact+json"
+        ],
+        "parameters": [
+          {
+            "name": "id",
+            "in": "path",
+            "description": "id",
+            "required": true,
+            "type": "integer",
+            "format": "int64"
+          },
+          {
+            "in": "body",
+            "name": "body",
+            "description": "body",
+            "required": true,
+            "schema": {
+              "type": "string"
+            }
+          }
+        ],
+        "responses": {
+          "200": {
+            "description": "OK",
+            "schema": {
+              "$ref": "#/definitions/Resource_2OfAddress_1"
+            }
+          }
+        }
+      }
+    },
+    "/rest/people/{id}/tags": {
+      "get": {
+        "tags": [
+          "Person Entity"
+        ],
+        "summary": "personTags",
+        "operationId": "personTagsUsingGET_5",
+        "produces": [
+          "application/hal+json"
+        ],
+        "parameters": [
+          {
+            "name": "id",
+            "in": "path",
+            "description": "id",
+            "required": true,
+            "type": "integer",
+            "format": "int64"
+          }
+        ],
+        "responses": {
+          "200": {
+            "description": "OK",
+            "schema": {
+              "$ref": "#/definitions/Resources_2OfTag_1"
+            }
+          }
+        }
+      },
+      "post": {
+        "tags": [
+          "Person Entity"
+        ],
+        "summary": "personTags",
+        "operationId": "personTagsUsingPOST_2",
         "consumes": [
           "text/uri-list",
           "application/x-spring-data-compact+json"
@@ -639,17 +893,17 @@
           "200": {
             "description": "OK",
             "schema": {
-              "$ref": "#/definitions/Resources_3OfPerson_1"
+              "$ref": "#/definitions/Resources_2OfTag_1"
             }
           }
         }
       },
       "put": {
         "tags": [
-          "Category Entity"
-        ],
-        "summary": "categoryPeople",
-        "operationId": "categoryPeopleUsingPUT_2",
+          "Person Entity"
+        ],
+        "summary": "personTags",
+        "operationId": "personTagsUsingPUT_2",
         "consumes": [
           "text/uri-list",
           "application/x-spring-data-compact+json"
@@ -680,17 +934,17 @@
           "200": {
             "description": "OK",
             "schema": {
-              "$ref": "#/definitions/Resources_3OfPerson_1"
+              "$ref": "#/definitions/Resources_2OfTag_1"
             }
           }
         }
       },
       "delete": {
         "tags": [
-          "Category Entity"
-        ],
-        "summary": "categoryPeople",
-        "operationId": "categoryPeopleUsingDELETE_5",
+          "Person Entity"
+        ],
+        "summary": "personTags",
+        "operationId": "personTagsUsingDELETE_5",
         "consumes": [
           "text/uri-list",
           "application/x-spring-data-compact+json"
@@ -713,10 +967,10 @@
       },
       "patch": {
         "tags": [
-          "Category Entity"
-        ],
-        "summary": "categoryPeople",
-        "operationId": "categoryPeopleUsingPATCH_2",
+          "Person Entity"
+        ],
+        "summary": "personTags",
+        "operationId": "personTagsUsingPATCH_2",
         "consumes": [
           "text/uri-list",
           "application/x-spring-data-compact+json"
@@ -747,19 +1001,19 @@
           "200": {
             "description": "OK",
             "schema": {
-              "$ref": "#/definitions/Resources_3OfPerson_1"
+              "$ref": "#/definitions/Resources_2OfTag_1"
             }
           }
         }
       }
     },
-    "/categories/{id}/people/{personId}": {
+    "/rest/people/{id}/tags/{tagId}": {
       "get": {
         "tags": [
-          "Category Entity"
-        ],
-        "summary": "categoryPeople",
-        "operationId": "categoryPeopleUsingGET_4",
+          "Person Entity"
+        ],
+        "summary": "personTags",
+        "operationId": "personTagsUsingGET_4",
         "consumes": [
           "application/hal+json"
         ],
@@ -773,9 +1027,9 @@
             "format": "int64"
           },
           {
-            "name": "personId",
-            "in": "path",
-            "description": "personId",
+            "name": "tagId",
+            "in": "path",
+            "description": "tagId",
             "required": true,
             "type": "string"
           }
@@ -784,17 +1038,17 @@
           "200": {
             "description": "OK",
             "schema": {
-              "$ref": "#/definitions/Resource_1OfPerson_1"
+              "$ref": "#/definitions/Resource_3OfTag_1"
             }
           }
         }
       },
       "delete": {
         "tags": [
-          "Category Entity"
-        ],
-        "summary": "categoryPeople",
-        "operationId": "categoryPeopleUsingDELETE_4",
+          "Person Entity"
+        ],
+        "summary": "personTags",
+        "operationId": "personTagsUsingDELETE_4",
         "consumes": [
           "text/uri-list",
           "application/x-spring-data-compact+json"
@@ -809,9 +1063,9 @@
             "format": "int64"
           },
           {
-            "name": "personId",
-            "in": "path",
-            "description": "personId",
+            "name": "tagId",
+            "in": "path",
+            "description": "tagId",
             "required": true,
             "type": "string"
           }
@@ -823,19 +1077,43 @@
         }
       }
     },
-    "/categories{?page,size,sort}": {
+    "/rest/people/{id}{?lastName}": {
+      "patch": {
+        "tags": [
+          "person-controller"
+        ],
+        "summary": "updateLastName",
+        "description": "Updates the persons last name",
+        "operationId": "updateLastNameUsingPATCH_2",
+        "consumes": [
+          "application/json"
+        ],
+        "parameters": [
+          {
+            "name": "lastName",
+            "in": "query",
+            "description": "lastName parameter",
+            "required": false,
+            "type": "string"
+          }
+        ],
+        "responses": {
+          "200": {
+            "description": "OK"
+          }
+        }
+      }
+    },
+    "/rest/people{?page,size,sort}": {
       "get": {
         "tags": [
-          "Category Entity"
-        ],
-        "summary": "findAllCategory",
-        "operationId": "findAllCategoryUsingGET_2",
-        "consumes": [
-          "application/json"
-        ],
+          "Person Entity"
+        ],
+        "summary": "findAllPerson",
+        "operationId": "findAllPersonUsingGET_2",
         "produces": [
+          "application/json",
           "application/hal+json",
-          "application/json",
           "text/uri-list",
           "application/x-spring-data-compact+json"
         ],
@@ -866,19 +1144,19 @@
           "200": {
             "description": "OK",
             "schema": {
-              "$ref": "#/definitions/Resources_5OfCategory_1"
+              "$ref": "#/definitions/Resources_3OfPerson_1"
             }
           }
         }
       }
     },
-    "/people": {
+    "/rest/tags": {
       "post": {
         "tags": [
-          "Person Entity"
-        ],
-        "summary": "savePerson",
-        "operationId": "savePersonUsingPOST_2",
+          "Tag Entity"
+        ],
+        "summary": "saveTag",
+        "operationId": "saveTagUsingPOST_2",
         "consumes": [
           "application/json"
         ],
@@ -889,204 +1167,116 @@
             "description": "body",
             "required": true,
             "schema": {
-              "$ref": "#/definitions/Person_2"
-            }
-          }
-        ],
-        "responses": {
-          "200": {
-            "description": "OK",
-            "schema": {
-              "$ref": "#/definitions/Resource_1OfPerson_1"
+              "$ref": "#/definitions/Tag_2"
+            }
+          }
+        ],
+        "responses": {
+          "200": {
+            "description": "OK",
+            "schema": {
+              "$ref": "#/definitions/Resource_3OfTag_1"
             }
           }
         }
       }
     },
-    "/people/search/findByFirstName{?firstName}": {
+    "/rest/tags/{id}": {
       "get": {
         "tags": [
-          "Person Entity"
-        ],
-        "summary": "findByFirstNamePerson",
-        "operationId": "findByFirstNamePersonUsingGET_2",
+          "Tag Entity"
+        ],
+        "summary": "findOneTag",
+        "operationId": "findOneTagUsingGET_2",
+        "parameters": [
+          {
+            "name": "id",
+            "in": "path",
+            "description": "id",
+            "required": true,
+            "type": "integer",
+            "format": "int64"
+          }
+        ],
+        "responses": {
+          "200": {
+            "description": "OK",
+            "schema": {
+              "$ref": "#/definitions/Resource_3OfTag_1"
+            }
+          }
+        }
+      },
+      "put": {
+        "tags": [
+          "Tag Entity"
+        ],
+        "summary": "saveTag",
+        "operationId": "saveTagUsingPUT_2",
         "consumes": [
           "application/json"
         ],
         "parameters": [
           {
-            "name": "firstName",
-            "in": "query",
-            "description": "firstName",
-            "required": false,
-            "type": "string"
-          }
-        ],
-        "responses": {
-          "200": {
-            "description": "OK",
-            "schema": {
-              "$ref": "#/definitions/Resources_1OfListOfPerson_1"
-            }
-          }
-        }
-      }
-    },
-    "/people/search/findByLastName{?name}": {
-      "get": {
-        "tags": [
-          "Person Entity"
-        ],
-        "summary": "findByLastName",
-        "description": "Finds persons by last name",
-        "operationId": "findByLastNamePersonUsingGET_2",
-        "consumes": [
-          "application/json"
-        ],
-        "parameters": [
-          {
-            "name": "name",
-            "in": "query",
-            "description": "name parameter",
-            "required": false,
-            "type": "string"
-          }
-        ],
-        "responses": {
-          "200": {
-            "description": "OK",
-            "schema": {
-              "$ref": "#/definitions/Resources_1OfListOfPerson_1"
-            }
-          }
-        }
-      }
-    },
-    "/people/{id}": {
-      "get": {
-        "tags": [
-          "Person Entity"
-        ],
-        "summary": "findOnePerson",
-        "operationId": "findOnePersonUsingGET_2",
-        "consumes": [
-          "application/json"
-        ],
-        "parameters": [
-          {
-            "name": "id",
-            "in": "path",
-            "description": "id",
-            "required": true,
-            "type": "integer",
-            "format": "int64"
-          }
-        ],
-        "responses": {
-          "200": {
-            "description": "OK",
-            "schema": {
-              "$ref": "#/definitions/Resource_1OfPerson_1"
-            }
-          }
-        }
-      },
-      "put": {
-        "tags": [
-          "Person Entity"
-        ],
-        "summary": "savePerson",
-        "operationId": "savePersonUsingPUT_2",
-        "consumes": [
-          "application/json"
-        ],
-        "parameters": [
-          {
-            "name": "id",
-            "in": "path",
-            "description": "id",
-            "required": true,
-            "type": "integer",
-            "format": "int64"
-          },
-=======
-        "parameters": [
->>>>>>> 36c53cf6
+            "name": "id",
+            "in": "path",
+            "description": "id",
+            "required": true,
+            "type": "integer",
+            "format": "int64"
+          },
           {
             "in": "body",
             "name": "body",
             "description": "body",
             "required": true,
             "schema": {
-              "$ref": "#/definitions/Person_2"
-            }
-          }
-        ],
-        "responses": {
-          "200": {
-            "description": "OK",
-            "schema": {
-              "$ref": "#/definitions/Resource_1OfPerson_1"
-            }
-          }
-        }
-      }
-    },
-    "/rest/people/pageable{?page,size,sort}": {
+              "$ref": "#/definitions/Tag_2"
+            }
+          }
+        ],
+        "responses": {
+          "200": {
+            "description": "OK",
+            "schema": {
+              "$ref": "#/definitions/Resource_3OfTag_1"
+            }
+          }
+        }
+      },
+      "delete": {
+        "tags": [
+          "Tag Entity"
+        ],
+        "summary": "deleteTag",
+        "operationId": "deleteTagUsingDELETE_2",
+        "parameters": [
+          {
+            "name": "id",
+            "in": "path",
+            "description": "id",
+            "required": true,
+            "type": "integer",
+            "format": "int64"
+          }
+        ],
+        "responses": {
+          "200": {
+            "description": "OK"
+          }
+        }
+      },
       "patch": {
         "tags": [
-          "person-controller"
-        ],
-        "summary": "pageableResults",
-        "operationId": "pageableResultsUsingPATCH_2",
+          "Tag Entity"
+        ],
+        "summary": "saveTag",
+        "operationId": "saveTagUsingPATCH_2",
         "consumes": [
           "application/json"
         ],
         "parameters": [
           {
-            "name": "page",
-            "in": "query",
-            "required": false,
-            "type": "integer",
-            "format": "int32"
-          },
-          {
-            "name": "size",
-            "in": "query",
-            "required": false,
-            "type": "integer",
-            "format": "int32"
-          },
-          {
-            "name": "sort",
-            "in": "query",
-            "required": false,
-            "type": "string"
-          }
-        ],
-        "responses": {
-          "200": {
-            "description": "OK",
-            "schema": {
-              "type": "object",
-              "additionalProperties": {
-                "$ref": "#/definitions/Person"
-              }
-            }
-          }
-        }
-      }
-    },
-    "/rest/people/search/findByFirstName{?firstName}": {
-      "get": {
-        "tags": [
-          "Person Entity"
-        ],
-        "summary": "findByFirstNamePerson",
-        "operationId": "findByFirstNamePersonUsingGET_2",
-        "parameters": [
-          {
-<<<<<<< HEAD
             "name": "id",
             "in": "path",
             "description": "id",
@@ -1100,204 +1290,27 @@
             "description": "body",
             "required": true,
             "schema": {
-              "$ref": "#/definitions/Person_2"
-            }
-=======
-            "name": "firstName",
-            "in": "query",
-            "description": "firstName",
-            "required": false,
-            "type": "string"
->>>>>>> 36c53cf6
-          }
-        ],
-        "responses": {
-          "200": {
-            "description": "OK",
-            "schema": {
-<<<<<<< HEAD
-              "$ref": "#/definitions/Resource_1OfPerson_1"
-=======
-              "$ref": "#/definitions/ResourcesOfListOfPerson"
->>>>>>> 36c53cf6
+              "$ref": "#/definitions/Tag_2"
+            }
+          }
+        ],
+        "responses": {
+          "200": {
+            "description": "OK",
+            "schema": {
+              "$ref": "#/definitions/Resource_3OfTag_1"
             }
           }
         }
       }
     },
-    "/rest/people/search/findByLastName{?name}": {
+    "/rest/tags/{id}/people": {
       "get": {
         "tags": [
-          "Person Entity"
-        ],
-        "summary": "findByLastName",
-        "description": "Finds persons by last name",
-        "operationId": "findByLastNamePersonUsingGET_2",
-        "parameters": [
-          {
-            "name": "name",
-            "in": "query",
-            "description": "name parameter",
-            "required": false,
-            "type": "string"
-          }
-        ],
-        "responses": {
-          "200": {
-            "description": "OK",
-            "schema": {
-<<<<<<< HEAD
-              "$ref": "#/definitions/Resource_3OfCategory_1"
-=======
-              "$ref": "#/definitions/ResourcesOfListOfPerson"
->>>>>>> 36c53cf6
-            }
-          }
-        }
-      }
-    },
-    "/rest/people/{id}": {
-      "get": {
-        "tags": [
-          "Person Entity"
-        ],
-        "summary": "findOnePerson",
-        "operationId": "findOnePersonUsingGET_2",
-        "parameters": [
-          {
-            "name": "id",
-            "in": "path",
-            "description": "id",
-            "required": true,
-            "type": "integer",
-            "format": "int64"
-          }
-        ],
-        "responses": {
-          "200": {
-            "description": "OK",
-            "schema": {
-<<<<<<< HEAD
-              "$ref": "#/definitions/Resource_3OfCategory_1"
-=======
-              "$ref": "#/definitions/ResourceOfPerson"
->>>>>>> 36c53cf6
-            }
-          }
-        }
-      },
-      "put": {
-        "tags": [
-          "Person Entity"
-        ],
-        "summary": "savePerson",
-        "operationId": "savePersonUsingPUT_2",
-        "consumes": [
-          "application/json"
-        ],
-        "parameters": [
-          {
-            "name": "id",
-            "in": "path",
-            "description": "id",
-            "required": true,
-            "type": "integer",
-            "format": "int64"
-          },
-          {
-            "in": "body",
-            "name": "body",
-            "description": "body",
-            "required": true,
-            "schema": {
-              "$ref": "#/definitions/Person"
-            }
-          }
-        ],
-        "responses": {
-          "200": {
-            "description": "OK",
-            "schema": {
-<<<<<<< HEAD
-              "$ref": "#/definitions/Resource_3OfCategory_1"
-=======
-              "$ref": "#/definitions/ResourceOfPerson"
->>>>>>> 36c53cf6
-            }
-          }
-        }
-      },
-      "delete": {
-        "tags": [
-          "Person Entity"
-        ],
-        "summary": "deletePerson",
-        "operationId": "deletePersonUsingDELETE_2",
-        "parameters": [
-          {
-            "name": "id",
-            "in": "path",
-            "description": "id",
-            "required": true,
-            "type": "integer",
-            "format": "int64"
-          }
-        ],
-        "responses": {
-          "200": {
-            "description": "OK"
-          }
-        }
-      },
-      "patch": {
-        "tags": [
-          "Person Entity"
-        ],
-        "summary": "savePerson",
-        "operationId": "savePersonUsingPATCH_2",
-        "consumes": [
-          "application/json"
-        ],
-        "parameters": [
-          {
-            "name": "id",
-            "in": "path",
-            "description": "id",
-            "required": true,
-            "type": "integer",
-            "format": "int64"
-          },
-          {
-            "in": "body",
-            "name": "body",
-            "description": "body",
-            "required": true,
-            "schema": {
-              "$ref": "#/definitions/Person"
-            }
-          }
-        ],
-        "responses": {
-          "200": {
-            "description": "OK",
-            "schema": {
-<<<<<<< HEAD
-              "$ref": "#/definitions/Resource_3OfCategory_1"
-=======
-              "$ref": "#/definitions/ResourceOfPerson"
->>>>>>> 36c53cf6
-            }
-          }
-        }
-      }
-    },
-    "/rest/people/{id}/personAddress": {
-      "get": {
-        "tags": [
-          "Person Entity"
-        ],
-        "summary": "personAddress",
-        "operationId": "personAddressUsingGET_2",
+          "Tag Entity"
+        ],
+        "summary": "tagPeople",
+        "operationId": "tagPeopleUsingGET_5",
         "produces": [
           "application/hal+json"
         ],
@@ -1315,187 +1328,17 @@
           "200": {
             "description": "OK",
             "schema": {
-              "$ref": "#/definitions/Resource_2OfAddress_1"
+              "$ref": "#/definitions/Resources_3OfPerson_1"
             }
           }
         }
       },
       "post": {
         "tags": [
-          "Person Entity"
-        ],
-        "summary": "personAddress",
-        "operationId": "personAddressUsingPOST_2",
-        "consumes": [
-          "text/uri-list",
-          "application/x-spring-data-compact+json"
-        ],
-        "parameters": [
-          {
-            "name": "id",
-            "in": "path",
-            "description": "id",
-            "required": true,
-            "type": "integer",
-            "format": "int64"
-          },
-          {
-            "in": "body",
-            "name": "body",
-            "description": "body",
-            "required": true,
-            "schema": {
-              "type": "string"
-            }
-          }
-        ],
-        "responses": {
-          "200": {
-            "description": "OK",
-            "schema": {
-              "$ref": "#/definitions/Resource_2OfAddress_1"
-            }
-          }
-        }
-      },
-      "put": {
-        "tags": [
-          "Person Entity"
-        ],
-        "summary": "personAddress",
-        "operationId": "personAddressUsingPUT_2",
-        "consumes": [
-          "text/uri-list",
-          "application/x-spring-data-compact+json"
-        ],
-        "parameters": [
-          {
-            "name": "id",
-            "in": "path",
-            "description": "id",
-            "required": true,
-            "type": "integer",
-            "format": "int64"
-          },
-          {
-            "in": "body",
-            "name": "body",
-            "description": "body",
-            "required": true,
-            "schema": {
-              "type": "string"
-            }
-          }
-        ],
-        "responses": {
-          "200": {
-            "description": "OK",
-            "schema": {
-              "$ref": "#/definitions/Resource_2OfAddress_1"
-            }
-          }
-        }
-      },
-      "delete": {
-        "tags": [
-          "Person Entity"
-        ],
-        "summary": "personAddress",
-        "operationId": "personAddressUsingDELETE_2",
-        "consumes": [
-          "text/uri-list",
-          "application/x-spring-data-compact+json"
-        ],
-        "parameters": [
-          {
-            "name": "id",
-            "in": "path",
-            "description": "id",
-            "required": true,
-            "type": "integer",
-            "format": "int64"
-          }
-        ],
-        "responses": {
-          "200": {
-            "description": "OK"
-          }
-        }
-      },
-      "patch": {
-        "tags": [
-          "Person Entity"
-        ],
-        "summary": "personAddress",
-        "operationId": "personAddressUsingPATCH_2",
-        "consumes": [
-          "text/uri-list",
-          "application/x-spring-data-compact+json"
-        ],
-        "parameters": [
-          {
-            "name": "id",
-            "in": "path",
-            "description": "id",
-            "required": true,
-            "type": "integer",
-            "format": "int64"
-          },
-          {
-            "in": "body",
-            "name": "body",
-            "description": "body",
-            "required": true,
-            "schema": {
-              "type": "string"
-            }
-          }
-        ],
-        "responses": {
-          "200": {
-            "description": "OK",
-            "schema": {
-              "$ref": "#/definitions/Resource_2OfAddress_1"
-            }
-          }
-        }
-      }
-    },
-    "/rest/people/{id}/tags": {
-      "get": {
-        "tags": [
-          "Person Entity"
-        ],
-        "summary": "personTags",
-        "operationId": "personTagsUsingGET_5",
-        "produces": [
-          "application/hal+json"
-        ],
-        "parameters": [
-          {
-            "name": "id",
-            "in": "path",
-            "description": "id",
-            "required": true,
-            "type": "integer",
-            "format": "int64"
-          }
-        ],
-        "responses": {
-          "200": {
-            "description": "OK",
-            "schema": {
-              "$ref": "#/definitions/Resources_2OfTag_1"
-            }
-          }
-        }
-      },
-      "post": {
-        "tags": [
-          "Person Entity"
-        ],
-        "summary": "personTags",
-        "operationId": "personTagsUsingPOST_2",
+          "Tag Entity"
+        ],
+        "summary": "tagPeople",
+        "operationId": "tagPeopleUsingPOST_2",
         "consumes": [
           "text/uri-list",
           "application/x-spring-data-compact+json"
@@ -1526,17 +1369,17 @@
           "200": {
             "description": "OK",
             "schema": {
-              "$ref": "#/definitions/Resources_2OfTag_1"
+              "$ref": "#/definitions/Resources_3OfPerson_1"
             }
           }
         }
       },
       "put": {
         "tags": [
-          "Person Entity"
-        ],
-        "summary": "personTags",
-        "operationId": "personTagsUsingPUT_2",
+          "Tag Entity"
+        ],
+        "summary": "tagPeople",
+        "operationId": "tagPeopleUsingPUT_2",
         "consumes": [
           "text/uri-list",
           "application/x-spring-data-compact+json"
@@ -1567,17 +1410,17 @@
           "200": {
             "description": "OK",
             "schema": {
-              "$ref": "#/definitions/Resources_2OfTag_1"
+              "$ref": "#/definitions/Resources_3OfPerson_1"
             }
           }
         }
       },
       "delete": {
         "tags": [
-          "Person Entity"
-        ],
-        "summary": "personTags",
-        "operationId": "personTagsUsingDELETE_5",
+          "Tag Entity"
+        ],
+        "summary": "tagPeople",
+        "operationId": "tagPeopleUsingDELETE_5",
         "consumes": [
           "text/uri-list",
           "application/x-spring-data-compact+json"
@@ -1600,10 +1443,10 @@
       },
       "patch": {
         "tags": [
-          "Person Entity"
-        ],
-        "summary": "personTags",
-        "operationId": "personTagsUsingPATCH_2",
+          "Tag Entity"
+        ],
+        "summary": "tagPeople",
+        "operationId": "tagPeopleUsingPATCH_2",
         "consumes": [
           "text/uri-list",
           "application/x-spring-data-compact+json"
@@ -1634,482 +1477,6 @@
           "200": {
             "description": "OK",
             "schema": {
-              "$ref": "#/definitions/Resources_2OfTag_1"
-            }
-          }
-        }
-      }
-    },
-    "/rest/people/{id}/tags/{tagId}": {
-      "get": {
-        "tags": [
-          "Person Entity"
-        ],
-        "summary": "personTags",
-        "operationId": "personTagsUsingGET_4",
-        "consumes": [
-          "application/hal+json"
-        ],
-        "parameters": [
-          {
-            "name": "id",
-            "in": "path",
-            "description": "id",
-            "required": true,
-            "type": "integer",
-            "format": "int64"
-          },
-          {
-            "name": "tagId",
-            "in": "path",
-            "description": "tagId",
-            "required": true,
-            "type": "string"
-          }
-        ],
-        "responses": {
-          "200": {
-            "description": "OK",
-            "schema": {
-              "$ref": "#/definitions/Resource_4OfTag_1"
-            }
-          }
-        }
-      },
-      "delete": {
-        "tags": [
-          "Person Entity"
-        ],
-        "summary": "personTags",
-        "operationId": "personTagsUsingDELETE_4",
-        "consumes": [
-          "text/uri-list",
-          "application/x-spring-data-compact+json"
-        ],
-        "parameters": [
-          {
-            "name": "id",
-            "in": "path",
-            "description": "id",
-            "required": true,
-            "type": "integer",
-            "format": "int64"
-          },
-          {
-            "name": "tagId",
-            "in": "path",
-            "description": "tagId",
-            "required": true,
-            "type": "string"
-          }
-        ],
-        "responses": {
-          "200": {
-            "description": "OK"
-          }
-        }
-      }
-    },
-    "/rest/people/{id}{?lastName}": {
-      "patch": {
-        "tags": [
-          "person-controller"
-        ],
-        "summary": "updateLastName",
-        "description": "Updates the persons last name",
-        "operationId": "updateLastNameUsingPATCH_2",
-        "consumes": [
-          "application/json"
-        ],
-        "parameters": [
-          {
-            "name": "lastName",
-            "in": "query",
-            "description": "lastName parameter",
-            "required": false,
-            "type": "string"
-          }
-        ],
-        "responses": {
-          "200": {
-            "description": "OK"
-          }
-        }
-      }
-    },
-    "/rest/people{?page,size,sort}": {
-      "get": {
-        "tags": [
-          "Person Entity"
-        ],
-        "summary": "findAllPerson",
-        "operationId": "findAllPersonUsingGET_2",
-        "produces": [
-          "application/hal+json",
-          "application/json",
-          "text/uri-list",
-          "application/x-spring-data-compact+json"
-        ],
-        "parameters": [
-          {
-            "name": "page",
-            "in": "query",
-            "description": "page",
-            "required": false,
-            "type": "string"
-          },
-          {
-            "name": "size",
-            "in": "query",
-            "description": "size",
-            "required": false,
-            "type": "string"
-          },
-          {
-            "name": "sort",
-            "in": "query",
-            "description": "sort",
-            "required": false,
-            "type": "string"
-          }
-        ],
-        "responses": {
-          "200": {
-            "description": "OK",
-            "schema": {
-              "$ref": "#/definitions/Resources_3OfPerson_1"
-            }
-          }
-        }
-      }
-    },
-    "/rest/tags": {
-      "post": {
-        "tags": [
-          "Tag Entity"
-        ],
-        "summary": "saveTag",
-        "operationId": "saveTagUsingPOST_2",
-        "consumes": [
-          "application/json"
-        ],
-        "parameters": [
-          {
-            "in": "body",
-            "name": "body",
-            "description": "body",
-            "required": true,
-            "schema": {
-              "$ref": "#/definitions/Tag_2"
-            }
-          }
-        ],
-        "responses": {
-          "200": {
-            "description": "OK",
-            "schema": {
-              "$ref": "#/definitions/Resource_4OfTag_1"
-            }
-          }
-        }
-      }
-    },
-    "/rest/tags/{id}": {
-      "get": {
-        "tags": [
-          "Tag Entity"
-        ],
-        "summary": "findOneTag",
-        "operationId": "findOneTagUsingGET_2",
-        "parameters": [
-          {
-            "name": "id",
-            "in": "path",
-            "description": "id",
-            "required": true,
-            "type": "integer",
-            "format": "int64"
-          }
-        ],
-        "responses": {
-          "200": {
-            "description": "OK",
-            "schema": {
-              "$ref": "#/definitions/Resource_4OfTag_1"
-            }
-          }
-        }
-      },
-      "put": {
-        "tags": [
-          "Tag Entity"
-        ],
-        "summary": "saveTag",
-        "operationId": "saveTagUsingPUT_2",
-        "consumes": [
-          "application/json"
-        ],
-        "parameters": [
-          {
-            "name": "id",
-            "in": "path",
-            "description": "id",
-            "required": true,
-            "type": "integer",
-            "format": "int64"
-          },
-          {
-            "in": "body",
-            "name": "body",
-            "description": "body",
-            "required": true,
-            "schema": {
-              "$ref": "#/definitions/Tag_2"
-            }
-          }
-        ],
-        "responses": {
-          "200": {
-            "description": "OK",
-            "schema": {
-              "$ref": "#/definitions/Resource_4OfTag_1"
-            }
-          }
-        }
-      },
-      "delete": {
-        "tags": [
-          "Tag Entity"
-        ],
-        "summary": "deleteTag",
-        "operationId": "deleteTagUsingDELETE_2",
-        "parameters": [
-          {
-            "name": "id",
-            "in": "path",
-            "description": "id",
-            "required": true,
-            "type": "integer",
-            "format": "int64"
-          }
-        ],
-        "responses": {
-          "200": {
-            "description": "OK"
-          }
-        }
-      },
-      "patch": {
-        "tags": [
-          "Tag Entity"
-        ],
-        "summary": "saveTag",
-        "operationId": "saveTagUsingPATCH_2",
-        "consumes": [
-          "application/json"
-        ],
-        "parameters": [
-          {
-            "name": "id",
-            "in": "path",
-            "description": "id",
-            "required": true,
-            "type": "integer",
-            "format": "int64"
-          },
-          {
-            "in": "body",
-            "name": "body",
-            "description": "body",
-            "required": true,
-            "schema": {
-              "$ref": "#/definitions/Tag_2"
-            }
-          }
-        ],
-        "responses": {
-          "200": {
-            "description": "OK",
-            "schema": {
-              "$ref": "#/definitions/Resource_4OfTag_1"
-            }
-          }
-        }
-      }
-    },
-    "/rest/tags/{id}/people": {
-      "get": {
-        "tags": [
-          "Tag Entity"
-        ],
-        "summary": "tagPeople",
-        "operationId": "tagPeopleUsingGET_5",
-        "produces": [
-          "application/hal+json"
-        ],
-        "parameters": [
-          {
-            "name": "id",
-            "in": "path",
-            "description": "id",
-            "required": true,
-            "type": "integer",
-            "format": "int64"
-          }
-        ],
-        "responses": {
-          "200": {
-            "description": "OK",
-            "schema": {
-              "$ref": "#/definitions/Resources_3OfPerson_1"
-            }
-          }
-        }
-      },
-      "post": {
-        "tags": [
-          "Tag Entity"
-        ],
-        "summary": "tagPeople",
-        "operationId": "tagPeopleUsingPOST_2",
-        "consumes": [
-          "text/uri-list",
-          "application/x-spring-data-compact+json"
-        ],
-        "parameters": [
-          {
-            "name": "id",
-            "in": "path",
-            "description": "id",
-            "required": true,
-            "type": "integer",
-            "format": "int64"
-          },
-          {
-            "in": "body",
-            "name": "body",
-            "description": "body",
-            "required": true,
-            "schema": {
-              "type": "array",
-              "items": {
-                "type": "string"
-              }
-            }
-          }
-        ],
-        "responses": {
-          "200": {
-            "description": "OK",
-            "schema": {
-              "$ref": "#/definitions/Resources_3OfPerson_1"
-            }
-          }
-        }
-      },
-      "put": {
-        "tags": [
-          "Tag Entity"
-        ],
-        "summary": "tagPeople",
-        "operationId": "tagPeopleUsingPUT_2",
-        "consumes": [
-          "text/uri-list",
-          "application/x-spring-data-compact+json"
-        ],
-        "parameters": [
-          {
-            "name": "id",
-            "in": "path",
-            "description": "id",
-            "required": true,
-            "type": "integer",
-            "format": "int64"
-          },
-          {
-            "in": "body",
-            "name": "body",
-            "description": "body",
-            "required": true,
-            "schema": {
-              "type": "array",
-              "items": {
-                "type": "string"
-              }
-            }
-          }
-        ],
-        "responses": {
-          "200": {
-            "description": "OK",
-            "schema": {
-              "$ref": "#/definitions/Resources_3OfPerson_1"
-            }
-          }
-        }
-      },
-      "delete": {
-        "tags": [
-          "Tag Entity"
-        ],
-        "summary": "tagPeople",
-        "operationId": "tagPeopleUsingDELETE_5",
-        "consumes": [
-          "text/uri-list",
-          "application/x-spring-data-compact+json"
-        ],
-        "parameters": [
-          {
-            "name": "id",
-            "in": "path",
-            "description": "id",
-            "required": true,
-            "type": "integer",
-            "format": "int64"
-          }
-        ],
-        "responses": {
-          "200": {
-            "description": "OK"
-          }
-        }
-      },
-      "patch": {
-        "tags": [
-          "Tag Entity"
-        ],
-        "summary": "tagPeople",
-        "operationId": "tagPeopleUsingPATCH_2",
-        "consumes": [
-          "text/uri-list",
-          "application/x-spring-data-compact+json"
-        ],
-        "parameters": [
-          {
-            "name": "id",
-            "in": "path",
-            "description": "id",
-            "required": true,
-            "type": "integer",
-            "format": "int64"
-          },
-          {
-            "in": "body",
-            "name": "body",
-            "description": "body",
-            "required": true,
-            "schema": {
-              "type": "array",
-              "items": {
-                "type": "string"
-              }
-            }
-          }
-        ],
-        "responses": {
-          "200": {
-            "description": "OK",
-            "schema": {
               "$ref": "#/definitions/Resources_3OfPerson_1"
             }
           }
@@ -2194,8 +1561,8 @@
         "summary": "findAllTag",
         "operationId": "findAllTagUsingGET_2",
         "produces": [
+          "application/json",
           "application/hal+json",
-          "application/json",
           "text/uri-list",
           "application/x-spring-data-compact+json"
         ],
@@ -2260,7 +1627,7 @@
           "type": "string"
         }
       },
-      "title": "Address"
+      "title": "Address_1"
     },
     "Address_2": {
       "type": "object",
@@ -2287,7 +1654,8 @@
         "zip": {
           "type": "string"
         }
-      }
+      },
+      "title": "Address_2"
     },
     "Category_1": {
       "type": "object",
@@ -2305,7 +1673,8 @@
             "$ref": "#/definitions/Person_1"
           }
         }
-      }
+      },
+      "title": "Category_1"
     },
     "Category_2": {
       "type": "object",
@@ -2324,7 +1693,7 @@
           }
         }
       },
-      "title": "Category"
+      "title": "Category_2"
     },
     "Link": {
       "type": "object",
@@ -2417,7 +1786,7 @@
           }
         }
       },
-      "title": "Person"
+      "title": "Person_1"
     },
     "Person_2": {
       "type": "object",
@@ -2440,18 +1809,12 @@
         },
         "tags": {
           "type": "array",
-          "xml": {
-            "name": "link",
-            "namespace": "http://www.w3.org/2005/Atom",
-            "attribute": false,
-            "wrapped": false
-          },
           "items": {
             "$ref": "#/definitions/Tag_2"
           }
         }
-<<<<<<< HEAD
-      }
+      },
+      "title": "Person_2"
     },
     "Resource_1OfPerson_1": {
       "type": "object",
@@ -2471,64 +1834,6 @@
         },
         "lastName": {
           "type": "string"
-        },
-        "links": {
-          "type": "array",
-          "items": {
-            "$ref": "#/definitions/Link"
-          }
-        },
-        "tags": {
-          "type": "array",
-          "items": {
-            "$ref": "#/definitions/Tag_1"
-          }
-        }
-      }
-=======
-      },
-      "title": "ResourceOfAddress"
->>>>>>> 36c53cf6
-    },
-    "Resource_2OfAddress_1": {
-      "type": "object",
-      "properties": {
-        "address1": {
-          "type": "string"
-        },
-        "address2": {
-          "type": "string"
-        },
-        "city": {
-          "type": "string"
-        },
-        "id": {
-          "type": "integer",
-          "format": "int64"
-        },
-        "links": {
-          "type": "array",
-          "items": {
-            "$ref": "#/definitions/Link"
-          }
-        },
-        "person": {
-          "$ref": "#/definitions/Person_1"
-        },
-        "state": {
-          "type": "string"
-        },
-        "zip": {
-          "type": "string"
-        }
-      }
-    },
-    "Resource_3OfCategory_1": {
-      "type": "object",
-      "properties": {
-        "id": {
-          "type": "integer",
-          "format": "int64"
         },
         "links": {
           "type": "array",
@@ -2542,21 +1847,27 @@
             "$ref": "#/definitions/Link"
           }
         },
-        "name": {
-          "type": "string"
-        },
-        "people": {
+        "tags": {
           "type": "array",
           "items": {
-            "$ref": "#/definitions/Person_1"
-          }
-        }
-      },
-      "title": "ResourceOfPerson"
-    },
-    "Resource_4OfTag_1": {
+            "$ref": "#/definitions/Tag_1"
+          }
+        }
+      },
+      "title": "Resource_1OfPerson_1"
+    },
+    "Resource_2OfAddress_1": {
       "type": "object",
       "properties": {
+        "address1": {
+          "type": "string"
+        },
+        "address2": {
+          "type": "string"
+        },
+        "city": {
+          "type": "string"
+        },
         "id": {
           "type": "integer",
           "format": "int64"
@@ -2573,6 +1884,37 @@
             "$ref": "#/definitions/Link"
           }
         },
+        "person": {
+          "$ref": "#/definitions/Person_1"
+        },
+        "state": {
+          "type": "string"
+        },
+        "zip": {
+          "type": "string"
+        }
+      },
+      "title": "Resource_2OfAddress_1"
+    },
+    "Resource_3OfTag_1": {
+      "type": "object",
+      "properties": {
+        "id": {
+          "type": "integer",
+          "format": "int64"
+        },
+        "links": {
+          "type": "array",
+          "xml": {
+            "name": "link",
+            "namespace": "http://www.w3.org/2005/Atom",
+            "attribute": false,
+            "wrapped": false
+          },
+          "items": {
+            "$ref": "#/definitions/Link"
+          }
+        },
         "name": {
           "type": "string"
         },
@@ -2583,7 +1925,7 @@
           }
         }
       },
-      "title": "ResourceOfTag"
+      "title": "Resource_3OfTag_1"
     },
     "Resources_1OfListOfPerson_1": {
       "type": "object",
@@ -2609,8 +1951,8 @@
             "$ref": "#/definitions/Link"
           }
         }
-<<<<<<< HEAD
-      }
+      },
+      "title": "Resources_1OfListOfPerson_1"
     },
     "Resources_2OfTag_1": {
       "type": "object",
@@ -2623,15 +1965,18 @@
         },
         "links": {
           "type": "array",
+          "xml": {
+            "name": "link",
+            "namespace": "http://www.w3.org/2005/Atom",
+            "attribute": false,
+            "wrapped": false
+          },
           "items": {
             "$ref": "#/definitions/Link"
           }
         }
-      }
-=======
-      },
-      "title": "ResourcesOfAddress"
->>>>>>> 36c53cf6
+      },
+      "title": "Resources_2OfTag_1"
     },
     "Resources_3OfPerson_1": {
       "type": "object",
@@ -2655,7 +2000,7 @@
           }
         }
       },
-      "title": "ResourcesOfListOfPerson"
+      "title": "Resources_3OfPerson_1"
     },
     "Resources_4OfAddress_1": {
       "type": "object",
@@ -2679,31 +2024,7 @@
           }
         }
       },
-      "title": "ResourcesOfPerson"
-    },
-    "Resources_5OfCategory_1": {
-      "type": "object",
-      "properties": {
-        "content": {
-          "type": "array",
-          "items": {
-            "$ref": "#/definitions/Category_1"
-          }
-        },
-        "links": {
-          "type": "array",
-          "xml": {
-            "name": "link",
-            "namespace": "http://www.w3.org/2005/Atom",
-            "attribute": false,
-            "wrapped": false
-          },
-          "items": {
-            "$ref": "#/definitions/Link"
-          }
-        }
-      },
-      "title": "ResourcesOfTag"
+      "title": "Resources_4OfAddress_1"
     },
     "Tag_1": {
       "type": "object",
@@ -2721,7 +2042,8 @@
             "$ref": "#/definitions/Person_1"
           }
         }
-      }
+      },
+      "title": "Tag_1"
     },
     "Tag_2": {
       "type": "object",
@@ -2740,7 +2062,7 @@
           }
         }
       },
-      "title": "Tag"
+      "title": "Tag_2"
     }
   }
 }