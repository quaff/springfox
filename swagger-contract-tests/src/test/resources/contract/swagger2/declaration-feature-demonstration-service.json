--- conflicted
+++ resolved
@@ -1,87 +1,4 @@
 {
-<<<<<<< HEAD
-  "swagger": "2.0",
-  "info": {
-    "description": "Api Documentation",
-    "version": "1.0",
-    "title": "Api Documentation",
-    "termsOfService": "urn:tos",
-    "contact": {},
-    "license": {
-      "name": "Apache 2.0",
-      "url": "http://www.apache.org/licenses/LICENSE-2.0"
-    }
-  },
-  "host": "localhost:__PORT__",
-  "basePath": "/",
-  "tags": [
-    {
-      "name": "feature-demonstration-service",
-      "description": "Demonstration of features"
-    }
-  ],
-  "produces": [
-    "application/xml",
-    "application/json"
-  ],
-  "paths": {
-    "/features/1367/{itemId}": {
-      "get": {
-        "tags": [
-          "feature-demonstration-service"
-        ],
-        "summary": "findIdentityById",
-        "operationId": "findIdentityByIdUsingGET_1",
-        "produces": [
-          "application/vnd.com.pet+json",
-          "application/vnd.com.fancy-pet+json"
-        ],
-        "parameters": [
-          {
-            "name": "itemId",
-            "in": "path",
-            "description": "itemId",
-            "required": true,
-            "type": "string"
-          }
-        ],
-        "responses": {
-          "200": {
-            "description": "OK",
-            "schema": {
-              "$ref": "#/definitions/Pet"
-            }
-          }
-        }
-      }
-    },
-    "/features/1430-body": {
-      "post": {
-        "tags": [
-          "feature-demonstration-service"
-        ],
-        "summary": "base64EncodedBody",
-        "operationId": "base64EncodedBodyUsingPOST_1",
-        "consumes": [
-          "application/json"
-        ],
-        "parameters": [
-          {
-            "in": "body",
-            "name": "base64Encoded",
-            "description": "base64Encoded",
-            "required": true,
-            "schema": {
-              "type": "string",
-              "format": "byte"
-            }
-          }
-        ],
-        "responses": {
-          "200": {
-            "description": "OK"
-          }
-=======
     "swagger": "2.0",
     "info": {
         "description": "Api Documentation",
@@ -94,7 +11,6 @@
         "license": {
             "name": "Apache 2.0",
             "url": "http://www.apache.org/licenses/LICENSE-2.0"
->>>>>>> 09d4a734
         }
     },
     "host": "localhost:__PORT__",
