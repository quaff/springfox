{
    "swagger": "2.0",
    "info": {
        "description": "bugs API",
        "version": "1.0",
        "title": "bugs API",
        "test": "testValue"
    },
    "host": "localhost:__PORT__",
    "basePath": "/",
    "tags": [
        {
            "name": "Bugs",
            "description": "Bugs Controller"
        },
        {
            "name": "foo",
            "description": "Foo Description"
        }
    ],
    "produces": [
        "application/xml",
        "application/json"
    ],
    "paths": {
        "/bugs/1162": {
            "post": {
                "tags": [
                    "Bugs"
                ],
                "summary": "bug1162",
                "operationId": "bug1162UsingPOST_1",
                "consumes": [
                    "application/json"
                ],
                "responses": {
                    "200": {
                        "description": "OK",
                        "schema": {
                            "type": "string",
                            "format": "date"
                        }
                    }
                },
                "deprecated": false
            }
        },
        "/bugs/1209": {
            "post": {
                "tags": [
                    "Bugs"
                ],
                "summary": "bug1209",
                "operationId": "bug1209UsingPOST_1",
                "consumes": [
                    "application/json"
                ],
                "parameters": [
                    {
                        "in": "header",
                        "required": false,
                        "type": "array",
                        "items": {
                            "type": "string"
                        },
                        "collectionFormat": "multi"
                    }
                ],
                "responses": {
                    "200": {
                        "description": "OK",
                        "schema": {
                            "type": "string"
                        }
                    }
                },
                "deprecated": false
            }
        },
        "/bugs/1306{?paramMap}": {
            "post": {
                "tags": [
                    "Bugs"
                ],
                "summary": "bug1306",
                "operationId": "bug1306UsingPOST_1",
                "consumes": [
                    "application/json"
                ],
                "parameters": [
                    {
                        "name": "paramMap",
                        "in": "query",
                        "description": "paramMap",
                        "required": true,
                        "items": {
                            "type": "object",
                            "additionalProperties": {
                                "type": "string"
                            }
                        }
                    }
                ],
                "responses": {
                    "200": {
                        "description": "OK",
                        "schema": {
                            "type": "object",
                            "additionalProperties": {
                                "type": "string"
                            }
                        }
                    }
                },
                "deprecated": false
            }
        },
        "/bugs/1376-bare": {
            "post": {
                "tags": [
                    "Bugs"
                ],
                "summary": "issue1376Bare",
                "operationId": "issue1376BareUsingPOST_1",
                "consumes": [
                    "application/json"
                ],
                "responses": {
                    "200": {
                        "description": "OK",
                        "schema": {
                            "type": "string"
                        }
                    }
                },
                "deprecated": false
            }
        },
        "/bugs/1376-input-bare{?url}": {
            "post": {
                "tags": [
                    "Bugs"
                ],
                "summary": "issue1376Input",
                "operationId": "issue1376InputUsingPOST_2",
                "consumes": [
                    "application/json"
                ],
                "parameters": [
                    {
                        "name": "url",
                        "in": "query",
                        "description": "url",
                        "required": false,
                        "type": "string"
                    }
                ],
                "responses": {
                    "200": {
                        "description": "OK"
                    }
                },
                "deprecated": false
            }
        },
        "/bugs/1376-input-property{?url}": {
            "post": {
                "tags": [
                    "Bugs"
                ],
                "summary": "issue1376Input",
                "operationId": "issue1376InputUsingPOST_3",
                "consumes": [
                    "application/json"
                ],
                "parameters": [
                    {
                        "name": "url",
                        "in": "query",
                        "required": false,
                        "type": "string"
                    }
                ],
                "responses": {
                    "200": {
                        "description": "OK"
                    }
                },
                "deprecated": false
            }
        },
        "/bugs/1376-property": {
            "post": {
                "tags": [
                    "Bugs"
                ],
                "summary": "issue1376Property",
                "operationId": "issue1376PropertyUsingPOST_1",
                "consumes": [
                    "application/json"
                ],
                "responses": {
                    "200": {
                        "description": "OK",
                        "schema": {
                            "$ref": "#/definitions/Bug1376"
                        }
                    }
                },
                "deprecated": false
            }
        },
        "/bugs/1420": {
            "get": {
                "tags": [
                    "foo",
                    "Bugs"
                ],
                "summary": "issue1420",
                "operationId": "issue1420UsingGET_1",
                "responses": {
                    "200": {
                        "description": "OK",
                        "schema": {
                            "type": "string"
                        }
                    }
                },
                "deprecated": false
            }
        },
        "/bugs/1440": {
            "get": {
                "tags": [
                    "Bugs"
                ],
                "summary": "issue1440",
                "operationId": "issue1440UsingGET_1",
                "responses": {
                    "200": {
                        "description": "OK",
                        "schema": {
                            "$ref": "#/definitions/Resource«string»"
                        }
                    }
                },
                "deprecated": false
            }
        },
        "/bugs/1475": {
            "get": {
                "tags": [
                    "Bugs"
                ],
                "summary": "mapOfLists",
                "operationId": "mapOfListsUsingGET_1",
                "responses": {
                    "200": {
                        "description": "OK",
                        "schema": {
                            "type": "object",
                            "additionalProperties": {
                                "type": "array",
                                "items": {
                                    "type": "string"
                                }
                            }
                        }
                    }
                },
                "deprecated": false
            }
        },
        "/bugs/1475-example": {
            "get": {
                "tags": [
                    "Bugs"
                ],
                "summary": "mapOfListOfExample",
                "operationId": "mapOfListOfExampleUsingGET_1",
                "responses": {
                    "200": {
                        "description": "OK",
                        "schema": {
                            "type": "object",
                            "additionalProperties": {
                                "type": "array",
                                "items": {
                                    "$ref": "#/definitions/Example"
                                }
                            }
                        }
                    }
                },
                "deprecated": false
            }
        },
        "/bugs/1605": {
            "get": {
                "tags": [
                    "Bugs"
                ],
                "summary": "byteArrayResponse",
                "operationId": "byteArrayResponseUsingGET_1",
                "responses": {
                    "200": {
                        "description": "OK",
                        "schema": {
                            "type": "string",
                            "format": "byte"
                        }
                    }
                },
                "deprecated": false
            }
        },
        "/bugs/1627": {
            "get": {
                "tags": [
                    "Bugs"
                ],
                "summary": "bug1627",
                "operationId": "bug1627UsingGET_1",
                "parameters": [
                    {
                        "in": "body",
                        "name": "body",
                        "description": "body",
                        "required": true,
                        "schema": {
                            "$ref": "#/definitions/Bug1627"
                        }
                    }
                ],
                "responses": {
                    "200": {
                        "description": "OK"
                    }
                },
                "deprecated": false
            }
        },
        "/bugs/1632": {
            "get": {
                "tags": [
                    "Bugs"
                ],
                "summary": "fileCustomType",
                "operationId": "fileCustomTypeUsingGET_1",
                "parameters": [
                    {
                        "in": "body",
                        "name": "value",
                        "description": "value",
                        "required": true,
                        "schema": {
                            "$ref": "#/definitions/File"
                        }
                    }
                ],
                "responses": {
                    "200": {
                        "description": "OK"
                    }
                },
                "deprecated": false
            }
        },
        "/bugs/1632s": {
            "get": {
                "tags": [
                    "Bugs"
                ],
                "summary": "filesCustomType",
                "operationId": "filesCustomTypeUsingGET_1",
                "parameters": [
                    {
                        "in": "body",
                        "name": "values",
                        "description": "values",
                        "required": true,
                        "schema": {
                            "type": "array",
                            "items": {
                                "$ref": "#/definitions/File"
                            }
                        }
                    }
                ],
                "responses": {
                    "200": {
                        "description": "OK"
                    }
                },
                "deprecated": false
            }
        },
        "/bugs/1676": {
            "get": {
                "tags": [
                    "Bugs"
                ],
                "summary": "apiModelProperty",
                "operationId": "apiModelPropertyUsingGET_1",
                "parameters": [
                    {
                        "in": "body",
                        "name": "value",
                        "description": "value",
                        "required": true,
                        "schema": {
                            "$ref": "#/definitions/Bug1676"
                        }
                    }
                ],
                "responses": {
                    "200": {
                        "description": "OK"
                    }
                },
                "deprecated": false
            }
        },
        "/bugs/1697": {
            "get": {
                "tags": [
                    "Bugs"
                ],
                "summary": "payloadWithByteBuffer",
                "operationId": "payloadWithByteBufferUsingGET_1",
                "parameters": [
                    {
                        "in": "body",
                        "name": "body",
                        "description": "body",
                        "required": true,
                        "schema": {
                            "$ref": "#/definitions/Bug1697"
                        }
                    }
                ],
                "responses": {
                    "200": {
                        "description": "OK"
                    }
                },
                "deprecated": false
            }
        },
        "/bugs/1722": {
            "post": {
                "tags": [
                    "Bugs"
                ],
                "summary": "Remove an apple from a user",
                "description": "Remove an apple from a user. You must specify the user name and the apple name.",
                "operationId": "bug1722UsingPOST_1",
                "consumes": [
                    "application/xml",
                    "application/json"
                ],
                "produces": [
                    "application/xml",
                    "application/json"
                ],
                "parameters": [
                    {
                        "in": "body",
                        "name": "test",
                        "description": "test",
                        "required": true,
                        "schema": {
                            "type": "string"
                        }
                    }
                ],
                "responses": {
                    "200": {
                        "description": "The apple is removed"
                    }
                },
                "deprecated": false
            }
        },
        "/bugs/1734{?offset}": {
            "get": {
                "tags": [
                    "Bugs"
                ],
                "summary": "bug1734",
                "operationId": "bug1734UsingGET_1",
                "parameters": [
                    {
                        "name": "offset",
                        "in": "query",
                        "description": "The value of offset",
                        "required": false,
                        "type": "integer",
                        "default": 0,
                        "allowEmptyValue": false,
                        "format": "int32"
                    }
                ],
                "responses": {
                    "200": {
                        "description": "OK"
                    }
                },
                "deprecated": false
            }
        },
        "/bugs/1740": {
            "get": {
                "tags": [
                    "Bugs"
                ],
                "summary": "bug1740",
                "operationId": "bug1740UsingGET_1",
                "responses": {
                    "200": {
                        "description": "OK",
                        "schema": {
                            "$ref": "#/definitions/Bug1740"
                        }
                    }
                },
                "deprecated": false
            }
        },
        "/bugs/1749{?ascending,companyName,email,like,pageNumber,pageSize,set,sortDirection,sortField}": {
            "get": {
                "tags": [
                    "Bugs"
                ],
                "summary": "Retrieve all the companies",
                "operationId": "getAllPagedUsingGET_1",
                "parameters": [
                    {
                        "name": "ascending",
                        "in": "query",
                        "required": false,
                        "type": "boolean"
                    },
                    {
                        "name": "companyName",
                        "in": "query",
                        "description": "companyName",
                        "required": false,
                        "type": "string"
                    },
                    {
                        "name": "email",
                        "in": "query",
                        "description": "email",
                        "required": false,
                        "type": "string"
                    },
                    {
                        "name": "like",
                        "in": "query",
                        "description": "like",
                        "required": false,
                        "type": "boolean"
                    },
                    {
                        "name": "pageNumber",
                        "in": "query",
                        "required": true,
                        "type": "integer",
                        "minimum": 1.0,
                        "exclusiveMinimum": false,
                        "format": "int32"
                    },
                    {
                        "name": "pageSize",
                        "in": "query",
                        "required": true,
                        "type": "integer",
                        "maximum": 50.0,
                        "exclusiveMaximum": false,
                        "format": "int32"
                    },
                    {
                        "name": "set",
                        "in": "query",
                        "required": false,
                        "type": "boolean"
                    },
                    {
                        "name": "sortDirection",
                        "in": "query",
                        "required": false,
                        "type": "string",
                        "enum": [
                            "ASC",
                            "DESC"
                        ]
                    },
                    {
                        "name": "sortField",
                        "in": "query",
                        "required": false,
                        "type": "string"
                    }
                ],
                "responses": {
                    "200": {
                        "description": "OK",
                        "schema": {
                            "type": "array",
                            "items": {
                                "type": "string"
                            }
                        }
                    }
                },
                "deprecated": false
            }
        },
        "/bugs/1750a": {
            "get": {
                "tags": [
                    "Bugs"
                ],
                "summary": "bug1750a",
                "operationId": "bug1750aUsingGET_1",
                "responses": {
                    "200": {
                        "description": "list of ids",
                        "schema": {
                            "type": "string"
                        }
                    },
                    "204": {
                        "description": "no ids found"
                    }
                },
                "deprecated": false
            }
        },
        "/bugs/1750b": {
            "get": {
                "tags": [
                    "Bugs"
                ],
                "summary": "1750b",
                "operationId": "bug1750bUsingGET_1",
                "responses": {
                    "200": {
                        "description": "list of ids",
                        "schema": {
                            "type": "string"
                        }
                    },
                    "204": {
                        "description": "no ids found",
                        "schema": {
                            "type": "string"
                        }
                    }
                },
                "deprecated": false
            }
        },
        "/bugs/1767": {
            "get": {
                "description": "This is a test method",
                "operationId": "bug1767GET",
                "parameters": [
                    {
                        "name": "description",
                        "in": "query",
                        "description": "search by description",
                        "required": true,
                        "type": "string"
                    }
                ],
                "responses": {
                    "200": {
                        "description": "Successfully received bug 1767 or 2219 response",
                        "schema": {
                            "type": "string"
                        }
                    }
                }
            }
        },
        "/bugs/1777": {
            "get": {
                "tags": [
                    "Bugs"
                ],
                "summary": "bug1777",
                "operationId": "bug1777UsingGET_1",
                "responses": {
                    "200": {
                        "description": "OK",
                        "schema": {
                            "$ref": "#/definitions/Bug1777"
                        }
                    }
                },
                "deprecated": false
            }
        },
        "/bugs/1778{?e,s}": {
            "get": {
                "tags": [
                    "Bugs"
                ],
                "summary": "bug1778",
                "operationId": "bug1778UsingGET_1",
                "parameters": [
                    {
                        "name": "e",
                        "in": "query",
                        "required": false,
                        "type": "string"
                    },
                    {
                        "name": "s",
                        "in": "query",
                        "required": false,
                        "type": "string"
                    }
                ],
                "responses": {
                    "200": {
                        "description": "OK"
                    }
                },
                "deprecated": false
            }
        },
        "/bugs/1819a": {
            "put": {
                "tags": [
                    "Bugs"
                ],
                "summary": "modelWithListOfEnumsAsJson",
                "operationId": "modelWithListOfEnumsAsJsonUsingPUT_1",
                "consumes": [
                    "application/json"
                ],
                "parameters": [
                    {
                        "in": "body",
                        "name": "model",
                        "description": "model",
                        "required": true,
                        "schema": {
                            "$ref": "#/definitions/Model1819"
                        }
                    }
                ],
                "responses": {
                    "200": {
                        "description": "OK"
                    }
                },
                "deprecated": false
            }
        },
        "/bugs/1819b{?enumTypes}": {
            "post": {
                "tags": [
                    "Bugs"
                ],
                "summary": "modelWithListOfEnumsAsModelAttribute",
                "operationId": "modelWithListOfEnumsAsModelAttributeUsingPOST_1",
                "consumes": [
                    "application/json"
                ],
                "parameters": [
                    {
                        "name": "enumTypes",
                        "in": "query",
                        "required": false,
                        "type": "array",
                        "items": {
                            "type": "string",
                            "enum": [
                                "ONE",
                                "TWO"
                            ]
                        },
                        "collectionFormat": "multi",
                        "enum": [
                            "ONE",
                            "TWO"
                        ]
                    }
                ],
                "responses": {
                    "200": {
                        "description": "OK"
                    }
                },
                "deprecated": false
            }
        },
        "/bugs/1841": {
            "get": {
                "tags": [
                    "Bugs"
                ],
                "summary": "method1",
                "operationId": "method1UsingGET_1",
                "produces": [
                    "application/atom+xml",
                    "application/json;charset=UTF-8"
                ],
                "responses": {
                    "200": {
                        "description": "OK"
                    }
                },
                "deprecated": false
            }
        },
        "/bugs/1864{?somename}": {
            "get": {
                "tags": [
                    "Bugs"
                ],
                "summary": "test",
                "operationId": "testUsingGET_1",
                "parameters": [
                    {
                        "name": "somename",
                        "in": "query",
                        "required": true,
                        "type": "string"
                    }
                ],
                "responses": {
                    "200": {
                        "description": "OK"
                    }
                },
                "deprecated": false
            }
        },
        "/bugs/1881": {
            "get": {
                "tags": [
                    "Bugs"
                ],
                "summary": "bug1881",
                "operationId": "bug1881UsingGET_1",
                "parameters": [
                    {
                        "in": "body",
                        "name": "container",
                        "description": "container",
                        "required": true,
                        "schema": {
                            "$ref": "#/definitions/Bug1881"
                        }
                    }
                ],
                "responses": {
                    "200": {
                        "description": "OK",
                        "schema": {
                            "type": "string"
                        }
                    }
                },
                "deprecated": false
            }
        },
        "/bugs/1887/{env}/{list-id}/emails": {
            "post": {
                "tags": [
                    "Bugs"
                ],
                "summary": "1887 example",
                "operationId": "addEmailsToListUsingPOST_1",
                "consumes": [
                    "application/json;charset=UTF-8"
                ],
                "produces": [
                    "application/json;charset=UTF-8"
                ],
                "parameters": [
                    {
                        "in": "body",
                        "name": "emails",
                        "description": "emails",
                        "required": true,
                        "schema": {
                            "type": "array",
                            "items": {
                                "type": "string"
                            }
                        }
                    },
                    {
                        "name": "env",
                        "in": "path",
                        "description": "env",
                        "required": true,
                        "type": "string"
                    },
                    {
                        "name": "list-id",
                        "in": "path",
                        "description": "list-id",
                        "required": true,
                        "type": "string"
                    }
                ],
                "responses": {
                    "200": {
                        "description": "OK",
                        "schema": {
                            "$ref": "#/definitions/Example"
                        }
                    }
                },
                "deprecated": false
            }
        },
        "/bugs/1894": {
            "post": {
                "tags": [
                    "Bugs"
                ],
                "summary": "cacheEvict1",
                "operationId": "cacheEvict1UsingPOST_1",
                "consumes": [
                    "application/x-www-form-urlencoded"
                ],
                "responses": {
                    "200": {
                        "description": "OK"
                    }
                },
                "deprecated": false
            }
        },
        "/bugs/1907": {
            "get": {
                "tags": [
                    "Bugs"
                ],
                "summary": "xmlPayload",
                "operationId": "xmlPayloadUsingGET_1",
                "produces": [
                    "application/xml"
                ],
                "parameters": [
                    {
                        "in": "body",
                        "name": "xml",
                        "description": "xml",
                        "required": true,
                        "schema": {
                            "$ref": "#/definitions/Model1907"
                        }
                    }
                ],
                "responses": {
                    "200": {
                        "description": "OK"
                    }
                },
                "deprecated": false
            }
        },
        "/bugs/1926/filtered": {
            "get": {
                "tags": [
                    "Bugs"
                ],
                "summary": "filtered",
                "operationId": "filteredUsingGET_1",
                "parameters": [
                    {
                        "in": "body",
                        "name": "wrapper",
                        "description": "wrapper",
                        "required": true,
                        "schema": {
                            "$ref": "#/definitions/LangNotFilteredWrapper"
                        }
                    }
                ],
                "responses": {
                    "200": {
                        "description": "OK",
                        "schema": {
                            "type": "string",
                            "enum": [
                                "zh",
                                "en"
                            ]
                        }
                    }
                },
                "deprecated": false
            }
        },
        "/bugs/1926/not-filtered": {
            "get": {
                "tags": [
                    "Bugs"
                ],
                "summary": "notFiltered",
                "operationId": "notFilteredUsingGET_1",
                "parameters": [
                    {
                        "in": "body",
                        "name": "wrapper",
                        "description": "wrapper",
                        "required": true,
                        "schema": {
                            "$ref": "#/definitions/LangFilteredWrapper"
                        }
                    }
                ],
                "responses": {
                    "200": {
                        "description": "OK",
                        "schema": {
                            "type": "string",
                            "enum": [
                                "zh",
                                "en"
                            ]
                        }
                    }
                },
                "deprecated": false
            }
        },
        "/bugs/1939{?credential-source-id,password,username}": {
            "get": {
                "tags": [
                    "Bugs"
                ],
                "summary": "authenticate a user using a given set of credentials, producing a JWT token that may be used for future API operations if successful",
                "operationId": "authenticateUsingGET_1",
                "produces": [
                    "application/jwt"
                ],
                "parameters": [
                    {
                        "name": "credential-source-id",
                        "in": "query",
                        "description": "credential-source-id",
                        "required": false,
                        "type": "string"
                    },
                    {
                        "name": "password",
                        "in": "query",
                        "description": "password",
                        "required": true,
                        "type": "string"
                    },
                    {
                        "name": "username",
                        "in": "query",
                        "description": "username",
                        "required": true,
                        "type": "string"
                    }
                ],
                "responses": {
                    "200": {
                        "description": "OK",
                        "schema": {
                            "type": "string"
                        }
                    }
                },
                "deprecated": false
            }
        },
        "/bugs/1965": {
            "post": {
                "tags": [
                    "Bugs"
                ],
                "summary": "bug1965",
                "operationId": "bug1965UsingPOST_1",
                "consumes": [
                    "multipart/form-data"
                ],
                "parameters": [
                    {
                        "name": "file",
                        "in": "formData",
                        "description": "file",
                        "required": false,
                        "type": "file"
                    },
                    {
                        "in": "formData",
                        "name": "paramMap",
                        "description": "paramMap",
                        "required": true,
                        "schema": {
                            "type": "object",
                            "additionalProperties": {
                                "type": "string"
                            }
                        }
                    },
                    {
                        "in": "formData",
                        "name": "sfData",
                        "description": "sfData",
                        "required": true,
                        "schema": {
                            "$ref": "#/definitions/Example"
                        }
                    },
                    {
                        "in": "formData",
                        "name": "sfId",
                        "description": "sfId",
                        "required": true,
                        "schema": {
                            "type": "integer",
                            "format": "int32"
                        }
                    }
                ],
                "responses": {
                    "200": {
                        "description": "OK",
                        "schema": {
                            "$ref": "#/definitions/Example"
                        }
                    }
                },
                "deprecated": false
            }
        },
        "/bugs/1965-form-data": {
            "post": {
                "tags": [
                    "Bugs"
                ],
                "summary": "bug1965FormData",
                "operationId": "bug1965FormDataUsingPOST_1",
                "consumes": [
                    "multipart/form-data"
                ],
                "parameters": [
                    {
                        "in": "formData",
                        "name": "allCapsSet",
                        "description": "description of allCapsSet",
                        "required": false,
                        "schema": {
                            "type": "array",
                            "items": {
                                "type": "string"
                            }
                        }
                    },
                    {
                        "in": "formData",
                        "name": "annotatedEnumType",
                        "description": "description of annotatedEnumType",
                        "required": false,
                        "schema": {
                            "type": "string"
                        }
                    },
                    {
                        "in": "formData",
                        "name": "bar",
                        "description": "description of bar",
                        "required": false,
                        "schema": {
                            "type": "integer",
                            "format": "int32"
                        }
                    },
                    {
                        "in": "formData",
                        "name": "enumType",
                        "required": false,
                        "schema": {
                            "type": "string"
                        }
                    },
                    {
                        "in": "formData",
                        "name": "foo",
                        "description": "description of foo",
                        "required": true,
                        "schema": {
                            "type": "string"
                        }
                    },
                    {
                        "in": "formData",
                        "name": "localDateTime",
                        "description": "local date time desc dd-MM-yyyy hh:mm:ss",
                        "required": true,
                        "schema": {
                            "type": "string",
                            "format": "date-time"
                        }
                    },
                    {
                        "in": "formData",
                        "name": "nestedType.name",
                        "required": false,
                        "schema": {
                            "type": "string"
                        }
                    },
                    {
                        "in": "formData",
                        "name": "parentBeanProperty",
                        "required": false,
                        "schema": {
                            "type": "string"
                        }
                    },
                    {
                        "in": "formData",
                        "name": "propertyWithNoSetterMethod",
                        "required": false,
                        "schema": {
                            "type": "string"
                        }
                    },
                    {
                        "in": "formData",
                        "name": "readOnlyString",
                        "description": "A read only string",
                        "required": false,
                        "schema": {
                            "type": "string"
                        }
                    }
                ],
                "responses": {
                    "200": {
                        "description": "OK",
                        "schema": {
                            "$ref": "#/definitions/Example"
                        }
                    }
                },
                "deprecated": false
            }
        },
        "/bugs/2029{?name}": {
            "get": {
                "tags": [
                    "Bugs"
                ],
                "summary": "测试RequesetParam",
                "description": "测试RequesetParam",
                "operationId": "bug2020UsingGET_1",
                "parameters": [
                    {
                        "name": "date",
                        "in": "path",
                        "description": "日期：2017-09-01",
                        "required": true,
                        "type": "string"
                    },
                    {
                        "name": "name",
                        "in": "query",
                        "description": "名称",
                        "required": false,
                        "type": "string"
                    }
                ],
                "responses": {
                    "200": {
                        "description": "OK",
                        "schema": {
                            "type": "string"
                        }
                    }
                },
                "deprecated": false
            }
        },
        "/bugs/2081{?a.importantField,b.importantField}": {
            "get": {
                "tags": [
                    "Bugs"
                ],
                "summary": "bug2081",
                "operationId": "bug2081UsingGET_1",
                "parameters": [
                    {
                        "name": "a.importantField",
                        "in": "query",
                        "required": false,
                        "type": "string"
                    },
                    {
                        "name": "b.importantField",
                        "in": "query",
                        "required": false,
                        "type": "string"
                    }
                ],
                "responses": {
                    "200": {
                        "description": "OK"
                    }
                },
                "deprecated": false
            }
        },
        "/bugs/2107/{someId}": {
            "get": {
                "tags": [
                    "Bugs"
                ],
                "summary": "2107",
                "operationId": "getSomeByIdUsingGET_1",
                "produces": [
                    "application/json"
                ],
                "parameters": [
                    {
                        "name": "someId",
                        "in": "path",
                        "description": "This is the description",
                        "required": true,
                        "type": "string",
                        "default": "1f1f1f"
                    }
                ],
                "responses": {
                    "200": {
                        "description": "OK",
                        "schema": {
                            "type": "string"
                        }
                    }
                },
                "deprecated": false
            }
        },
        "/bugs/2114{?clearIndex,siteSecret,stripHtmlTags,xmlUrl}": {
            "put": {
                "tags": [
                    "Bugs"
                ],
                "summary": "bug2114",
                "operationId": "bug2114UsingPUT_1",
                "consumes": [
                    "application/json"
                ],
                "parameters": [
                    {
                        "name": "clearIndex",
                        "in": "query",
                        "description": "clearIndex",
                        "required": false,
                        "type": "boolean",
                        "default": false
                    },
                    {
                        "name": "siteId",
                        "in": "path",
                        "description": "siteId",
                        "required": true,
                        "type": "string",
                        "format": "uuid"
                    },
                    {
                        "name": "siteSecret",
                        "in": "query",
                        "description": "siteSecret",
                        "required": true,
                        "type": "string",
                        "format": "uuid"
                    },
                    {
                        "name": "stripHtmlTags",
                        "in": "query",
                        "description": "stripHtmlTags",
                        "required": false,
                        "type": "boolean",
                        "default": false
                    },
                    {
                        "name": "xmlUrl",
                        "in": "query",
                        "description": "xmlUrl",
                        "required": true,
                        "type": "string"
                    }
                ],
                "responses": {
                    "200": {
                        "description": "OK"
                    }
                },
                "deprecated": false
            }
        },
        "/bugs/2118": {
            "get": {
                "tags": [
                    "Bugs"
                ],
                "summary": "bug2118",
                "operationId": "bug2118UsingGET_1",
                "parameters": [
                    {
                        "in": "body",
                        "name": "person",
                        "description": "person",
                        "required": true,
                        "schema": {
                            "$ref": "#/definitions/Example"
                        }
                    }
                ],
                "responses": {
                    "200": {
                        "description": "OK",
                        "schema": {
                            "type": "string"
                        }
                    }
                },
                "deprecated": false
            }
        },
        "/bugs/2161": {
            "get": {
                "tags": [
                    "Bugs"
                ],
                "summary": "bug2161And2249and2469",
                "operationId": "bug2161And2249and2469UsingGET_1",
                "parameters": [
                    {
                        "in": "body",
                        "name": "status",
                        "description": "status",
                        "required": true,
                        "schema": {
                            "$ref": "#/definitions/Status"
                        }
                    }
                ],
                "responses": {
                    "200": {
                        "description": "OK",
                        "schema": {
                            "type": "string"
                        }
                    }
                },
                "deprecated": false
            }
        },
        "/bugs/2268{?$filter}": {
            "get": {
                "tags": [
                    "example",
                    "Bugs"
                ],
                "summary": "Get all examples",
                "description": "Get all examples ",
                "operationId": "bug2268_1",
                "produces": [
                    "application/json"
                ],
                "parameters": [
                    {
                        "name": "$filter",
                        "in": "query",
                        "description": "Filter the list",
                        "required": false,
                        "type": "string",
                        "allowEmptyValue": false
                    }
                ],
                "responses": {
                    "200": {
                        "description": "Success",
                        "schema": {
                            "type": "array",
                            "items": {
                                "$ref": "#/definitions/Example"
                            }
                        }
                    }
                },
                "security": [
                    {
                        "petstore_auth": [
                            "read"
                        ]
                    },
                    {
                        "user_auth": [
                            "ADMIN",
                            "USER"
                        ]
                    }
                ],
                "deprecated": false
            }
        },
        "/bugs/2368": {
            "get": {
                "tags": [
                    "Bugs"
                ],
                "summary": "bug2368",
                "operationId": "bug2368UsingGET_1",
                "responses": {
                    "200": {
                        "description": "OK"
                    }
                },
                "deprecated": false
            }
        },
        "/bugs/2378": {
            "post": {
                "tags": [
                    "Bugs"
                ],
                "summary": "upperCaseField",
                "operationId": "upperCaseFieldUsingPOST_1",
                "consumes": [
                    "application/json"
                ],
                "parameters": [
                    {
                        "in": "body",
                        "name": "input",
                        "description": "input",
                        "required": true,
                        "schema": {
                            "$ref": "#/definitions/UpperCasedField"
                        }
                    }
                ],
                "responses": {
                    "200": {
                        "description": "OK"
                    }
                },
                "deprecated": false
            }
        },
        "/bugs/2391{?from_country_id}": {
            "post": {
                "tags": [
                    "Bugs"
                ],
                "summary": "bug2391",
                "operationId": "bug2391UsingPOST_1",
                "consumes": [
                    "application/json"
                ],
                "parameters": [
                    {
                        "name": "from_country_id",
                        "in": "query",
                        "required": true,
                        "type": "integer",
                        "format": "int64"
                    }
                ],
                "responses": {
                    "200": {
                        "description": "OK"
                    }
                },
                "deprecated": false
            }
        },
        "/bugs/2415": {
            "post": {
                "tags": [
                    "Bugs"
                ],
                "summary": "bug2415",
                "operationId": "bug2415UsingPOST_1",
                "consumes": [
                    "application/json"
                ],
                "parameters": [
                    {
                        "in": "body",
                        "name": "input",
                        "description": "input",
                        "required": true,
                        "schema": {
                            "$ref": "#/definitions/Bug2415"
                        }
                    }
                ],
                "responses": {
                    "200": {
                        "description": "OK"
                    }
                },
                "deprecated": false
            }
        },
        "/bugs/2415{?input}": {
            "get": {
                "tags": [
                    "Bugs"
                ],
                "summary": "bug2415",
                "operationId": "bug2415UsingGET_1",
                "parameters": [
                    {
                        "name": "input",
                        "in": "query",
                        "description": "input",
                        "required": true,
                        "type": "string",
                        "maxLength": 16,
                        "minLength": 8,
                        "pattern": "^[A-Za-z0-9]{8,16}$"
                    }
                ],
                "responses": {
                    "200": {
                        "description": "OK",
                        "schema": {
                            "type": "string"
                        }
                    }
                },
                "deprecated": false
            }
        },
        "/bugs/2423{?from,to}": {
            "get": {
                "tags": [
                    "Bugs"
                ],
                "summary": "bug2423",
                "operationId": "bug2423UsingGET_1",
                "parameters": [
                    {
                        "name": "from",
                        "in": "query",
                        "required": false,
                        "type": "string"
                    },
                    {
                        "name": "to",
                        "in": "query",
                        "required": false,
                        "type": "string"
                    }
                ],
                "responses": {
                    "200": {
                        "description": "OK"
                    }
                },
                "deprecated": false
            }
        },
        "/bugs/2479": {
            "post": {
                "tags": [
                    "Bugs"
                ],
                "summary": "bug2479",
                "operationId": "bug2479UsingPOST_1",
                "consumes": [
                    "application/json"
                ],
                "parameters": [
                    {
                        "in": "body",
                        "name": "input",
                        "description": "input",
                        "required": true,
                        "schema": {
                            "$ref": "#/definitions/Bug2479"
                        }
                    }
                ],
                "responses": {
                    "200": {
                        "description": "OK"
                    }
                },
                "deprecated": false
            }
        },
        "/bugs/bug1827{?authorIds,authors[0].books[0].id,authors[0].books[0].name,authors[0].id,authors[0].name,id,name}": {
            "get": {
                "tags": [
                    "Bugs"
                ],
                "summary": "addBook",
                "operationId": "addBookUsingGET_1",
                "parameters": [
                    {
                        "name": "authorIds",
                        "in": "query",
                        "description": "authorIds",
                        "required": false,
                        "type": "array",
                        "items": {
                            "type": "string"
                        },
                        "collectionFormat": "multi"
                    },
                    {
                        "name": "authors[0].books[0].id",
                        "in": "query",
                        "required": false,
                        "type": "integer",
                        "format": "int64"
                    },
                    {
                        "name": "authors[0].books[0].name",
                        "in": "query",
                        "required": false,
                        "type": "string"
                    },
                    {
                        "name": "authors[0].id",
                        "in": "query",
                        "required": false,
                        "type": "integer",
                        "format": "int64"
                    },
                    {
                        "name": "authors[0].name",
                        "in": "query",
                        "required": false,
                        "type": "string"
                    },
                    {
                        "name": "id",
                        "in": "query",
                        "required": false,
                        "type": "integer",
                        "format": "int64"
                    },
                    {
                        "name": "name",
                        "in": "query",
                        "required": false,
                        "type": "string"
                    }
                ],
                "responses": {
                    "200": {
                        "description": "OK",
                        "schema": {
                            "type": "string"
                        }
                    }
                },
                "deprecated": false
            }
        },
        "/bugs/bug1944": {
            "get": {
                "tags": [
                    "Bugs"
                ],
                "summary": "bug1944",
                "operationId": "bug1944UsingGET_1",
                "responses": {
                    "200": {
                        "description": "The object was deleted successfully."
                    },
                    "404": {
                        "description": "No object was found with the given ID"
                    }
                },
                "deprecated": false
            }
        },
        "/bugs/bug2182": {
            "get": {
                "tags": [
                    "Bugs"
                ],
                "summary": "/bug2182",
                "operationId": "bug2182UsingGET_1",
                "responses": {
                    "200": {
                        "description": "OK",
                        "schema": {
                            "$ref": "#/definitions/ProductVO"
                        }
                    }
                },
                "deprecated": false
            }
        },
        "/bugs/bug2203": {
            "get": {
                "tags": [
                    "Bugs"
                ],
                "summary": "bug2203",
                "operationId": "bug2203UsingGET_1",
                "produces": [
                    "application/json;charset=UTF-8"
                ],
                "responses": {
                    "200": {
                        "description": "OK",
                        "schema": {
                            "$ref": "#/definitions/Response«LanguageResponse»"
                        }
                    }
                },
                "deprecated": false
            }
        },
        "/bugs/bug2220": {
            "get": {
                "tags": [
                    "Bugs"
                ],
                "summary": "bug2220",
                "operationId": "bug2220UsingGET_2",
                "parameters": [
                    {
                        "name": "bar",
                        "in": "path",
                        "description": "bar",
                        "required": false,
                        "type": "string"
                    }
                ],
                "responses": {
                    "200": {
                        "description": "OK"
                    }
                },
                "deprecated": false
            }
        },
        "/bugs/bug2220/{bar}": {
            "get": {
                "tags": [
                    "Bugs"
                ],
                "summary": "bug2220",
                "operationId": "bug2220UsingGET_3",
                "parameters": [
                    {
                        "name": "bar",
                        "in": "path",
                        "description": "bar",
                        "required": true,
                        "type": "string"
                    }
                ],
                "responses": {
                    "200": {
                        "description": "OK"
                    }
                },
                "deprecated": false
            }
        },
        "/bugs/bug2230": {
            "post": {
                "tags": [
                    "Bugs"
                ],
                "summary": "/bug2230",
                "operationId": "bug2230UsingPOST_1",
                "consumes": [
                    "application/atom+xml"
                ],
                "parameters": [
                    {
                        "in": "body",
                        "name": "applicatorUnits",
                        "description": "applicatorUnits",
                        "required": true,
                        "schema": {
                            "$ref": "#/definitions/EHDTOApplicatorUnits"
                        }
                    }
                ],
                "responses": {
                    "200": {
                        "description": "OK",
                        "schema": {
                            "type": "string"
                        }
                    }
                },
                "deprecated": false
            }
        },
        "/bugs/bug2282": {
            "get": {
                "tags": [
                    "Bugs"
                ],
                "summary": "/bug2282",
                "operationId": "bug2282UsingGET_1",
                "responses": {
                    "200": {
                        "description": "OK",
                        "schema": {
                            "type": "string"
                        }
                    }
                },
                "deprecated": false
            }
        },
        "/bugs/{bar}/2148{?year}": {
            "get": {
                "tags": [
                    "Bugs"
                ],
                "summary": "bug2148",
                "operationId": "bug2148UsingGET_1",
                "parameters": [
                    {
                        "name": "bar",
                        "description": "example",
                        "required": false,
                        "schema": {
                            "type": "integer",
                            "format": "int64"
                        }
                    },
                    {
                        "name": "year",
                        "in": "query",
                        "description": "year",
                        "required": true,
                        "type": "integer",
                        "format": "int32"
                    }
                ],
                "responses": {
                    "200": {
                        "description": "OK",
                        "schema": {
                            "$ref": "#/definitions/Example"
                        }
                    }
                },
                "deprecated": false
            }
        },
        "/bugs/{propertyKey}/{environmentKey}": {
            "get": {
                "tags": [
                    "Bugs"
                ],
                "summary": "getProperty",
                "operationId": "getPropertyUsingGET_1",
                "parameters": [
                    {
                        "name": "environmentKey",
                        "in": "path",
                        "description": "Key of the environment",
                        "required": false,
                        "type": "string"
                    },
                    {
                        "name": "propertyKey",
                        "in": "path",
                        "description": "Key of the property",
                        "required": true,
                        "type": "string"
                    }
                ],
                "responses": {
                    "200": {
                        "description": "OK",
                        "schema": {
                            "type": "string"
                        }
                    }
                },
                "deprecated": false
            }
        }
    },
    "securityDefinitions": {
        "api_key": {
            "type": "apiKey",
            "name": "api_key",
            "in": "header"
        },
        "petstore_auth": {
            "type": "oauth2",
            "authorizationUrl": "http://petstore.swagger.io/api/oauth/dialog",
            "flow": "implicit",
            "scopes": {
                "write:pets": "modify pets in your account",
                "read:pets": "read your pets"
            }
        }
    },
    "definitions": {
        "ApplicationLang": {
            "type": "object",
            "title": "ApplicationLang",
            "additionalProperties": {
                "$ref": "#/definitions/Language"
            }
        },
        "Bug1376": {
            "type": "object",
            "properties": {
                "url": {
                    "type": "string"
                }
            },
            "title": "Bug1376"
        },
        "Bug1627": {
            "type": "object",
            "properties": {
                "name": {
                    "type": "string"
                }
            },
            "title": "Bug1627"
        },
        "Bug1676": {
            "type": "object",
            "properties": {
                "xAxis": {
                    "type": "number",
                    "format": "float",
                    "example": 200.0,
                    "description": "Horizontal position"
                },
                "yAxis": {
                    "type": "number",
                    "format": "float",
                    "example": 500.0,
                    "description": "Vertical position"
                }
            },
            "title": "Bug1676"
        },
        "Bug1697": {
            "type": "object",
            "properties": {
                "bar": {
                    "type": "string"
                }
            },
            "title": "Bug1697"
        },
        "Bug1740": {
            "type": "object",
            "properties": {
                "innerValue": {
                    "type": "string"
                },
                "value": {
                    "type": "string"
                }
            },
            "title": "Bug1740"
        },
        "Bug1777": {
            "type": "object",
            "required": [
                "longitude"
            ],
            "properties": {
                "longitude": {
                    "type": "number",
                    "format": "double",
                    "description": "经度"
                }
            },
            "title": "Bug1777",
            "description": "Test 1777"
        },
        "Bug1881": {
            "type": "object",
            "properties": {
                "data1": {
                    "type": "object",
                    "additionalProperties": {
                        "type": "array",
                        "items": {
                            "type": "object"
                        }
                    }
                },
                "data2": {
                    "type": "object",
                    "additionalProperties": {
                        "type": "array",
                        "items": {
                            "$ref": "#/definitions/Example"
                        }
                    }
                }
            },
            "title": "Bug1881"
        },
        "Bug2415": {
            "type": "object",
            "properties": {
                "test": {
                    "type": "string",
                    "minLength": 8,
                    "maxLength": 16,
                    "pattern": "^[A-Za-z0-9]{8,16}$"
                }
            },
            "title": "Bug2415"
        },
        "Bug2479": {
            "type": "object",
            "properties": {
                "first": {
                    "description": "First",
                    "$ref": "#/definitions/Example"
                },
                "second": {
                    "description": "Second",
                    "$ref": "#/definitions/Example"
                }
            },
            "title": "Bug2479"
        },
        "EHDTOApplicatorUnits": {
            "type": "object",
            "properties": {
                "ehdtoUnitGroups": {
                    "type": "array",
                    "xml": {
                        "name": "UnitGroup",
                        "attribute": false,
                        "wrapped": false
                    },
                    "items": {
                        "$ref": "#/definitions/EHDTOUnitGroup"
                    }
                }
            },
            "title": "EHDTOApplicatorUnits",
            "xml": {
                "name": "ApplicatorUnits",
                "attribute": false,
                "wrapped": false
            }
        },
        "EHDTOUnit": {
            "type": "object",
            "properties": {
                "id": {
                    "type": "string",
                    "xml": {
                        "name": "id",
                        "attribute": true,
                        "wrapped": false
                    }
                },
                "name": {
                    "type": "string",
                    "xml": {
                        "name": "name",
                        "attribute": true,
                        "wrapped": false
                    }
                },
                "unitSystem": {
                    "type": "string",
                    "xml": {
                        "name": "unitSystem",
                        "attribute": true,
                        "wrapped": false
                    }
                }
            },
            "title": "EHDTOUnit",
            "xml": {
                "name": "Unit",
                "attribute": false,
                "wrapped": false
            }
        },
        "EHDTOUnitGroup": {
            "type": "object",
            "properties": {
                "ehdtoUnits": {
                    "type": "array",
                    "xml": {
                        "name": "unit",
                        "attribute": false,
                        "wrapped": false
                    },
                    "items": {
                        "$ref": "#/definitions/EHDTOUnit"
                    }
                },
                "name": {
                    "type": "string",
                    "xml": {
                        "name": "name",
                        "attribute": true,
                        "wrapped": false
                    }
                }
            },
<<<<<<< HEAD
            "collectionFormat": "multi",
            "enum": [
              "ONE",
              "TWO"
            ]
          }
        ],
        "responses": {
          "200": {
            "description": "OK"
          }
        }
      }
    },
    "/bugs/1841": {
      "get": {
        "tags": [
          "Bugs"
        ],
        "summary": "method1",
        "operationId": "method1UsingGET_1",
        "produces": [
          "application/atom+xml",
          "application/json;charset=UTF-8"
        ],
        "responses": {
          "200": {
            "description": "OK"
          }
        }
      }
    },
    "/bugs/1864{?somename}": {
      "get": {
        "tags": [
          "Bugs"
        ],
        "summary": "test",
        "operationId": "testUsingGET_1",
        "parameters": [
          {
            "name": "somename",
            "in": "query",
            "required": true,
            "type": "string"
          }
        ],
        "responses": {
          "200": {
            "description": "OK"
          }
        }
      }
    },
    "/bugs/1881": {
      "get": {
        "tags": [
          "Bugs"
        ],
        "summary": "bug1881",
        "operationId": "bug1881UsingGET_1",
        "parameters": [
          {
            "in": "body",
            "name": "container",
            "description": "container",
            "required": true,
            "schema": {
              "$ref": "#/definitions/Bug1881"
            }
          }
        ],
        "responses": {
          "200": {
            "description": "OK",
            "schema": {
              "type": "string"
            }
          }
        }
      }
    },
    "/bugs/1887/{env}/{list-id}/emails": {
      "post": {
        "tags": [
          "Bugs"
        ],
        "summary": "1887 example",
        "operationId": "addEmailsToListUsingPOST_1",
        "consumes": [
          "application/json;charset=UTF-8"
        ],
        "produces": [
          "application/json;charset=UTF-8"
        ],
        "parameters": [
          {
            "name": "env",
            "in": "path",
            "description": "env",
            "required": true,
            "type": "string"
          },
          {
            "name": "list-id",
            "in": "path",
            "description": "list-id",
            "required": true,
            "type": "string"
          },
          {
            "in": "body",
            "name": "emails",
            "description": "emails",
            "required": true,
            "schema": {
              "type": "array",
              "items": {
                "type": "string"
              }
            }
          }
        ],
        "responses": {
          "200": {
            "description": "OK",
            "schema": {
              "$ref": "#/definitions/Example"
            }
          }
        }
      }
    },
    "/bugs/1894": {
      "post": {
        "tags": [
          "Bugs"
        ],
        "summary": "cacheEvict1",
        "operationId": "cacheEvict1UsingPOST_1",
        "consumes": [
          "application/x-www-form-urlencoded"
        ],
        "responses": {
          "200": {
            "description": "OK"
          }
        }
      }
    },
    "/bugs/1907": {
      "get": {
        "tags": [
          "Bugs"
        ],
        "summary": "xmlPayload",
        "operationId": "xmlPayloadUsingGET_1",
        "produces": [
          "application/xml"
        ],
        "parameters": [
          {
            "in": "body",
            "name": "xml",
            "description": "xml",
            "required": true,
            "schema": {
              "$ref": "#/definitions/Model1907"
            }
          }
        ],
        "responses": {
          "200": {
            "description": "OK"
          }
        }
      }
    },
    "/bugs/1926/filtered": {
      "get": {
        "tags": [
          "Bugs"
        ],
        "summary": "filtered",
        "operationId": "filteredUsingGET_1",
        "parameters": [
          {
            "in": "body",
            "name": "wrapper",
            "description": "wrapper",
            "required": true,
            "schema": {
              "$ref": "#/definitions/LangNotFilteredWrapper"
            }
          }
        ],
        "responses": {
          "200": {
            "description": "OK",
            "schema": {
              "type": "string",
              "enum": [
                "zh",
                "en"
              ]
            }
          }
        }
      }
    },
    "/bugs/1926/not-filtered": {
      "get": {
        "tags": [
          "Bugs"
        ],
        "summary": "notFiltered",
        "operationId": "notFilteredUsingGET_1",
        "parameters": [
          {
            "in": "body",
            "name": "wrapper",
            "description": "wrapper",
            "required": true,
            "schema": {
              "$ref": "#/definitions/LangFilteredWrapper"
            }
          }
        ],
        "responses": {
          "200": {
            "description": "OK",
            "schema": {
              "type": "string",
              "enum": [
                "zh",
                "en"
              ]
            }
          }
        }
      }
    },
    "/bugs/1939{?username,password,credential-source-id}": {
      "get": {
        "tags": [
          "Bugs"
        ],
        "summary": "authenticate a user using a given set of credentials, producing a JWT token that may be used for future API operations if successful",
        "operationId": "authenticateUsingGET_1",
        "produces": [
          "application/jwt"
        ],
        "parameters": [
          {
            "name": "username",
            "in": "query",
            "description": "username",
            "required": true,
            "type": "string"
          },
          {
            "name": "password",
            "in": "query",
            "description": "password",
            "required": true,
            "type": "string"
          },
          {
            "name": "credential-source-id",
            "in": "query",
            "description": "credential-source-id",
            "required": false,
            "type": "string"
          }
        ],
        "responses": {
          "200": {
            "description": "OK",
            "schema": {
              "type": "string"
            }
          }
        }
      }
    },
    "/bugs/1965": {
      "post": {
        "tags": [
          "Bugs"
        ],
        "summary": "bug1965",
        "operationId": "bug1965UsingPOST_1",
        "consumes": [
          "multipart/form-data"
        ],
        "parameters": [
          {
            "in": "formData",
            "name": "paramMap",
            "description": "paramMap",
            "required": true,
            "schema": {
              "type": "object",
              "additionalProperties": {
                "type": "string"
              }
            }
          },
          {
            "in": "formData",
            "name": "sfId",
            "description": "sfId",
            "required": true,
            "schema": {
              "type": "integer",
              "format": "int32"
            }
          },
          {
            "in": "formData",
            "name": "sfData",
            "description": "sfData",
            "required": true,
            "schema": {
              "$ref": "#/definitions/Example"
            }
          },
          {
            "name": "file",
            "in": "formData",
            "description": "file",
            "required": false,
            "type": "file"
          }
        ],
        "responses": {
          "200": {
            "description": "OK",
            "schema": {
              "$ref": "#/definitions/Example"
            }
          }
        }
      }
    },
    "/bugs/2029{?name}": {
      "get": {
        "tags": [
          "Bugs"
        ],
        "summary": "测试RequesetParam",
        "description": "测试RequesetParam",
        "operationId": "bug2020UsingGET_1",
        "parameters": [
          {
            "name": "date",
            "in": "path",
            "description": "日期：2017-09-01",
            "required": true,
            "type": "string"
          },
          {
            "name": "name",
            "in": "query",
            "description": "名称",
            "required": false,
            "type": "string"
          }
        ],
        "responses": {
          "200": {
            "description": "OK",
            "schema": {
              "type": "string"
            }
          }
        }
      }
    },
    "/bugs/2081{?a.importantField,b.importantField}": {
      "get": {
        "tags": [
          "Bugs"
        ],
        "summary": "bug2081",
        "operationId": "bug2081UsingGET_1",
        "parameters": [
          {
            "name": "a.importantField",
            "in": "query",
            "required": false,
            "type": "string"
          },
          {
            "name": "b.importantField",
            "in": "query",
            "required": false,
            "type": "string"
          }
        ],
        "responses": {
          "200": {
            "description": "OK"
          }
        }
      }
    },
    "/bugs/2107/{someId}": {
      "get": {
        "tags": [
          "Bugs"
        ],
        "summary": "2107",
        "operationId": "getSomeByIdUsingGET_1",
        "produces": [
          "application/json"
        ],
        "parameters": [
          {
            "name": "someId",
            "in": "path",
            "description": "This is the description",
            "required": true,
            "type": "string",
            "default": "1f1f1f",
            "allowEmptyValue": false
          }
        ],
        "responses": {
          "200": {
            "description": "OK",
            "schema": {
              "type": "string"
            }
          }
        }
      }
    },
    "/bugs/2114{?siteSecret,xmlUrl,stripHtmlTags,clearIndex}": {
      "put": {
        "tags": [
          "Bugs"
        ],
        "summary": "bug2114",
        "operationId": "bug2114UsingPUT_1",
        "consumes": [
          "application/json"
        ],
        "parameters": [
          {
            "name": "siteId",
            "in": "path",
            "description": "siteId",
            "required": true,
            "type": "string",
            "format": "uuid"
          },
          {
            "name": "siteSecret",
            "in": "query",
            "description": "siteSecret",
            "required": true,
            "type": "string",
            "format": "uuid"
          },
          {
            "name": "xmlUrl",
            "in": "query",
            "description": "xmlUrl",
            "required": true,
            "type": "string"
          },
          {
            "name": "stripHtmlTags",
            "in": "query",
            "description": "stripHtmlTags",
            "required": false,
            "type": "boolean",
            "default": false
          },
          {
            "name": "clearIndex",
            "in": "query",
            "description": "clearIndex",
            "required": false,
            "type": "boolean",
            "default": false
          }
        ],
        "responses": {
          "200": {
            "description": "OK"
          }
        }
      }
    },
    "/bugs/2118": {
      "get": {
        "tags": [
          "Bugs"
        ],
        "summary": "bug2118",
        "operationId": "bug2118UsingGET_1",
        "parameters": [
          {
            "in": "body",
            "name": "person",
            "description": "person",
            "required": true,
            "schema": {
              "$ref": "#/definitions/Example"
            }
          }
        ],
        "responses": {
          "200": {
            "description": "OK",
            "schema": {
              "type": "string"
            }
          }
        }
      }
    },
    "/bugs/2161": {
      "get": {
        "tags": [
          "Bugs"
        ],
        "summary": "bug2161And2249",
        "operationId": "bug2161And2249UsingGET_1",
        "parameters": [
          {
            "in": "body",
            "name": "status",
            "description": "status",
            "required": true,
            "schema": {
              "$ref": "#/definitions/Status"
            }
          }
        ],
        "responses": {
          "200": {
            "description": "OK",
            "schema": {
              "type": "string"
            }
          }
        }
      }
    },
    "/bugs/2268{?$filter}": {
      "get": {
        "tags": [
          "example",
          "Bugs"
        ],
        "summary": "Get all examples",
        "description": "Get all examples ",
        "operationId": "bug2268_1",
        "produces": [
          "application/json"
        ],
        "parameters": [
          {
            "name": "$filter",
            "in": "query",
            "description": "Filter the list",
            "required": false,
            "type": "string",
            "allowEmptyValue": false
          }
        ],
        "responses": {
          "200": {
            "description": "Success",
            "schema": {
              "type": "array",
              "items": {
                "$ref": "#/definitions/Example"
              }
            }
          }
        },
        "security": [
          {
            "user_auth": [
              "ADMIN",
              "USER"
            ]
          }
        ]
      }
    },
    "/bugs/bug2203": {
      "get": {
        "tags": [
          "Bugs"
        ],
        "summary": "bug2203",
        "operationId": "bug2203UsingGET_1",
        "produces": [
          "application/json;charset=UTF-8"
        ],
        "responses": {
          "200": {
            "description": "OK",
            "schema": {
              "$ref": "#/definitions/Response«LanguageResponse»"
            }
          }
        }
      }
    },
    "/bugs/{bar}/2148{?year}": {
      "get": {
        "tags": [
          "Bugs"
        ],
        "summary": "bug2148",
        "operationId": "bug2148UsingGET_1",
        "parameters": [
          {
            "name": "year",
            "in": "query",
            "description": "year",
            "required": true,
            "type": "integer",
            "format": "int32"
          },
          {
            "name": "bar",
            "description": "example",
            "required": false,
            "schema": {
              "type": "integer",
              "format": "int64"
            }
          }
        ],
        "responses": {
          "200": {
            "description": "OK",
            "schema": {
              "$ref": "#/definitions/Example"
            }
          }
        }
      }
    },
    "/bugs/{propertyKey}/{environmentKey}": {
      "get": {
        "tags": [
          "Bugs"
        ],
        "summary": "getProperty",
        "operationId": "getPropertyUsingGET_1",
        "parameters": [
          {
            "name": "propertyKey",
            "in": "path",
            "description": "Key of the property",
            "required": true,
            "type": "string",
            "allowEmptyValue": false
          },
          {
            "name": "environmentKey",
            "in": "path",
            "description": "Key of the environment",
            "required": false,
            "type": "string",
            "allowEmptyValue": false
          }
        ],
        "responses": {
          "200": {
            "description": "OK",
            "schema": {
              "type": "string"
            }
          }
        }
      }
    }
  },
  "securityDefinitions": {
    "api_key": {
      "type": "apiKey",
      "name": "api_key",
      "in": "header"
    },
    "petstore_auth": {
      "type": "oauth2",
      "authorizationUrl": "http://petstore.swagger.io/api/oauth/dialog",
      "flow": "implicit",
      "scopes": {
        "write:pets": "modify pets in your account",
        "read:pets": "read your pets"
      }
    }
  },
  "definitions": {
    "ApplicationLang": {
      "type": "object",
      "title": "ApplicationLang",
      "additionalProperties": {
        "$ref": "#/definitions/Language"
      }
    },
    "Bug1376": {
      "type": "object",
      "properties": {
        "url": {
          "type": "string"
        }
      },
      "title": "Bug1376"
    },
    "Bug1627": {
      "type": "object",
      "properties": {
        "name": {
          "type": "string"
        }
      },
      "title": "Bug1627"
    },
    "Bug1676": {
      "type": "object",
      "properties": {
        "xAxis": {
          "type": "number",
          "format": "float",
          "example": 200.0,
          "description": "Horizontal position"
        },
        "yAxis": {
          "type": "number",
          "format": "float",
          "example": 500.0,
          "description": "Vertical position"
        }
      },
      "title": "Bug1676"
    },
    "Bug1697": {
      "type": "object",
      "properties": {
        "bar": {
          "type": "string"
        }
      },
      "title": "Bug1697"
    },
    "Bug1740": {
      "type": "object",
      "properties": {
        "innerValue": {
          "type": "string"
        },
        "value": {
          "type": "string"
        }
      },
      "title": "Bug1740"
    },
    "Bug1777": {
      "type": "object",
      "required": [
        "longitude"
      ],
      "properties": {
        "longitude": {
          "type": "number",
          "format": "double",
          "description": "经度"
        }
      },
      "title": "Bug1777",
      "description": "Test 1777"
    },
    "Bug1881": {
      "type": "object",
      "properties": {
        "data1": {
          "type": "object",
          "additionalProperties": {
            "type": "array",
            "items": {
              "type": "object"
            }
          }
        },
        "data2": {
          "type": "object",
          "additionalProperties": {
            "type": "array",
            "items": {
              "$ref": "#/definitions/Example"
            }
          }
        }
      },
      "title": "Bug1881"
    },
    "Example": {
      "type": "object",
      "properties": {
        "allCapsSet": {
          "type": "array",
          "items": {
            "type": "string"
          }
        },
        "annotatedEnumType": {
          "type": "string",
          "enum": [
            "ONE",
            "TWO"
          ]
        },
        "bar": {
          "type": "integer",
          "format": "int32",
          "description": "description of bar"
        },
        "enumType": {
          "type": "string",
          "enum": [
            "ONE",
            "TWO"
          ]
        },
        "foo": {
          "type": "string"
        },
        "localDateTime": {
          "type": "string",
          "format": "date-time"
        },
        "nestedType": {
          "$ref": "#/definitions/NestedType"
        },
        "parentBeanProperty": {
          "type": "string"
        },
        "propertyWithNoGetterMethod": {
          "type": "string"
        },
        "propertyWithNoSetterMethod": {
          "type": "string"
        },
        "readOnlyString": {
          "type": "string",
          "description": "A read only string",
          "readOnly": true
        }
      },
      "title": "Example"
    },
    "File": {
      "type": "object",
      "properties": {
        "name": {
          "type": "string"
        }
      },
      "title": "File"
    },
    "LangFilteredWrapper": {
      "type": "object",
      "properties": {
        "lang": {
          "type": "string",
          "enum": [
            "zh",
            "en"
          ]
        }
      },
      "title": "LangFilteredWrapper"
    },
    "LangNotFilteredWrapper": {
      "type": "object",
      "properties": {
        "lang": {
          "type": "string",
          "enum": [
            "zh",
            "en"
          ]
        }
      },
      "title": "LangNotFilteredWrapper"
    },
    "Language": {
      "type": "object",
      "title": "Language",
      "additionalProperties": {
        "$ref": "#/definitions/LanguageText"
      }
    },
    "LanguageResponse": {
      "type": "object",
      "title": "LanguageResponse",
      "additionalProperties": {
        "$ref": "#/definitions/ApplicationLang"
      }
    },
    "LanguageText": {
      "type": "object",
      "properties": {
        "TEXT": {
          "type": "string"
        }
      },
      "title": "LanguageText"
    },
    "LinkAlternate": {
      "type": "object",
      "properties": {
        "href": {
          "type": "string"
        }
      },
      "title": "LinkAlternate"
    },
    "Model1819": {
      "type": "object",
      "properties": {
        "enumTypes": {
          "type": "array",
          "items": {
            "type": "string",
            "enum": [
              "ONE",
              "TWO"
            ]
          }
        }
      },
      "title": "Model1819"
    },
    "Model1907": {
      "type": "object",
      "required": [
        "example",
        "somename"
      ],
      "properties": {
        "example": {
          "xml": {
            "name": "example",
            "attribute": false,
            "wrapped": false
          },
          "$ref": "#/definitions/Example"
        },
        "somename": {
          "type": "string",
          "xml": {
            "name": "somename",
            "attribute": true,
            "wrapped": false
          }
        }
      },
      "title": "Model1907"
    },
    "NestedType": {
      "type": "object",
      "properties": {
        "name": {
          "type": "string"
        }
      },
      "title": "NestedType"
    },
    "Resource«string»": {
      "type": "object",
      "properties": {
        "links": {
          "type": "object",
          "xml": {
            "name": "link",
            "namespace": "http://www.w3.org/2005/Atom",
            "attribute": false,
            "wrapped": false
          },
          "additionalProperties": {
            "$ref": "#/definitions/LinkAlternate"
          }
        }
      },
      "title": "Resource«string»"
    },
    "Response«LanguageResponse»": {
      "type": "object",
      "properties": {
        "data": {
          "type": "object",
          "additionalProperties": {
=======
            "title": "EHDTOUnitGroup",
            "xml": {
                "name": "UnitGroup",
                "attribute": false,
                "wrapped": false
            }
        },
        "Example": {
            "type": "object",
            "properties": {
                "allCapsSet": {
                    "type": "array",
                    "items": {
                        "type": "string"
                    }
                },
                "annotatedEnumType": {
                    "type": "string",
                    "enum": [
                        "ONE",
                        "TWO"
                    ]
                },
                "bar": {
                    "type": "integer",
                    "format": "int32",
                    "example": 10,
                    "description": "description of bar"
                },
                "enumType": {
                    "type": "string",
                    "enum": [
                        "ONE",
                        "TWO"
                    ]
                },
                "foo": {
                    "type": "string"
                },
                "localDateTime": {
                    "type": "string",
                    "format": "date-time"
                },
                "nestedType": {
                    "$ref": "#/definitions/NestedType"
                },
                "parentBeanProperty": {
                    "type": "string"
                },
                "propertyWithNoGetterMethod": {
                    "type": "string"
                },
                "propertyWithNoSetterMethod": {
                    "type": "string"
                },
                "readOnlyString": {
                    "type": "string",
                    "description": "A read only string",
                    "readOnly": true
                }
            },
            "title": "Example"
        },
        "File": {
            "type": "object",
            "properties": {
                "name": {
                    "type": "string"
                }
            },
            "title": "File"
        },
        "LangFilteredWrapper": {
            "type": "object",
            "properties": {
                "lang": {
                    "type": "string",
                    "enum": [
                        "zh",
                        "en"
                    ]
                }
            },
            "title": "LangFilteredWrapper"
        },
        "LangNotFilteredWrapper": {
            "type": "object",
            "properties": {
                "lang": {
                    "type": "string",
                    "enum": [
                        "zh",
                        "en"
                    ]
                }
            },
            "title": "LangNotFilteredWrapper"
        },
        "Language": {
>>>>>>> 09d4a734
            "type": "object",
            "title": "Language",
            "additionalProperties": {
                "$ref": "#/definitions/LanguageText"
            }
        },
        "LanguageResponse": {
            "type": "object",
            "title": "LanguageResponse",
            "additionalProperties": {
                "$ref": "#/definitions/ApplicationLang"
            }
        },
        "LanguageText": {
            "type": "object",
            "properties": {
                "TEXT": {
                    "type": "string"
                }
            },
            "title": "LanguageText"
        },
        "LinkAlternate": {
            "type": "object",
            "properties": {
                "href": {
                    "type": "string"
                }
            },
            "title": "LinkAlternate"
        },
        "Model1819": {
            "type": "object",
            "properties": {
                "enumTypes": {
                    "type": "array",
                    "items": {
                        "type": "string",
                        "enum": [
                            "ONE",
                            "TWO"
                        ]
                    }
                }
            },
            "title": "Model1819"
        },
        "Model1907": {
            "type": "object",
            "required": [
                "example",
                "somename"
            ],
            "properties": {
                "example": {
                    "xml": {
                        "name": "example",
                        "attribute": false,
                        "wrapped": false
                    },
                    "$ref": "#/definitions/Example"
                },
                "somename": {
                    "type": "string",
                    "xml": {
                        "name": "somename",
                        "attribute": true,
                        "wrapped": false
                    }
                }
            },
            "title": "Model1907",
            "xml": {
                "name": "model1907",
                "namespace": "urn:bugs",
                "attribute": false,
                "wrapped": false
            }
        },
        "NestedType": {
            "type": "object",
            "properties": {
                "name": {
                    "type": "string"
                }
            },
            "title": "NestedType"
        },
        "ProductVO": {
            "type": "object",
            "properties": {
                "name": {
                    "type": "string"
                },
                "specification_child_name": {
                    "type": "string"
                },
                "specification_name": {
                    "type": "string"
                }
            },
            "title": "ProductVO"
        },
        "Resource«string»": {
            "type": "object",
            "properties": {
                "links": {
                    "type": "object",
                    "xml": {
                        "name": "link",
                        "namespace": "http://www.w3.org/2005/Atom",
                        "attribute": false,
                        "wrapped": false
                    },
                    "additionalProperties": {
                        "$ref": "#/definitions/LinkAlternate"
                    }
                }
            },
            "title": "Resource«string»",
            "xml": {
                "name": "Resource«string»",
                "attribute": false,
                "wrapped": false
            }
        },
        "Response«LanguageResponse»": {
            "type": "object",
            "properties": {
                "data": {
                    "type": "object",
                    "additionalProperties": {
                        "type": "object",
                        "additionalProperties": {
                            "type": "object",
                            "additionalProperties": {
                                "$ref": "#/definitions/LanguageText"
                            }
                        }
                    }
                },
                "errors": {
                    "type": "array",
                    "items": {
                        "type": "string"
                    }
                },
                "uuid": {
                    "type": "string"
                }
            },
            "title": "Response«LanguageResponse»"
        },
        "Status": {
            "type": "object",
            "required": [
                "bug_1964"
            ],
            "properties": {
                "bug2469": {
                    "type": "string",
                    "example": "[test] n/a"
                },
                "bug_1964": {
                    "type": "boolean"
                },
                "enabled": {
                    "type": "boolean",
                    "example": false
                },
                "integerString": {
                    "type": "string",
                    "example": "1235"
                }
            },
            "title": "Status"
        },
        "UpperCasedField": {
            "type": "object",
            "properties": {
                "YEAR": {
                    "type": "integer",
                    "format": "int32"
                },
                "age": {
                    "type": "integer",
                    "format": "int32"
                }
            },
            "title": "UpperCasedField"
        }
    }
}<|MERGE_RESOLUTION|>--- conflicted
+++ resolved
@@ -2226,1012 +2226,6 @@
                     }
                 }
             },
-<<<<<<< HEAD
-            "collectionFormat": "multi",
-            "enum": [
-              "ONE",
-              "TWO"
-            ]
-          }
-        ],
-        "responses": {
-          "200": {
-            "description": "OK"
-          }
-        }
-      }
-    },
-    "/bugs/1841": {
-      "get": {
-        "tags": [
-          "Bugs"
-        ],
-        "summary": "method1",
-        "operationId": "method1UsingGET_1",
-        "produces": [
-          "application/atom+xml",
-          "application/json;charset=UTF-8"
-        ],
-        "responses": {
-          "200": {
-            "description": "OK"
-          }
-        }
-      }
-    },
-    "/bugs/1864{?somename}": {
-      "get": {
-        "tags": [
-          "Bugs"
-        ],
-        "summary": "test",
-        "operationId": "testUsingGET_1",
-        "parameters": [
-          {
-            "name": "somename",
-            "in": "query",
-            "required": true,
-            "type": "string"
-          }
-        ],
-        "responses": {
-          "200": {
-            "description": "OK"
-          }
-        }
-      }
-    },
-    "/bugs/1881": {
-      "get": {
-        "tags": [
-          "Bugs"
-        ],
-        "summary": "bug1881",
-        "operationId": "bug1881UsingGET_1",
-        "parameters": [
-          {
-            "in": "body",
-            "name": "container",
-            "description": "container",
-            "required": true,
-            "schema": {
-              "$ref": "#/definitions/Bug1881"
-            }
-          }
-        ],
-        "responses": {
-          "200": {
-            "description": "OK",
-            "schema": {
-              "type": "string"
-            }
-          }
-        }
-      }
-    },
-    "/bugs/1887/{env}/{list-id}/emails": {
-      "post": {
-        "tags": [
-          "Bugs"
-        ],
-        "summary": "1887 example",
-        "operationId": "addEmailsToListUsingPOST_1",
-        "consumes": [
-          "application/json;charset=UTF-8"
-        ],
-        "produces": [
-          "application/json;charset=UTF-8"
-        ],
-        "parameters": [
-          {
-            "name": "env",
-            "in": "path",
-            "description": "env",
-            "required": true,
-            "type": "string"
-          },
-          {
-            "name": "list-id",
-            "in": "path",
-            "description": "list-id",
-            "required": true,
-            "type": "string"
-          },
-          {
-            "in": "body",
-            "name": "emails",
-            "description": "emails",
-            "required": true,
-            "schema": {
-              "type": "array",
-              "items": {
-                "type": "string"
-              }
-            }
-          }
-        ],
-        "responses": {
-          "200": {
-            "description": "OK",
-            "schema": {
-              "$ref": "#/definitions/Example"
-            }
-          }
-        }
-      }
-    },
-    "/bugs/1894": {
-      "post": {
-        "tags": [
-          "Bugs"
-        ],
-        "summary": "cacheEvict1",
-        "operationId": "cacheEvict1UsingPOST_1",
-        "consumes": [
-          "application/x-www-form-urlencoded"
-        ],
-        "responses": {
-          "200": {
-            "description": "OK"
-          }
-        }
-      }
-    },
-    "/bugs/1907": {
-      "get": {
-        "tags": [
-          "Bugs"
-        ],
-        "summary": "xmlPayload",
-        "operationId": "xmlPayloadUsingGET_1",
-        "produces": [
-          "application/xml"
-        ],
-        "parameters": [
-          {
-            "in": "body",
-            "name": "xml",
-            "description": "xml",
-            "required": true,
-            "schema": {
-              "$ref": "#/definitions/Model1907"
-            }
-          }
-        ],
-        "responses": {
-          "200": {
-            "description": "OK"
-          }
-        }
-      }
-    },
-    "/bugs/1926/filtered": {
-      "get": {
-        "tags": [
-          "Bugs"
-        ],
-        "summary": "filtered",
-        "operationId": "filteredUsingGET_1",
-        "parameters": [
-          {
-            "in": "body",
-            "name": "wrapper",
-            "description": "wrapper",
-            "required": true,
-            "schema": {
-              "$ref": "#/definitions/LangNotFilteredWrapper"
-            }
-          }
-        ],
-        "responses": {
-          "200": {
-            "description": "OK",
-            "schema": {
-              "type": "string",
-              "enum": [
-                "zh",
-                "en"
-              ]
-            }
-          }
-        }
-      }
-    },
-    "/bugs/1926/not-filtered": {
-      "get": {
-        "tags": [
-          "Bugs"
-        ],
-        "summary": "notFiltered",
-        "operationId": "notFilteredUsingGET_1",
-        "parameters": [
-          {
-            "in": "body",
-            "name": "wrapper",
-            "description": "wrapper",
-            "required": true,
-            "schema": {
-              "$ref": "#/definitions/LangFilteredWrapper"
-            }
-          }
-        ],
-        "responses": {
-          "200": {
-            "description": "OK",
-            "schema": {
-              "type": "string",
-              "enum": [
-                "zh",
-                "en"
-              ]
-            }
-          }
-        }
-      }
-    },
-    "/bugs/1939{?username,password,credential-source-id}": {
-      "get": {
-        "tags": [
-          "Bugs"
-        ],
-        "summary": "authenticate a user using a given set of credentials, producing a JWT token that may be used for future API operations if successful",
-        "operationId": "authenticateUsingGET_1",
-        "produces": [
-          "application/jwt"
-        ],
-        "parameters": [
-          {
-            "name": "username",
-            "in": "query",
-            "description": "username",
-            "required": true,
-            "type": "string"
-          },
-          {
-            "name": "password",
-            "in": "query",
-            "description": "password",
-            "required": true,
-            "type": "string"
-          },
-          {
-            "name": "credential-source-id",
-            "in": "query",
-            "description": "credential-source-id",
-            "required": false,
-            "type": "string"
-          }
-        ],
-        "responses": {
-          "200": {
-            "description": "OK",
-            "schema": {
-              "type": "string"
-            }
-          }
-        }
-      }
-    },
-    "/bugs/1965": {
-      "post": {
-        "tags": [
-          "Bugs"
-        ],
-        "summary": "bug1965",
-        "operationId": "bug1965UsingPOST_1",
-        "consumes": [
-          "multipart/form-data"
-        ],
-        "parameters": [
-          {
-            "in": "formData",
-            "name": "paramMap",
-            "description": "paramMap",
-            "required": true,
-            "schema": {
-              "type": "object",
-              "additionalProperties": {
-                "type": "string"
-              }
-            }
-          },
-          {
-            "in": "formData",
-            "name": "sfId",
-            "description": "sfId",
-            "required": true,
-            "schema": {
-              "type": "integer",
-              "format": "int32"
-            }
-          },
-          {
-            "in": "formData",
-            "name": "sfData",
-            "description": "sfData",
-            "required": true,
-            "schema": {
-              "$ref": "#/definitions/Example"
-            }
-          },
-          {
-            "name": "file",
-            "in": "formData",
-            "description": "file",
-            "required": false,
-            "type": "file"
-          }
-        ],
-        "responses": {
-          "200": {
-            "description": "OK",
-            "schema": {
-              "$ref": "#/definitions/Example"
-            }
-          }
-        }
-      }
-    },
-    "/bugs/2029{?name}": {
-      "get": {
-        "tags": [
-          "Bugs"
-        ],
-        "summary": "测试RequesetParam",
-        "description": "测试RequesetParam",
-        "operationId": "bug2020UsingGET_1",
-        "parameters": [
-          {
-            "name": "date",
-            "in": "path",
-            "description": "日期：2017-09-01",
-            "required": true,
-            "type": "string"
-          },
-          {
-            "name": "name",
-            "in": "query",
-            "description": "名称",
-            "required": false,
-            "type": "string"
-          }
-        ],
-        "responses": {
-          "200": {
-            "description": "OK",
-            "schema": {
-              "type": "string"
-            }
-          }
-        }
-      }
-    },
-    "/bugs/2081{?a.importantField,b.importantField}": {
-      "get": {
-        "tags": [
-          "Bugs"
-        ],
-        "summary": "bug2081",
-        "operationId": "bug2081UsingGET_1",
-        "parameters": [
-          {
-            "name": "a.importantField",
-            "in": "query",
-            "required": false,
-            "type": "string"
-          },
-          {
-            "name": "b.importantField",
-            "in": "query",
-            "required": false,
-            "type": "string"
-          }
-        ],
-        "responses": {
-          "200": {
-            "description": "OK"
-          }
-        }
-      }
-    },
-    "/bugs/2107/{someId}": {
-      "get": {
-        "tags": [
-          "Bugs"
-        ],
-        "summary": "2107",
-        "operationId": "getSomeByIdUsingGET_1",
-        "produces": [
-          "application/json"
-        ],
-        "parameters": [
-          {
-            "name": "someId",
-            "in": "path",
-            "description": "This is the description",
-            "required": true,
-            "type": "string",
-            "default": "1f1f1f",
-            "allowEmptyValue": false
-          }
-        ],
-        "responses": {
-          "200": {
-            "description": "OK",
-            "schema": {
-              "type": "string"
-            }
-          }
-        }
-      }
-    },
-    "/bugs/2114{?siteSecret,xmlUrl,stripHtmlTags,clearIndex}": {
-      "put": {
-        "tags": [
-          "Bugs"
-        ],
-        "summary": "bug2114",
-        "operationId": "bug2114UsingPUT_1",
-        "consumes": [
-          "application/json"
-        ],
-        "parameters": [
-          {
-            "name": "siteId",
-            "in": "path",
-            "description": "siteId",
-            "required": true,
-            "type": "string",
-            "format": "uuid"
-          },
-          {
-            "name": "siteSecret",
-            "in": "query",
-            "description": "siteSecret",
-            "required": true,
-            "type": "string",
-            "format": "uuid"
-          },
-          {
-            "name": "xmlUrl",
-            "in": "query",
-            "description": "xmlUrl",
-            "required": true,
-            "type": "string"
-          },
-          {
-            "name": "stripHtmlTags",
-            "in": "query",
-            "description": "stripHtmlTags",
-            "required": false,
-            "type": "boolean",
-            "default": false
-          },
-          {
-            "name": "clearIndex",
-            "in": "query",
-            "description": "clearIndex",
-            "required": false,
-            "type": "boolean",
-            "default": false
-          }
-        ],
-        "responses": {
-          "200": {
-            "description": "OK"
-          }
-        }
-      }
-    },
-    "/bugs/2118": {
-      "get": {
-        "tags": [
-          "Bugs"
-        ],
-        "summary": "bug2118",
-        "operationId": "bug2118UsingGET_1",
-        "parameters": [
-          {
-            "in": "body",
-            "name": "person",
-            "description": "person",
-            "required": true,
-            "schema": {
-              "$ref": "#/definitions/Example"
-            }
-          }
-        ],
-        "responses": {
-          "200": {
-            "description": "OK",
-            "schema": {
-              "type": "string"
-            }
-          }
-        }
-      }
-    },
-    "/bugs/2161": {
-      "get": {
-        "tags": [
-          "Bugs"
-        ],
-        "summary": "bug2161And2249",
-        "operationId": "bug2161And2249UsingGET_1",
-        "parameters": [
-          {
-            "in": "body",
-            "name": "status",
-            "description": "status",
-            "required": true,
-            "schema": {
-              "$ref": "#/definitions/Status"
-            }
-          }
-        ],
-        "responses": {
-          "200": {
-            "description": "OK",
-            "schema": {
-              "type": "string"
-            }
-          }
-        }
-      }
-    },
-    "/bugs/2268{?$filter}": {
-      "get": {
-        "tags": [
-          "example",
-          "Bugs"
-        ],
-        "summary": "Get all examples",
-        "description": "Get all examples ",
-        "operationId": "bug2268_1",
-        "produces": [
-          "application/json"
-        ],
-        "parameters": [
-          {
-            "name": "$filter",
-            "in": "query",
-            "description": "Filter the list",
-            "required": false,
-            "type": "string",
-            "allowEmptyValue": false
-          }
-        ],
-        "responses": {
-          "200": {
-            "description": "Success",
-            "schema": {
-              "type": "array",
-              "items": {
-                "$ref": "#/definitions/Example"
-              }
-            }
-          }
-        },
-        "security": [
-          {
-            "user_auth": [
-              "ADMIN",
-              "USER"
-            ]
-          }
-        ]
-      }
-    },
-    "/bugs/bug2203": {
-      "get": {
-        "tags": [
-          "Bugs"
-        ],
-        "summary": "bug2203",
-        "operationId": "bug2203UsingGET_1",
-        "produces": [
-          "application/json;charset=UTF-8"
-        ],
-        "responses": {
-          "200": {
-            "description": "OK",
-            "schema": {
-              "$ref": "#/definitions/Response«LanguageResponse»"
-            }
-          }
-        }
-      }
-    },
-    "/bugs/{bar}/2148{?year}": {
-      "get": {
-        "tags": [
-          "Bugs"
-        ],
-        "summary": "bug2148",
-        "operationId": "bug2148UsingGET_1",
-        "parameters": [
-          {
-            "name": "year",
-            "in": "query",
-            "description": "year",
-            "required": true,
-            "type": "integer",
-            "format": "int32"
-          },
-          {
-            "name": "bar",
-            "description": "example",
-            "required": false,
-            "schema": {
-              "type": "integer",
-              "format": "int64"
-            }
-          }
-        ],
-        "responses": {
-          "200": {
-            "description": "OK",
-            "schema": {
-              "$ref": "#/definitions/Example"
-            }
-          }
-        }
-      }
-    },
-    "/bugs/{propertyKey}/{environmentKey}": {
-      "get": {
-        "tags": [
-          "Bugs"
-        ],
-        "summary": "getProperty",
-        "operationId": "getPropertyUsingGET_1",
-        "parameters": [
-          {
-            "name": "propertyKey",
-            "in": "path",
-            "description": "Key of the property",
-            "required": true,
-            "type": "string",
-            "allowEmptyValue": false
-          },
-          {
-            "name": "environmentKey",
-            "in": "path",
-            "description": "Key of the environment",
-            "required": false,
-            "type": "string",
-            "allowEmptyValue": false
-          }
-        ],
-        "responses": {
-          "200": {
-            "description": "OK",
-            "schema": {
-              "type": "string"
-            }
-          }
-        }
-      }
-    }
-  },
-  "securityDefinitions": {
-    "api_key": {
-      "type": "apiKey",
-      "name": "api_key",
-      "in": "header"
-    },
-    "petstore_auth": {
-      "type": "oauth2",
-      "authorizationUrl": "http://petstore.swagger.io/api/oauth/dialog",
-      "flow": "implicit",
-      "scopes": {
-        "write:pets": "modify pets in your account",
-        "read:pets": "read your pets"
-      }
-    }
-  },
-  "definitions": {
-    "ApplicationLang": {
-      "type": "object",
-      "title": "ApplicationLang",
-      "additionalProperties": {
-        "$ref": "#/definitions/Language"
-      }
-    },
-    "Bug1376": {
-      "type": "object",
-      "properties": {
-        "url": {
-          "type": "string"
-        }
-      },
-      "title": "Bug1376"
-    },
-    "Bug1627": {
-      "type": "object",
-      "properties": {
-        "name": {
-          "type": "string"
-        }
-      },
-      "title": "Bug1627"
-    },
-    "Bug1676": {
-      "type": "object",
-      "properties": {
-        "xAxis": {
-          "type": "number",
-          "format": "float",
-          "example": 200.0,
-          "description": "Horizontal position"
-        },
-        "yAxis": {
-          "type": "number",
-          "format": "float",
-          "example": 500.0,
-          "description": "Vertical position"
-        }
-      },
-      "title": "Bug1676"
-    },
-    "Bug1697": {
-      "type": "object",
-      "properties": {
-        "bar": {
-          "type": "string"
-        }
-      },
-      "title": "Bug1697"
-    },
-    "Bug1740": {
-      "type": "object",
-      "properties": {
-        "innerValue": {
-          "type": "string"
-        },
-        "value": {
-          "type": "string"
-        }
-      },
-      "title": "Bug1740"
-    },
-    "Bug1777": {
-      "type": "object",
-      "required": [
-        "longitude"
-      ],
-      "properties": {
-        "longitude": {
-          "type": "number",
-          "format": "double",
-          "description": "经度"
-        }
-      },
-      "title": "Bug1777",
-      "description": "Test 1777"
-    },
-    "Bug1881": {
-      "type": "object",
-      "properties": {
-        "data1": {
-          "type": "object",
-          "additionalProperties": {
-            "type": "array",
-            "items": {
-              "type": "object"
-            }
-          }
-        },
-        "data2": {
-          "type": "object",
-          "additionalProperties": {
-            "type": "array",
-            "items": {
-              "$ref": "#/definitions/Example"
-            }
-          }
-        }
-      },
-      "title": "Bug1881"
-    },
-    "Example": {
-      "type": "object",
-      "properties": {
-        "allCapsSet": {
-          "type": "array",
-          "items": {
-            "type": "string"
-          }
-        },
-        "annotatedEnumType": {
-          "type": "string",
-          "enum": [
-            "ONE",
-            "TWO"
-          ]
-        },
-        "bar": {
-          "type": "integer",
-          "format": "int32",
-          "description": "description of bar"
-        },
-        "enumType": {
-          "type": "string",
-          "enum": [
-            "ONE",
-            "TWO"
-          ]
-        },
-        "foo": {
-          "type": "string"
-        },
-        "localDateTime": {
-          "type": "string",
-          "format": "date-time"
-        },
-        "nestedType": {
-          "$ref": "#/definitions/NestedType"
-        },
-        "parentBeanProperty": {
-          "type": "string"
-        },
-        "propertyWithNoGetterMethod": {
-          "type": "string"
-        },
-        "propertyWithNoSetterMethod": {
-          "type": "string"
-        },
-        "readOnlyString": {
-          "type": "string",
-          "description": "A read only string",
-          "readOnly": true
-        }
-      },
-      "title": "Example"
-    },
-    "File": {
-      "type": "object",
-      "properties": {
-        "name": {
-          "type": "string"
-        }
-      },
-      "title": "File"
-    },
-    "LangFilteredWrapper": {
-      "type": "object",
-      "properties": {
-        "lang": {
-          "type": "string",
-          "enum": [
-            "zh",
-            "en"
-          ]
-        }
-      },
-      "title": "LangFilteredWrapper"
-    },
-    "LangNotFilteredWrapper": {
-      "type": "object",
-      "properties": {
-        "lang": {
-          "type": "string",
-          "enum": [
-            "zh",
-            "en"
-          ]
-        }
-      },
-      "title": "LangNotFilteredWrapper"
-    },
-    "Language": {
-      "type": "object",
-      "title": "Language",
-      "additionalProperties": {
-        "$ref": "#/definitions/LanguageText"
-      }
-    },
-    "LanguageResponse": {
-      "type": "object",
-      "title": "LanguageResponse",
-      "additionalProperties": {
-        "$ref": "#/definitions/ApplicationLang"
-      }
-    },
-    "LanguageText": {
-      "type": "object",
-      "properties": {
-        "TEXT": {
-          "type": "string"
-        }
-      },
-      "title": "LanguageText"
-    },
-    "LinkAlternate": {
-      "type": "object",
-      "properties": {
-        "href": {
-          "type": "string"
-        }
-      },
-      "title": "LinkAlternate"
-    },
-    "Model1819": {
-      "type": "object",
-      "properties": {
-        "enumTypes": {
-          "type": "array",
-          "items": {
-            "type": "string",
-            "enum": [
-              "ONE",
-              "TWO"
-            ]
-          }
-        }
-      },
-      "title": "Model1819"
-    },
-    "Model1907": {
-      "type": "object",
-      "required": [
-        "example",
-        "somename"
-      ],
-      "properties": {
-        "example": {
-          "xml": {
-            "name": "example",
-            "attribute": false,
-            "wrapped": false
-          },
-          "$ref": "#/definitions/Example"
-        },
-        "somename": {
-          "type": "string",
-          "xml": {
-            "name": "somename",
-            "attribute": true,
-            "wrapped": false
-          }
-        }
-      },
-      "title": "Model1907"
-    },
-    "NestedType": {
-      "type": "object",
-      "properties": {
-        "name": {
-          "type": "string"
-        }
-      },
-      "title": "NestedType"
-    },
-    "Resource«string»": {
-      "type": "object",
-      "properties": {
-        "links": {
-          "type": "object",
-          "xml": {
-            "name": "link",
-            "namespace": "http://www.w3.org/2005/Atom",
-            "attribute": false,
-            "wrapped": false
-          },
-          "additionalProperties": {
-            "$ref": "#/definitions/LinkAlternate"
-          }
-        }
-      },
-      "title": "Resource«string»"
-    },
-    "Response«LanguageResponse»": {
-      "type": "object",
-      "properties": {
-        "data": {
-          "type": "object",
-          "additionalProperties": {
-=======
             "title": "EHDTOUnitGroup",
             "xml": {
                 "name": "UnitGroup",
@@ -3331,7 +2325,6 @@
             "title": "LangNotFilteredWrapper"
         },
         "Language": {
->>>>>>> 09d4a734
             "type": "object",
             "title": "Language",
             "additionalProperties": {
