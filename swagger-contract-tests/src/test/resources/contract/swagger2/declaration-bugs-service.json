{
    "swagger": "2.0",
    "info": {
        "description": "bugs API",
        "version": "1.0",
        "title": "bugs API",
        "test": "testValue"
    },
    "host": "localhost:__PORT__",
    "basePath": "/",
    "tags": [
        {
            "name": "Bugs",
            "description": "Bugs Controller"
        },
        {
            "name": "foo",
            "description": "Foo Description"
        }
    ],
    "produces": [
        "application/xml",
        "application/json"
    ],
    "paths": {
        "/bugs/1162": {
            "post": {
                "tags": [
                    "Bugs"
                ],
                "summary": "bug1162",
                "operationId": "bug1162UsingPOST_1",
                "consumes": [
                    "application/json"
                ],
                "responses": {
                    "200": {
                        "description": "OK",
                        "schema": {
                            "type": "string",
                            "format": "date"
                        }
                    }
                },
                "deprecated": false
            }
        },
        "/bugs/1209": {
            "post": {
                "tags": [
                    "Bugs"
                ],
                "summary": "bug1209",
                "operationId": "bug1209UsingPOST_1",
                "consumes": [
                    "application/json"
                ],
                "parameters": [
                    {
                        "in": "header",
                        "required": false,
                        "type": "array",
                        "items": {
                            "type": "string"
                        },
                        "collectionFormat": "multi"
                    }
                ],
                "responses": {
                    "200": {
                        "description": "OK",
                        "schema": {
                            "type": "string"
                        }
                    }
                },
                "deprecated": false
            }
        },
        "/bugs/1306{?paramMap}": {
            "post": {
                "tags": [
                    "Bugs"
                ],
                "summary": "bug1306",
                "operationId": "bug1306UsingPOST_1",
                "consumes": [
                    "application/json"
                ],
                "parameters": [
                    {
                        "name": "paramMap",
                        "in": "query",
                        "description": "paramMap",
                        "required": true,
                        "items": {
                            "type": "object",
                            "additionalProperties": {
                                "type": "string"
                            }
                        }
                    }
                ],
                "responses": {
                    "200": {
                        "description": "OK",
                        "schema": {
                            "type": "object",
                            "additionalProperties": {
                                "type": "string"
                            }
                        }
                    }
                },
                "deprecated": false
            }
        },
        "/bugs/1376-bare": {
            "post": {
                "tags": [
                    "Bugs"
                ],
                "summary": "issue1376Bare",
                "operationId": "issue1376BareUsingPOST_1",
                "consumes": [
                    "application/json"
                ],
                "responses": {
                    "200": {
                        "description": "OK",
                        "schema": {
                            "type": "string"
                        }
                    }
                },
                "deprecated": false
            }
        },
        "/bugs/1376-input-bare{?url}": {
            "post": {
                "tags": [
                    "Bugs"
                ],
                "summary": "issue1376Input",
                "operationId": "issue1376InputUsingPOST_2",
                "consumes": [
                    "application/json"
                ],
                "parameters": [
                    {
                        "name": "url",
                        "in": "query",
                        "description": "url",
                        "required": false,
                        "type": "string"
                    }
                ],
                "responses": {
                    "200": {
                        "description": "OK"
                    }
                },
                "deprecated": false
            }
        },
        "/bugs/1376-input-property{?url}": {
            "post": {
                "tags": [
                    "Bugs"
                ],
                "summary": "issue1376Input",
                "operationId": "issue1376InputUsingPOST_3",
                "consumes": [
                    "application/json"
                ],
                "parameters": [
                    {
                        "name": "url",
                        "in": "query",
                        "required": false,
                        "type": "string"
                    }
                ],
                "responses": {
                    "200": {
                        "description": "OK"
                    }
                },
                "deprecated": false
            }
        },
        "/bugs/1376-property": {
            "post": {
                "tags": [
                    "Bugs"
                ],
                "summary": "issue1376Property",
                "operationId": "issue1376PropertyUsingPOST_1",
                "consumes": [
                    "application/json"
                ],
                "responses": {
                    "200": {
                        "description": "OK",
                        "schema": {
                            "$ref": "#/definitions/Bug1376"
                        }
                    }
                },
                "deprecated": false
            }
        },
        "/bugs/1420": {
            "get": {
                "tags": [
                    "foo",
                    "Bugs"
                ],
                "summary": "issue1420",
                "operationId": "issue1420UsingGET_1",
                "responses": {
                    "200": {
                        "description": "OK",
                        "schema": {
                            "type": "string"
                        }
                    }
                },
                "deprecated": false
            }
        },
        "/bugs/1440": {
            "get": {
                "tags": [
                    "Bugs"
                ],
                "summary": "issue1440",
                "operationId": "issue1440UsingGET_1",
                "responses": {
                    "200": {
                        "description": "OK",
                        "schema": {
                            "$ref": "#/definitions/Resource«string»"
                        }
                    }
                },
                "deprecated": false
            }
        },
        "/bugs/1475": {
            "get": {
                "tags": [
                    "Bugs"
                ],
                "summary": "mapOfLists",
                "operationId": "mapOfListsUsingGET_1",
                "responses": {
                    "200": {
                        "description": "OK",
                        "schema": {
                            "type": "object",
                            "additionalProperties": {
                                "type": "array",
                                "items": {
                                    "type": "string"
                                }
                            }
                        }
                    }
                },
                "deprecated": false
            }
        },
        "/bugs/1475-example": {
            "get": {
                "tags": [
                    "Bugs"
                ],
                "summary": "mapOfListOfExample",
                "operationId": "mapOfListOfExampleUsingGET_1",
                "responses": {
                    "200": {
                        "description": "OK",
                        "schema": {
                            "type": "object",
                            "additionalProperties": {
                                "type": "array",
                                "items": {
                                    "$ref": "#/definitions/Example"
                                }
                            }
                        }
                    }
                },
                "deprecated": false
            }
        },
        "/bugs/1605": {
            "get": {
                "tags": [
                    "Bugs"
                ],
                "summary": "byteArrayResponse",
                "operationId": "byteArrayResponseUsingGET_1",
                "responses": {
                    "200": {
                        "description": "OK",
                        "schema": {
                            "type": "string",
                            "format": "byte"
                        }
                    }
                },
                "deprecated": false
            }
        },
        "/bugs/1627": {
            "get": {
                "tags": [
                    "Bugs"
                ],
                "summary": "bug1627",
                "operationId": "bug1627UsingGET_1",
                "parameters": [
                    {
                        "in": "body",
                        "name": "body",
                        "description": "body",
                        "required": true,
                        "schema": {
                            "$ref": "#/definitions/Bug1627"
                        }
                    }
                ],
                "responses": {
                    "200": {
                        "description": "OK"
                    }
                },
                "deprecated": false
            }
        },
        "/bugs/1632": {
            "get": {
                "tags": [
                    "Bugs"
                ],
                "summary": "fileCustomType",
                "operationId": "fileCustomTypeUsingGET_1",
                "parameters": [
                    {
                        "in": "body",
                        "name": "value",
                        "description": "value",
                        "required": true,
                        "schema": {
                            "$ref": "#/definitions/File"
                        }
                    }
                ],
                "responses": {
                    "200": {
                        "description": "OK"
                    }
                },
                "deprecated": false
            }
        },
        "/bugs/1632s": {
            "get": {
                "tags": [
                    "Bugs"
                ],
                "summary": "filesCustomType",
                "operationId": "filesCustomTypeUsingGET_1",
                "parameters": [
                    {
                        "in": "body",
                        "name": "values",
                        "description": "values",
                        "required": true,
                        "schema": {
                            "type": "array",
                            "items": {
                                "$ref": "#/definitions/File"
                            }
                        }
                    }
                ],
                "responses": {
                    "200": {
                        "description": "OK"
                    }
                },
                "deprecated": false
            }
        },
        "/bugs/1676": {
            "get": {
                "tags": [
                    "Bugs"
                ],
                "summary": "apiModelProperty",
                "operationId": "apiModelPropertyUsingGET_1",
                "parameters": [
                    {
                        "in": "body",
                        "name": "value",
                        "description": "value",
                        "required": true,
                        "schema": {
                            "$ref": "#/definitions/Bug1676"
                        }
                    }
                ],
                "responses": {
                    "200": {
                        "description": "OK"
                    }
                },
                "deprecated": false
            }
        },
        "/bugs/1697": {
            "get": {
                "tags": [
                    "Bugs"
                ],
                "summary": "payloadWithByteBuffer",
                "operationId": "payloadWithByteBufferUsingGET_1",
                "parameters": [
                    {
                        "in": "body",
                        "name": "body",
                        "description": "body",
                        "required": true,
                        "schema": {
                            "$ref": "#/definitions/Bug1697"
                        }
                    }
                ],
                "responses": {
                    "200": {
                        "description": "OK"
                    }
                },
                "deprecated": false
            }
        },
        "/bugs/1722": {
            "post": {
                "tags": [
                    "Bugs"
                ],
                "summary": "Remove an apple from a user",
                "description": "Remove an apple from a user. You must specify the user name and the apple name.",
                "operationId": "bug1722UsingPOST_1",
                "consumes": [
                    "application/xml",
                    "application/json"
                ],
                "produces": [
                    "application/xml",
                    "application/json"
                ],
                "parameters": [
                    {
                        "in": "body",
                        "name": "test",
                        "description": "test",
                        "required": true,
                        "schema": {
                            "type": "string"
                        }
                    }
                ],
                "responses": {
                    "200": {
                        "description": "The apple is removed"
                    }
                },
                "deprecated": false
            }
        },
        "/bugs/1734{?offset}": {
            "get": {
                "tags": [
                    "Bugs"
                ],
                "summary": "bug1734",
                "operationId": "bug1734UsingGET_1",
                "parameters": [
                    {
                        "name": "offset",
                        "in": "query",
                        "description": "The value of offset",
                        "required": false,
                        "type": "integer",
                        "default": 0,
                        "allowEmptyValue": false,
                        "format": "int32"
                    }
                ],
                "responses": {
                    "200": {
                        "description": "OK"
                    }
                },
                "deprecated": false
            }
        },
        "/bugs/1740": {
            "get": {
                "tags": [
                    "Bugs"
                ],
                "summary": "bug1740",
                "operationId": "bug1740UsingGET_1",
                "responses": {
                    "200": {
                        "description": "OK",
                        "schema": {
                            "$ref": "#/definitions/Bug1740"
                        }
                    }
                },
                "deprecated": false
            }
        },
        "/bugs/1749{?ascending,companyName,email,like,pageNumber,pageSize,set,sortDirection,sortField}": {
            "get": {
                "tags": [
                    "Bugs"
                ],
                "summary": "Retrieve all the companies",
                "operationId": "getAllPagedUsingGET_1",
                "parameters": [
                    {
                        "name": "ascending",
                        "in": "query",
                        "required": false,
                        "type": "boolean"
                    },
                    {
                        "name": "companyName",
                        "in": "query",
                        "description": "companyName",
                        "required": false,
                        "type": "string"
                    },
                    {
                        "name": "email",
                        "in": "query",
                        "description": "email",
                        "required": false,
                        "type": "string"
                    },
                    {
                        "name": "like",
                        "in": "query",
                        "description": "like",
                        "required": false,
                        "type": "boolean"
                    },
                    {
                        "name": "pageNumber",
                        "in": "query",
                        "required": true,
                        "type": "integer",
                        "minimum": 1.0,
                        "exclusiveMinimum": false,
                        "format": "int32"
                    },
                    {
                        "name": "pageSize",
                        "in": "query",
                        "required": true,
                        "type": "integer",
                        "maximum": 50.0,
                        "exclusiveMaximum": false,
                        "format": "int32"
                    },
                    {
                        "name": "set",
                        "in": "query",
                        "required": false,
                        "type": "boolean"
                    },
                    {
                        "name": "sortDirection",
                        "in": "query",
                        "required": false,
                        "type": "string",
                        "enum": [
                            "ASC",
                            "DESC"
                        ]
                    },
                    {
                        "name": "sortField",
                        "in": "query",
                        "required": false,
                        "type": "string"
                    }
                ],
                "responses": {
                    "200": {
                        "description": "OK",
                        "schema": {
                            "type": "array",
                            "items": {
                                "type": "string"
                            }
                        }
                    }
                },
                "deprecated": false
            }
        },
        "/bugs/1750a": {
            "get": {
                "tags": [
                    "Bugs"
                ],
                "summary": "bug1750a",
                "operationId": "bug1750aUsingGET_1",
                "responses": {
                    "200": {
                        "description": "list of ids",
                        "schema": {
                            "type": "string"
                        }
                    },
                    "204": {
                        "description": "no ids found"
                    }
                },
                "deprecated": false
            }
        },
        "/bugs/1750b": {
            "get": {
                "tags": [
                    "Bugs"
                ],
                "summary": "1750b",
                "operationId": "bug1750bUsingGET_1",
                "responses": {
                    "200": {
                        "description": "list of ids",
                        "schema": {
                            "type": "string"
                        }
                    },
                    "204": {
                        "description": "no ids found",
                        "schema": {
                            "type": "string"
                        }
                    }
                },
                "deprecated": false
            }
        },
        "/bugs/1767": {
            "get": {
                "description": "This is a test method",
                "operationId": "bug1767GET",
                "parameters": [
                    {
                        "name": "description",
                        "in": "query",
                        "description": "search by description",
                        "required": true,
                        "type": "string"
                    }
                ],
                "responses": {
                    "200": {
                        "description": "Successfully received bug 1767 or 2219 response",
                        "schema": {
                            "type": "string"
                        }
                    }
                }
            }
        },
        "/bugs/1777": {
            "get": {
                "tags": [
                    "Bugs"
                ],
                "summary": "bug1777",
                "operationId": "bug1777UsingGET_1",
                "responses": {
                    "200": {
                        "description": "OK",
                        "schema": {
                            "$ref": "#/definitions/Bug1777"
                        }
                    }
                },
                "deprecated": false
            }
        },
        "/bugs/1778{?e,s}": {
            "get": {
                "tags": [
                    "Bugs"
                ],
                "summary": "bug1778",
                "operationId": "bug1778UsingGET_1",
                "parameters": [
                    {
                        "name": "e",
                        "in": "query",
                        "required": false,
                        "type": "string"
                    },
                    {
                        "name": "s",
                        "in": "query",
                        "required": false,
                        "type": "string"
                    }
                ],
                "responses": {
                    "200": {
                        "description": "OK"
                    }
                },
                "deprecated": false
            }
        },
        "/bugs/1819a": {
            "put": {
                "tags": [
                    "Bugs"
                ],
                "summary": "modelWithListOfEnumsAsJson",
                "operationId": "modelWithListOfEnumsAsJsonUsingPUT_1",
                "consumes": [
                    "application/json"
                ],
                "parameters": [
                    {
                        "in": "body",
                        "name": "model",
                        "description": "model",
                        "required": true,
                        "schema": {
                            "$ref": "#/definitions/Model1819"
                        }
                    }
                ],
                "responses": {
                    "200": {
                        "description": "OK"
                    }
                },
                "deprecated": false
            }
        },
        "/bugs/1819b{?enumTypes}": {
            "post": {
                "tags": [
                    "Bugs"
                ],
                "summary": "modelWithListOfEnumsAsModelAttribute",
                "operationId": "modelWithListOfEnumsAsModelAttributeUsingPOST_1",
                "consumes": [
                    "application/json"
                ],
                "parameters": [
                    {
                        "name": "enumTypes",
                        "in": "query",
                        "required": false,
                        "type": "array",
                        "items": {
                            "type": "string",
                            "enum": [
                                "ONE",
                                "TWO"
                            ]
                        },
                        "collectionFormat": "multi",
                        "enum": [
                            "ONE",
                            "TWO"
                        ]
                    }
                ],
                "responses": {
                    "200": {
                        "description": "OK"
                    }
                },
                "deprecated": false
            }
        },
        "/bugs/1841": {
            "get": {
                "tags": [
                    "Bugs"
                ],
                "summary": "method1",
                "operationId": "method1UsingGET_1",
                "produces": [
                    "application/atom+xml",
                    "application/json;charset=UTF-8"
                ],
                "responses": {
                    "200": {
                        "description": "OK"
                    }
                },
                "deprecated": false
            }
        },
        "/bugs/1864{?somename}": {
            "get": {
                "tags": [
                    "Bugs"
                ],
                "summary": "test",
                "operationId": "testUsingGET_1",
                "parameters": [
                    {
                        "name": "somename",
                        "in": "query",
                        "required": true,
                        "type": "string"
                    }
                ],
                "responses": {
                    "200": {
                        "description": "OK"
                    }
                },
                "deprecated": false
            }
        },
        "/bugs/1881": {
            "get": {
                "tags": [
                    "Bugs"
                ],
                "summary": "bug1881",
                "operationId": "bug1881UsingGET_1",
                "parameters": [
                    {
                        "in": "body",
                        "name": "container",
                        "description": "container",
                        "required": true,
                        "schema": {
                            "$ref": "#/definitions/Bug1881"
                        }
                    }
                ],
                "responses": {
                    "200": {
                        "description": "OK",
                        "schema": {
                            "type": "string"
                        }
                    }
                },
                "deprecated": false
            }
        },
        "/bugs/1887/{env}/{list-id}/emails": {
            "post": {
                "tags": [
                    "Bugs"
                ],
                "summary": "1887 example",
                "operationId": "addEmailsToListUsingPOST_1",
                "consumes": [
                    "application/json;charset=UTF-8"
                ],
                "produces": [
                    "application/json;charset=UTF-8"
                ],
                "parameters": [
                    {
                        "in": "body",
                        "name": "emails",
                        "description": "emails",
                        "required": true,
                        "schema": {
                            "type": "array",
                            "items": {
                                "type": "string"
                            }
                        }
                    },
                    {
                        "name": "env",
                        "in": "path",
                        "description": "env",
                        "required": true,
                        "type": "string"
                    },
                    {
                        "name": "list-id",
                        "in": "path",
                        "description": "list-id",
                        "required": true,
                        "type": "string"
                    }
                ],
                "responses": {
                    "200": {
                        "description": "OK",
                        "schema": {
                            "$ref": "#/definitions/Example"
                        }
                    }
                },
                "deprecated": false
            }
        },
        "/bugs/1894": {
            "post": {
                "tags": [
                    "Bugs"
                ],
                "summary": "cacheEvict1",
                "operationId": "cacheEvict1UsingPOST_1",
                "consumes": [
                    "application/x-www-form-urlencoded"
                ],
                "responses": {
                    "200": {
                        "description": "OK"
                    }
                },
                "deprecated": false
            }
        },
        "/bugs/1907": {
            "get": {
                "tags": [
                    "Bugs"
                ],
                "summary": "xmlPayload",
                "operationId": "xmlPayloadUsingGET_1",
                "produces": [
                    "application/xml"
                ],
                "parameters": [
                    {
                        "in": "body",
                        "name": "xml",
                        "description": "xml",
                        "required": true,
                        "schema": {
                            "$ref": "#/definitions/Model1907"
                        }
                    }
                ],
                "responses": {
                    "200": {
                        "description": "OK"
                    }
                },
                "deprecated": false
            }
        },
        "/bugs/1926/filtered": {
            "get": {
                "tags": [
                    "Bugs"
                ],
                "summary": "filtered",
                "operationId": "filteredUsingGET_1",
                "parameters": [
                    {
                        "in": "body",
                        "name": "wrapper",
                        "description": "wrapper",
                        "required": true,
                        "schema": {
                            "$ref": "#/definitions/LangNotFilteredWrapper"
                        }
                    }
                ],
                "responses": {
                    "200": {
                        "description": "OK",
                        "schema": {
                            "type": "string",
                            "enum": [
                                "zh",
                                "en"
                            ]
                        }
                    }
                },
                "deprecated": false
            }
        },
        "/bugs/1926/not-filtered": {
            "get": {
                "tags": [
                    "Bugs"
                ],
                "summary": "notFiltered",
                "operationId": "notFilteredUsingGET_1",
                "parameters": [
                    {
                        "in": "body",
                        "name": "wrapper",
                        "description": "wrapper",
                        "required": true,
                        "schema": {
                            "$ref": "#/definitions/LangFilteredWrapper"
                        }
                    }
                ],
                "responses": {
                    "200": {
                        "description": "OK",
                        "schema": {
                            "type": "string",
                            "enum": [
                                "zh",
                                "en"
                            ]
                        }
                    }
                },
                "deprecated": false
            }
        },
        "/bugs/1939{?credential-source-id,password,username}": {
            "get": {
                "tags": [
                    "Bugs"
                ],
                "summary": "authenticate a user using a given set of credentials, producing a JWT token that may be used for future API operations if successful",
                "operationId": "authenticateUsingGET_1",
                "produces": [
                    "application/jwt"
                ],
                "parameters": [
                    {
                        "name": "credential-source-id",
                        "in": "query",
                        "description": "credential-source-id",
                        "required": false,
                        "type": "string"
                    },
                    {
                        "name": "password",
                        "in": "query",
                        "description": "password",
                        "required": true,
                        "type": "string"
                    },
                    {
                        "name": "username",
                        "in": "query",
                        "description": "username",
                        "required": true,
                        "type": "string"
                    }
                ],
                "responses": {
                    "200": {
                        "description": "OK",
                        "schema": {
                            "type": "string"
                        }
                    }
                },
                "deprecated": false
            }
        },
        "/bugs/1965": {
            "post": {
                "tags": [
                    "Bugs"
                ],
                "summary": "bug1965",
                "operationId": "bug1965UsingPOST_1",
                "consumes": [
                    "multipart/form-data"
                ],
                "parameters": [
                    {
                        "name": "file",
                        "in": "formData",
                        "description": "file",
                        "required": false,
                        "type": "file"
                    },
                    {
                        "in": "formData",
                        "name": "paramMap",
                        "description": "paramMap",
                        "required": true,
                        "schema": {
                            "type": "object",
                            "additionalProperties": {
                                "type": "string"
                            }
                        }
                    },
                    {
                        "in": "formData",
                        "name": "sfData",
                        "description": "sfData",
                        "required": true,
                        "schema": {
                            "$ref": "#/definitions/Example"
                        }
                    },
                    {
                        "in": "formData",
                        "name": "sfId",
                        "description": "sfId",
                        "required": true,
                        "type": "integer",
                        "format": "int32"
                    }
                ],
                "responses": {
                    "200": {
                        "description": "OK",
                        "schema": {
                            "$ref": "#/definitions/Example"
                        }
                    }
                },
                "deprecated": false
            }
        },
        "/bugs/1965-form-data": {
            "post": {
                "tags": [
                    "Bugs"
                ],
                "summary": "bug1965FormData",
                "operationId": "bug1965FormDataUsingPOST_1",
                "consumes": [
                    "multipart/form-data"
                ],
                "parameters": [
                    {
                        "in": "formData",
                        "name": "allCapsSet",
                        "description": "description of allCapsSet",
                        "required": false,
                        "type": "array",
                        "items": {
                            "type": "string"
                        },
                        "collectionFormat": "multi"
                    },
                    {
                        "in": "formData",
                        "name": "annotatedEnumType",
                        "description": "description of annotatedEnumType",
                        "required": false,
                        "type": "string"
                    },
                    {
                        "in": "formData",
                        "name": "bar",
                        "description": "description of bar",
                        "required": false,
<<<<<<< HEAD
                        "type": "integer",
                        "format": "int32"
=======
                        "schema": {
                            "type": "integer",
                            "format": "int32",
                            "example": "10"
                        }
>>>>>>> fb478cf8
                    },
                    {
                        "in": "formData",
                        "name": "enumType",
                        "required": false,
                        "type": "string"
                    },
                    {
                        "in": "formData",
                        "name": "foo",
                        "description": "description of foo",
                        "required": true,
                        "type": "string"
                    },
                    {
                        "in": "formData",
                        "name": "localDateTime",
                        "description": "local date time desc dd-MM-yyyy hh:mm:ss",
                        "required": true,
                        "type": "string",
                        "format": "date-time"
                    },
                    {
                        "in": "formData",
                        "name": "nestedType.name",
                        "required": false,
                        "type": "string"
                    },
                    {
                        "in": "formData",
                        "name": "parentBeanProperty",
                        "required": false,
                        "type": "string"
                    },
                    {
                        "in": "formData",
                        "name": "propertyWithNoSetterMethod",
                        "required": false,
                        "type": "string"
                    },
                    {
                        "in": "formData",
                        "name": "readOnlyString",
                        "description": "A read only string",
                        "required": false,
                        "type": "string"
                    }
                ],
                "responses": {
                    "200": {
                        "description": "OK",
                        "schema": {
                            "$ref": "#/definitions/Example"
                        }
                    }
                },
                "deprecated": false
            }
        },
        "/bugs/2029{?name}": {
            "get": {
                "tags": [
                    "Bugs"
                ],
                "summary": "测试RequesetParam",
                "description": "测试RequesetParam",
                "operationId": "bug2020UsingGET_1",
                "parameters": [
                    {
                        "name": "date",
                        "in": "path",
                        "description": "日期：2017-09-01",
                        "required": true,
                        "type": "string"
                    },
                    {
                        "name": "name",
                        "in": "query",
                        "description": "名称",
                        "required": false,
                        "type": "string"
                    }
                ],
                "responses": {
                    "200": {
                        "description": "OK",
                        "schema": {
                            "type": "string"
                        }
                    }
                },
                "deprecated": false
            }
        },
        "/bugs/2081{?a.importantField,b.importantField}": {
            "get": {
                "tags": [
                    "Bugs"
                ],
                "summary": "bug2081",
                "operationId": "bug2081UsingGET_1",
                "parameters": [
                    {
                        "name": "a.importantField",
                        "in": "query",
                        "required": false,
                        "type": "string"
                    },
                    {
                        "name": "b.importantField",
                        "in": "query",
                        "required": false,
                        "type": "string"
                    }
                ],
                "responses": {
                    "200": {
                        "description": "OK"
                    }
                },
                "deprecated": false
            }
        },
        "/bugs/2107/{someId}": {
            "get": {
                "tags": [
                    "Bugs"
                ],
                "summary": "2107",
                "operationId": "getSomeByIdUsingGET_1",
                "produces": [
                    "application/json"
                ],
                "parameters": [
                    {
                        "name": "someId",
                        "in": "path",
                        "description": "This is the description",
                        "required": true,
                        "type": "string",
                        "default": "1f1f1f"
                    }
                ],
                "responses": {
                    "200": {
                        "description": "OK",
                        "schema": {
                            "type": "string"
                        }
                    }
                },
                "deprecated": false
            }
        },
        "/bugs/2114{?clearIndex,siteSecret,stripHtmlTags,xmlUrl}": {
            "put": {
                "tags": [
                    "Bugs"
                ],
                "summary": "bug2114",
                "operationId": "bug2114UsingPUT_1",
                "consumes": [
                    "application/json"
                ],
                "parameters": [
                    {
                        "name": "clearIndex",
                        "in": "query",
                        "description": "clearIndex",
                        "required": false,
                        "type": "boolean",
                        "default": false
                    },
                    {
                        "name": "siteId",
                        "in": "path",
                        "description": "siteId",
                        "required": true,
                        "type": "string",
                        "format": "uuid"
                    },
                    {
                        "name": "siteSecret",
                        "in": "query",
                        "description": "siteSecret",
                        "required": true,
                        "type": "string",
                        "format": "uuid"
                    },
                    {
                        "name": "stripHtmlTags",
                        "in": "query",
                        "description": "stripHtmlTags",
                        "required": false,
                        "type": "boolean",
                        "default": false
                    },
                    {
                        "name": "xmlUrl",
                        "in": "query",
                        "description": "xmlUrl",
                        "required": true,
                        "type": "string"
                    }
                ],
                "responses": {
                    "200": {
                        "description": "OK"
                    }
                },
                "deprecated": false
            }
        },
        "/bugs/2118": {
            "get": {
                "tags": [
                    "Bugs"
                ],
                "summary": "bug2118",
                "operationId": "bug2118UsingGET_1",
                "parameters": [
                    {
                        "in": "body",
                        "name": "person",
                        "description": "person",
                        "required": true,
                        "schema": {
                            "$ref": "#/definitions/Example"
                        }
                    }
                ],
                "responses": {
                    "200": {
                        "description": "OK",
                        "schema": {
                            "type": "string"
                        }
                    }
                },
                "deprecated": false
            }
        },
        "/bugs/2161": {
            "get": {
                "tags": [
                    "Bugs"
                ],
                "summary": "bug2161And2249and2469",
                "operationId": "bug2161And2249and2469UsingGET_1",
                "parameters": [
                    {
                        "in": "body",
                        "name": "status",
                        "description": "status",
                        "required": true,
                        "schema": {
                            "$ref": "#/definitions/Status"
                        }
                    }
                ],
                "responses": {
                    "200": {
                        "description": "OK",
                        "schema": {
                            "type": "string"
                        }
                    }
                },
                "deprecated": false
            }
        },
        "/bugs/2268{?$filter}": {
            "get": {
                "tags": [
                    "example",
                    "Bugs"
                ],
                "summary": "Get all examples",
                "description": "Get all examples ",
                "operationId": "bug2268_1",
                "produces": [
                    "application/json"
                ],
                "parameters": [
                    {
                        "name": "$filter",
                        "in": "query",
                        "description": "Filter the list",
                        "required": false,
                        "type": "string",
                        "allowEmptyValue": false
                    }
                ],
                "responses": {
                    "200": {
                        "description": "Success",
                        "schema": {
                            "type": "array",
                            "items": {
                                "$ref": "#/definitions/Example"
                            }
                        }
                    }
                },
                "security": [
                    {
                        "petstore_auth": [
                            "read"
                        ]
                    },
                    {
                        "user_auth": [
                            "ADMIN",
                            "USER"
                        ]
                    }
                ],
                "deprecated": false
            }
        },
        "/bugs/2368": {
            "get": {
                "tags": [
                    "Bugs"
                ],
                "summary": "bug2368",
                "operationId": "bug2368UsingGET_1",
                "responses": {
                    "200": {
                        "description": "OK"
                    }
                },
                "deprecated": false
            }
        },
        "/bugs/2378": {
            "post": {
                "tags": [
                    "Bugs"
                ],
                "summary": "upperCaseField",
                "operationId": "upperCaseFieldUsingPOST_1",
                "consumes": [
                    "application/json"
                ],
                "parameters": [
                    {
                        "in": "body",
                        "name": "input",
                        "description": "input",
                        "required": true,
                        "schema": {
                            "$ref": "#/definitions/UpperCasedField"
                        }
                    }
                ],
                "responses": {
                    "200": {
                        "description": "OK"
                    }
                },
                "deprecated": false
            }
        },
        "/bugs/2391{?from_country_id}": {
            "post": {
                "tags": [
                    "Bugs"
                ],
                "summary": "bug2391",
                "operationId": "bug2391UsingPOST_1",
                "consumes": [
                    "application/json"
                ],
                "parameters": [
                    {
                        "name": "from_country_id",
                        "in": "query",
                        "required": true,
                        "type": "integer",
                        "format": "int64"
                    }
                ],
                "responses": {
                    "200": {
                        "description": "OK"
                    }
                },
                "deprecated": false
            }
        },
        "/bugs/2415": {
            "post": {
                "tags": [
                    "Bugs"
                ],
                "summary": "bug2415",
                "operationId": "bug2415UsingPOST_1",
                "consumes": [
                    "application/json"
                ],
                "parameters": [
                    {
                        "in": "body",
                        "name": "input",
                        "description": "input",
                        "required": true,
                        "schema": {
                            "$ref": "#/definitions/Bug2415"
                        }
                    }
                ],
                "responses": {
                    "200": {
                        "description": "OK"
                    }
                },
                "deprecated": false
            }
        },
        "/bugs/2415{?input}": {
            "get": {
                "tags": [
                    "Bugs"
                ],
                "summary": "bug2415",
                "operationId": "bug2415UsingGET_1",
                "parameters": [
                    {
                        "name": "input",
                        "in": "query",
                        "description": "input",
                        "required": true,
                        "type": "string",
                        "maxLength": 16,
                        "minLength": 8,
                        "pattern": "^[A-Za-z0-9]{8,16}$"
                    }
                ],
                "responses": {
                    "200": {
                        "description": "OK",
                        "schema": {
                            "type": "string"
                        }
                    }
                },
                "deprecated": false
            }
        },
        "/bugs/2423{?from,to}": {
            "get": {
                "tags": [
                    "Bugs"
                ],
                "summary": "bug2423",
                "operationId": "bug2423UsingGET_1",
                "parameters": [
                    {
                        "name": "from",
                        "in": "query",
                        "required": false,
                        "type": "string"
                    },
                    {
                        "name": "to",
                        "in": "query",
                        "required": false,
                        "type": "string"
                    }
                ],
                "responses": {
                    "200": {
                        "description": "OK"
                    }
                },
                "deprecated": false
            }
        },
        "/bugs/2479": {
            "post": {
                "tags": [
                    "Bugs"
                ],
                "summary": "bug2479",
                "operationId": "bug2479UsingPOST_1",
                "consumes": [
                    "application/json"
                ],
                "parameters": [
                    {
                        "in": "body",
                        "name": "input",
                        "description": "input",
                        "required": true,
                        "schema": {
                            "$ref": "#/definitions/Bug2479"
                        }
                    }
                ],
                "responses": {
                    "200": {
                        "description": "OK"
                    }
                },
                "deprecated": false
            }
        },
        "/bugs/2822":{
            "post":{
                "tags":[
                    "Bugs"
                ],
                "summary":"bug2822",
                "operationId":"bug2822UsingPOST_1",
                "consumes":[
                    "application/json"
                ],
                "parameters":[
                    {
                        "in":"body",
                        "name":"message",
                        "description":"message",
                        "required":false,
                        "schema":{
                            "type":"string",
                            "example":{
                                "value":"exampleMessage",
                                "mediaType":{
                                    "present":false
                                }
                            }
                        }
                    }
                ],
                "responses":{
                    "200":{
                        "description":"OK"
                    }
                },
                "deprecated":false
            }
        },
        "/bugs/bug1827{?authorIds,authors[0].books[0].id,authors[0].books[0].name,authors[0].id,authors[0].name,id,name}": {
            "get": {
                "tags": [
                    "Bugs"
                ],
                "summary": "addBook",
                "operationId": "addBookUsingGET_1",
                "parameters": [
                    {
                        "name": "authorIds",
                        "in": "query",
                        "description": "authorIds",
                        "required": false,
                        "type": "array",
                        "items": {
                            "type": "string"
                        },
                        "collectionFormat": "multi"
                    },
                    {
                        "name": "authors[0].books[0].id",
                        "in": "query",
                        "required": false,
                        "type": "integer",
                        "format": "int64"
                    },
                    {
                        "name": "authors[0].books[0].name",
                        "in": "query",
                        "required": false,
                        "type": "string"
                    },
                    {
                        "name": "authors[0].id",
                        "in": "query",
                        "required": false,
                        "type": "integer",
                        "format": "int64"
                    },
                    {
                        "name": "authors[0].name",
                        "in": "query",
                        "required": false,
                        "type": "string"
                    },
                    {
                        "name": "id",
                        "in": "query",
                        "required": false,
                        "type": "integer",
                        "format": "int64"
                    },
                    {
                        "name": "name",
                        "in": "query",
                        "required": false,
                        "type": "string"
                    }
                ],
                "responses": {
                    "200": {
                        "description": "OK",
                        "schema": {
                            "type": "string"
                        }
                    }
                },
                "deprecated": false
            }
        },
        "/bugs/bug1944": {
            "get": {
                "tags": [
                    "Bugs"
                ],
                "summary": "bug1944",
                "operationId": "bug1944UsingGET_1",
                "responses": {
                    "200": {
                        "description": "The object was deleted successfully."
                    },
                    "404": {
                        "description": "No object was found with the given ID"
                    }
                },
                "deprecated": false
            }
        },
        "/bugs/bug2182": {
            "get": {
                "tags": [
                    "Bugs"
                ],
                "summary": "/bug2182",
                "operationId": "bug2182UsingGET_1",
                "responses": {
                    "200": {
                        "description": "OK",
                        "schema": {
                            "$ref": "#/definitions/ProductVO"
                        }
                    }
                },
                "deprecated": false
            }
        },
        "/bugs/bug2203": {
            "get": {
                "tags": [
                    "Bugs"
                ],
                "summary": "bug2203",
                "operationId": "bug2203UsingGET_1",
                "produces": [
                    "application/json;charset=UTF-8"
                ],
                "responses": {
                    "200": {
                        "description": "OK",
                        "schema": {
                            "$ref": "#/definitions/Response«LanguageResponse»"
                        }
                    }
                },
                "deprecated": false
            }
        },
        "/bugs/bug2220": {
            "get": {
                "tags": [
                    "Bugs"
                ],
                "summary": "bug2220",
                "operationId": "bug2220UsingGET_2",
                "parameters": [
                    {
                        "name": "bar",
                        "in": "path",
                        "description": "bar",
                        "required": false,
                        "type": "string"
                    }
                ],
                "responses": {
                    "200": {
                        "description": "OK"
                    }
                },
                "deprecated": false
            }
        },
        "/bugs/bug2220/{bar}": {
            "get": {
                "tags": [
                    "Bugs"
                ],
                "summary": "bug2220",
                "operationId": "bug2220UsingGET_3",
                "parameters": [
                    {
                        "name": "bar",
                        "in": "path",
                        "description": "bar",
                        "required": true,
                        "type": "string"
                    }
                ],
                "responses": {
                    "200": {
                        "description": "OK"
                    }
                },
                "deprecated": false
            }
        },
        "/bugs/bug2230": {
            "post": {
                "tags": [
                    "Bugs"
                ],
                "summary": "/bug2230",
                "operationId": "bug2230UsingPOST_1",
                "consumes": [
                    "application/atom+xml"
                ],
                "parameters": [
                    {
                        "in": "body",
                        "name": "applicatorUnits",
                        "description": "applicatorUnits",
                        "required": true,
                        "schema": {
                            "$ref": "#/definitions/EHDTOApplicatorUnits"
                        }
                    }
                ],
                "responses": {
                    "200": {
                        "description": "OK",
                        "schema": {
                            "type": "string"
                        }
                    }
                },
                "deprecated": false
            }
        },
        "/bugs/bug2282": {
            "get": {
                "tags": [
                    "Bugs"
                ],
                "summary": "/bug2282",
                "operationId": "bug2282UsingGET_1",
                "responses": {
                    "200": {
                        "description": "OK",
                        "schema": {
                            "type": "string"
                        }
                    }
                },
                "deprecated": false
            }
        },
        "/bugs/{bar}/2148{?year}": {
            "get": {
                "tags": [
                    "Bugs"
                ],
                "summary": "bug2148",
                "operationId": "bug2148UsingGET_1",
                "parameters": [
                    {
                        "name": "bar",
                        "description": "example",
                        "required": false,
                        "schema": {
                            "type": "integer",
                            "format": "int64"
                        }
                    },
                    {
                        "name": "year",
                        "in": "query",
                        "description": "year",
                        "required": true,
                        "type": "integer",
                        "format": "int32"
                    }
                ],
                "responses": {
                    "200": {
                        "description": "OK",
                        "schema": {
                            "$ref": "#/definitions/Example"
                        }
                    }
                },
                "deprecated": false
            }
        },
        "/bugs/{propertyKey}/{environmentKey}": {
            "get": {
                "tags": [
                    "Bugs"
                ],
                "summary": "getProperty",
                "operationId": "getPropertyUsingGET_1",
                "parameters": [
                    {
                        "name": "environmentKey",
                        "in": "path",
                        "description": "Key of the environment",
                        "required": false,
                        "type": "string"
                    },
                    {
                        "name": "propertyKey",
                        "in": "path",
                        "description": "Key of the property",
                        "required": true,
                        "type": "string"
                    }
                ],
                "responses": {
                    "200": {
                        "description": "OK",
                        "schema": {
                            "type": "string"
                        }
                    }
                },
                "deprecated": false
            }
        }
    },
    "securityDefinitions": {
        "api_key": {
            "type": "apiKey",
            "name": "api_key",
            "in": "header"
        },
        "petstore_auth": {
            "type": "oauth2",
            "authorizationUrl": "http://petstore.swagger.io/api/oauth/dialog",
            "flow": "implicit",
            "scopes": {
                "write:pets": "modify pets in your account",
                "read:pets": "read your pets"
            }
        }
    },
    "definitions": {
        "ApplicationLang": {
            "type": "object",
            "title": "ApplicationLang",
            "additionalProperties": {
                "$ref": "#/definitions/Language"
            }
        },
        "Bug1376": {
            "type": "object",
            "properties": {
                "url": {
                    "type": "string"
                }
            },
            "title": "Bug1376"
        },
        "Bug1627": {
            "type": "object",
            "properties": {
                "name": {
                    "type": "string"
                }
            },
            "title": "Bug1627"
        },
        "Bug1676": {
            "type": "object",
            "properties": {
                "xAxis": {
                    "type": "number",
                    "format": "float",
                    "example": 200.0,
                    "description": "Horizontal position"
                },
                "yAxis": {
                    "type": "number",
                    "format": "float",
                    "example": 500.0,
                    "description": "Vertical position"
                }
            },
            "title": "Bug1676"
        },
        "Bug1697": {
            "type": "object",
            "properties": {
                "bar": {
                    "type": "string"
                }
            },
            "title": "Bug1697"
        },
        "Bug1740": {
            "type": "object",
            "properties": {
                "innerValue": {
                    "type": "string"
                },
                "value": {
                    "type": "string"
                }
            },
            "title": "Bug1740"
        },
        "Bug1777": {
            "type": "object",
            "required": [
                "longitude"
            ],
            "discriminator": "Test 1777",
            "properties": {
                "longitude": {
                    "type": "number",
                    "format": "double",
                    "description": "经度"
                }
            },
            "title": "Bug1777",
            "description": "Test 1777"
        },
        "Bug1881": {
            "type": "object",
            "properties": {
                "data1": {
                    "type": "object",
                    "additionalProperties": {
                        "type": "array",
                        "items": {
                            "type": "object"
                        }
                    }
                },
                "data2": {
                    "type": "object",
                    "additionalProperties": {
                        "type": "array",
                        "items": {
                            "$ref": "#/definitions/Example"
                        }
                    }
                }
            },
            "title": "Bug1881"
        },
        "Bug2415": {
            "type": "object",
            "properties": {
                "test": {
                    "type": "string",
                    "minLength": 8,
                    "maxLength": 16,
                    "pattern": "^[A-Za-z0-9]{8,16}$"
                }
            },
            "title": "Bug2415"
        },
        "Bug2479": {
            "type": "object",
            "properties": {
                "first": {
                    "description": "First",
                    "$ref": "#/definitions/Example"
                },
                "second": {
                    "description": "Second",
                    "$ref": "#/definitions/Example"
                }
            },
            "title": "Bug2479"
        },
        "EHDTOApplicatorUnits": {
            "type": "object",
            "properties": {
                "ehdtoUnitGroups": {
                    "type": "array",
                    "xml": {
                        "name": "UnitGroup",
                        "attribute": false,
                        "wrapped": false
                    },
                    "items": {
                        "$ref": "#/definitions/EHDTOUnitGroup"
                    }
                }
            },
            "title": "EHDTOApplicatorUnits",
            "xml": {
                "name": "ApplicatorUnits",
                "attribute": false,
                "wrapped": false
            }
        },
        "EHDTOUnit": {
            "type": "object",
            "properties": {
                "id": {
                    "type": "string",
                    "xml": {
                        "name": "id",
                        "attribute": true,
                        "wrapped": false
                    }
                },
                "name": {
                    "type": "string",
                    "xml": {
                        "name": "name",
                        "attribute": true,
                        "wrapped": false
                    }
                },
                "unitSystem": {
                    "type": "string",
                    "xml": {
                        "name": "unitSystem",
                        "attribute": true,
                        "wrapped": false
                    }
                }
            },
            "title": "EHDTOUnit",
            "xml": {
                "name": "Unit",
                "attribute": false,
                "wrapped": false
            }
        },
        "EHDTOUnitGroup": {
            "type": "object",
            "properties": {
                "ehdtoUnits": {
                    "type": "array",
                    "xml": {
                        "name": "unit",
                        "attribute": false,
                        "wrapped": false
                    },
                    "items": {
                        "$ref": "#/definitions/EHDTOUnit"
                    }
                },
                "name": {
                    "type": "string",
                    "xml": {
                        "name": "name",
                        "attribute": true,
                        "wrapped": false
                    }
                }
            },
            "title": "EHDTOUnitGroup",
            "xml": {
                "name": "UnitGroup",
                "attribute": false,
                "wrapped": false
            }
        },
        "Example": {
            "type": "object",
            "properties": {
                "allCapsSet": {
                    "type": "array",
                    "items": {
                        "type": "string"
                    }
                },
                "annotatedEnumType": {
                    "type": "string",
                    "enum": [
                        "ONE",
                        "TWO"
                    ]
                },
                "bar": {
                    "type": "integer",
                    "format": "int32",
                    "example": 10,
                    "description": "description of bar"
                },
                "enumType": {
                    "type": "string",
                    "enum": [
                        "ONE",
                        "TWO"
                    ]
                },
                "foo": {
                    "type": "string"
                },
                "localDateTime": {
                    "type": "string",
                    "format": "date-time"
                },
                "nestedType": {
                    "$ref": "#/definitions/NestedType"
                },
                "parentBeanProperty": {
                    "type": "string"
                },
                "propertyWithNoGetterMethod": {
                    "type": "string"
                },
                "propertyWithNoSetterMethod": {
                    "type": "string"
                },
                "readOnlyString": {
                    "type": "string",
                    "description": "A read only string",
                    "readOnly": true
                }
            },
            "title": "Example"
        },
        "File": {
            "type": "object",
            "properties": {
                "name": {
                    "type": "string"
                }
            },
            "title": "File"
        },
        "LangFilteredWrapper": {
            "type": "object",
            "properties": {
                "lang": {
                    "type": "string",
                    "enum": [
                        "zh",
                        "en"
                    ]
                }
            },
            "title": "LangFilteredWrapper"
        },
        "LangNotFilteredWrapper": {
            "type": "object",
            "properties": {
                "lang": {
                    "type": "string",
                    "enum": [
                        "zh",
                        "en"
                    ]
                }
            },
            "title": "LangNotFilteredWrapper"
        },
        "Language": {
            "type": "object",
            "title": "Language",
            "additionalProperties": {
                "$ref": "#/definitions/LanguageText"
            }
        },
        "LanguageResponse": {
            "type": "object",
            "title": "LanguageResponse",
            "additionalProperties": {
                "$ref": "#/definitions/ApplicationLang"
            }
        },
        "LanguageText": {
            "type": "object",
            "properties": {
                "TEXT": {
                    "type": "string"
                }
            },
            "title": "LanguageText"
        },
        "LinkAlternate": {
            "type": "object",
            "properties": {
                "href": {
                    "type": "string"
                }
            },
            "title": "LinkAlternate"
        },
        "Model1819": {
            "type": "object",
            "properties": {
                "enumTypes": {
                    "type": "array",
                    "items": {
                        "type": "string",
                        "enum": [
                            "ONE",
                            "TWO"
                        ]
                    }
                }
            },
            "title": "Model1819"
        },
        "Model1907": {
            "type": "object",
            "required": [
                "example",
                "somename"
            ],
            "properties": {
                "example": {
                    "xml": {
                        "name": "example",
                        "attribute": false,
                        "wrapped": false
                    },
                    "$ref": "#/definitions/Example"
                },
                "somename": {
                    "type": "string",
                    "xml": {
                        "name": "somename",
                        "attribute": true,
                        "wrapped": false
                    }
                }
            },
            "title": "Model1907",
            "xml": {
                "name": "model1907",
                "namespace": "urn:bugs",
                "attribute": false,
                "wrapped": false
            }
        },
        "NestedType": {
            "type": "object",
            "properties": {
                "name": {
                    "type": "string"
                }
            },
            "title": "NestedType"
        },
        "ProductVO": {
            "type": "object",
            "properties": {
                "name": {
                    "type": "string"
                },
                "specification_child_name": {
                    "type": "string"
                },
                "specification_name": {
                    "type": "string"
                }
            },
            "title": "ProductVO"
        },
        "Resource«string»": {
            "type": "object",
            "properties": {
                "links": {
                    "type": "object",
                    "xml": {
                        "name": "link",
                        "namespace": "http://www.w3.org/2005/Atom",
                        "attribute": false,
                        "wrapped": false
                    },
                    "additionalProperties": {
                        "$ref": "#/definitions/LinkAlternate"
                    }
                }
            },
            "title": "Resource«string»",
            "xml": {
                "name": "Resource«string»",
                "attribute": false,
                "wrapped": false
            }
        },
        "Response«LanguageResponse»": {
            "type": "object",
            "properties": {
                "data": {
                    "type": "object",
                    "additionalProperties": {
                        "type": "object",
                        "additionalProperties": {
                            "type": "object",
                            "additionalProperties": {
                                "$ref": "#/definitions/LanguageText"
                            }
                        }
                    }
                },
                "errors": {
                    "type": "array",
                    "items": {
                        "type": "string"
                    }
                },
                "uuid": {
                    "type": "string"
                }
            },
            "title": "Response«LanguageResponse»"
        },
        "Status": {
            "type": "object",
            "required": [
                "bug_1964"
            ],
            "properties": {
                "bug2469": {
                    "type": "string",
                    "example": "[test] n/a"
                },
                "bug_1964": {
                    "type": "boolean"
                },
                "enabled": {
                    "type": "boolean",
                    "example": false
                },
                "integerString": {
                    "type": "string",
                    "example": "1235"
                }
            },
            "title": "Status"
        },
        "UpperCasedField": {
            "type": "object",
            "properties": {
                "YEAR": {
                    "type": "integer",
                    "format": "int32"
                },
                "age": {
                    "type": "integer",
                    "format": "int32"
                }
            },
            "title": "UpperCasedField"
        }
    }
}<|MERGE_RESOLUTION|>--- conflicted
+++ resolved
@@ -1172,16 +1172,8 @@
                         "name": "bar",
                         "description": "description of bar",
                         "required": false,
-<<<<<<< HEAD
                         "type": "integer",
                         "format": "int32"
-=======
-                        "schema": {
-                            "type": "integer",
-                            "format": "int32",
-                            "example": "10"
-                        }
->>>>>>> fb478cf8
                     },
                     {
                         "in": "formData",
