--- conflicted
+++ resolved
@@ -45,14 +45,9 @@
 import static org.springframework.util.StringUtils.*;
 
 public final class ApiModelProperties {
-<<<<<<< HEAD
   private static final Logger LOGGER = LoggerFactory.getLogger(ApiModelProperties.class);
-  private static final Pattern RANGE_PATTERN = Pattern.compile("range([\\[(])(.*),(.*)([])])");
-=======
-
-  private static final Pattern IS_RANGE = Pattern.compile("^range([\\[(])(.*)([])])$");
-
->>>>>>> 2723af4c
+  private static final Pattern RANGE_PATTERN = Pattern.compile("range([\\[(])(.*),(.*)([])])$");
+  
   private ApiModelProperties() {
     throw new UnsupportedOperationException();
   }
@@ -68,7 +63,6 @@
 
   public static AllowableValues allowableValueFromString(String allowableValueString) {
     AllowableValues allowableValues = new AllowableListValues(Lists.<String>newArrayList(), "LIST");
-<<<<<<< HEAD
     String trimmed = allowableValueString.trim().replaceAll(" ", "");
     Matcher matcher = RANGE_PATTERN.matcher(trimmed);
     if (matcher.matches()) {
@@ -76,17 +70,11 @@
         LOGGER.warn("Unable to parse range specified {} correctly", trimmed);
       } else {
         allowableValues = new AllowableRangeValues(
-            matcher.group(2),
+            matcher.group(2).contains("infinity") ? null : matcher.group(2),
             matcher.group(1).equals("("),
-            matcher.group(3),
+            matcher.group(3).contains("infinity") ? null : matcher.group(3),
             matcher.group(4).equals(")"));
       }
-=======
-    String trimmed = allowableValueString.trim();
-    Matcher rangeMatcher = IS_RANGE.matcher(trimmed);
-    if (rangeMatcher.matches()) {
-      allowableValues = extractAllowableRangeValues(rangeMatcher);
->>>>>>> 2723af4c
     } else if (trimmed.contains(",")) {
       Iterable<String> split = Splitter.on(',').trimResults().omitEmptyStrings().split(trimmed);
       allowableValues = new AllowableListValues(newArrayList(split), "LIST");
@@ -95,28 +83,6 @@
       allowableValues = new AllowableListValues(singleVal, "LIST");
     }
     return allowableValues;
-  }
-
-  private static AllowableRangeValues extractAllowableRangeValues(Matcher rangeMatcher) {
-    String definedRanges = rangeMatcher.group(2);
-    Iterable<String> split = Splitter.on(',').trimResults().omitEmptyStrings()
-            .split(definedRanges);
-    List<String> ranges = newArrayList(split);
-
-    String min = ranges.get(0).equals("-infinity") ? null : ranges.get(0);
-    String max = ranges.get(1).equals("infinity") ? null : ranges.get(1);
-
-    Boolean exclusiveMin = null;
-    if (min != null && rangeMatcher.group(1).equals("(")) {
-      exclusiveMin = true;
-    }
-
-    Boolean exclusiveMax = null;
-    if (max != null && rangeMatcher.group(3).equals(")")) {
-      exclusiveMax = true;
-    }
-
-    return new AllowableRangeValues(min, exclusiveMin, max, exclusiveMax);
   }
 
   static Function<ApiModelProperty, Boolean> toIsRequired() {
