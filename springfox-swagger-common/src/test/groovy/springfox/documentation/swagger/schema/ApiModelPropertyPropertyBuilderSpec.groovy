/*
 *
 *  Copyright 2015-2018 the original author or authors.
 *
 *  Licensed under the Apache License, Version 2.0 (the "License");
 *  you may not use this file except in compliance with the License.
 *  You may obtain a copy of the License at
 *
 *         http://www.apache.org/licenses/LICENSE-2.0
 *
 *  Unless required by applicable law or agreed to in writing, software
 *  distributed under the License is distributed on an "AS IS" BASIS,
 *  WITHOUT WARRANTIES OR CONDITIONS OF ANY KIND, either express or implied.
 *  See the License for the specific language governing permissions and
 *  limitations under the License.
 *
 *
 */

package springfox.documentation.swagger.schema

import com.fasterxml.classmate.TypeResolver
import com.fasterxml.jackson.databind.BeanDescription
import com.fasterxml.jackson.databind.ObjectMapper
import com.fasterxml.jackson.databind.type.TypeFactory
import com.google.common.collect.ImmutableSet
import org.joda.time.LocalDate
import org.springframework.mock.env.MockEnvironment
import org.springframework.plugin.core.OrderAwarePluginRegistry
import org.springframework.plugin.core.PluginRegistry
import spock.lang.Specification
import springfox.documentation.builders.ModelPropertyBuilder
import springfox.documentation.schema.*
import springfox.documentation.schema.mixins.ConfiguredObjectMapperSupport
import springfox.documentation.schema.mixins.SchemaPluginsSupport
import springfox.documentation.spi.DocumentationType
import springfox.documentation.spi.schema.TypeNameProviderPlugin
import springfox.documentation.spi.schema.contexts.ModelContext
import springfox.documentation.spi.schema.contexts.ModelPropertyContext
import springfox.documentation.spring.web.DescriptionResolver

import static springfox.documentation.schema.ResolvedTypes.*
import static springfox.documentation.spi.DocumentationType.*
import static springfox.documentation.spi.schema.contexts.ModelContext.*

@Mixin([ConfiguredObjectMapperSupport, AlternateTypesSupport, SchemaPluginsSupport])
class ApiModelPropertyPropertyBuilderSpec extends Specification {
  BeanDescription beanDescription
  def descriptions = new DescriptionResolver(new MockEnvironment())

  def setup() {
    beanDescription = beanDescription(TypeWithAnnotatedGettersAndSetters)
  }

  def "Should all swagger documentation types"() {
    given:
      def sut = new ApiModelPropertyPropertyBuilder()
    expect:
      !sut.supports(DocumentationType.SPRING_WEB)
      sut.supports(DocumentationType.SWAGGER_12)
      sut.supports(DocumentationType.SWAGGER_2)
  }

  def "ApiModelProperty annotated models get enriched with additional info given a bean property" (){
    given:
      ApiModelPropertyPropertyBuilder sut = new ApiModelPropertyPropertyBuilder(descriptions)
      def properties = beanDescription.findProperties()
      def context = new ModelPropertyContext(
          new ModelPropertyBuilder(),
          properties.find { it.name == property },
          new TypeResolver(),
          DocumentationType.SWAGGER_12)
    when:
      sut.apply(context)
    and:
      def enriched = context.getBuilder().build()
    then:
      enriched.allowableValues?.values == allowableValues
      enriched.isRequired() == required
      enriched.description == description
      enriched.readOnly == readOnly
      !enriched.isHidden()
    where:
      property    | required | description              | allowableValues | readOnly
      "intProp"   | true     | "int Property Field"     | null            | false
      "boolProp"  | false    | "bool Property Getter"   | null            | false
      "enumProp"  | true     | "enum Prop Getter value" | ["ONE"]         | false
      "readOnlyProp" | false    | "readOnly property getter" | null       | true
      "listOfStrings"| false    | "Some description"    | null            | false
  }

  def "ApiModelProperty annotated models get enriched with additional info given an annotated element" (){
    given:
      ApiModelPropertyPropertyBuilder sut = new ApiModelPropertyPropertyBuilder(descriptions)
      def properties = beanDescription.findProperties()
      def context = new ModelPropertyContext(
          new ModelPropertyBuilder(),
          properties.find { it.name == property }.getter.annotated,
          new TypeResolver(),
          DocumentationType.SWAGGER_12)
    when:
      sut.apply(context)
    and:
      def enriched = context.getBuilder().build()
    then:
      enriched.allowableValues?.values == allowableValues
      enriched.isRequired() == required
      enriched.description == description
      enriched.readOnly == readOnly
      !enriched.isHidden()
    where:
      property    | required | description              | allowableValues | readOnly
      "intProp"   | null     | null                     | null            | null
      "boolProp"  | false    | "bool Property Getter"   | null            | false
      "enumProp"  | true     | "enum Prop Getter value" | ["ONE"]         | false
      "readOnlyProp" | false    | "readOnly property getter" | null       | true
      "listOfStrings"| false    | "Some description"    | null            | false

  }

  def "ApiModelProperties marked as hidden properties are respected" (){
    given:
      ApiModelPropertyPropertyBuilder sut = new ApiModelPropertyPropertyBuilder(descriptions)
      def properties = beanDescription.findProperties()
      def context = new ModelPropertyContext(
          new ModelPropertyBuilder(),
          properties.find { it.name == property }.getter.annotated,
          new TypeResolver(),
          DocumentationType.SWAGGER_12)
    when:
      sut.apply(context)
    and:
      def enriched = context.getBuilder().build()
    then:
      enriched.allowableValues?.values == allowableValues
      enriched.isRequired() == required
      enriched.description == description
      enriched.isHidden()
    where:
      property    | required | description              | allowableValues
      "hiddenProp"| false    | ""                       | null
  }

  def "Supports ApiModelProperty annotated models with dataType overrides" (){
    given:
      ApiModelPropertyPropertyBuilder sut = new ApiModelPropertyPropertyBuilder(descriptions)
      def properties = beanDescription.findProperties()

      def resolver = new TypeResolver()
      ModelContext modelContext = inputParam(
          "group",
          resolver.resolve(TypeWithAnnotatedGettersAndSetters),
          SWAGGER_12,
          alternateTypeProvider(),
          new DefaultGenericTypeNamingStrategy(),
          ImmutableSet.builder().build())
      PluginRegistry<TypeNameProviderPlugin, DocumentationType> modelNameRegistry =
        OrderAwarePluginRegistry.create([new DefaultTypeNameProvider()])
<<<<<<< HEAD
      def typeNameExtractor = new TypeNameExtractor(
          resolver,
          modelNameRegistry,
          new JacksonEnumTypeDeterminer())
=======
      def typeNameExtractor = new TypeNameExtractor(resolver,  modelNameRegistry, new JacksonEnumTypeDeterminer())
>>>>>>> e3afdf37
      def context = new ModelPropertyContext(new ModelPropertyBuilder(),
              properties.find { it.name == property }.getter.annotated, resolver,
              DocumentationType.SWAGGER_12)
    when:
      sut.apply(context)
    and:
      def enriched = context.getBuilder().build()
      enriched.updateModelRef(modelRefFactory(modelContext, typeNameExtractor))
    then:
      enriched.allowableValues?.values == null
      !enriched.isRequired()
      enriched.description == ""
      !enriched.isHidden()
      enriched.type.getErasedType() == dataType
      enriched.modelRef.type == modelRef
    where:
      property          | dataType  | modelRef
      "validOverride"    | String   | "string"
      "invalidOverride"  | Object   | "object"
  }

  def "Supports ApiModelProperty annotated models with dataType overrides but protects specific types" (){
    given:
      ApiModelPropertyPropertyBuilder sut = new ApiModelPropertyPropertyBuilder(descriptions)
      def properties = beanDescription.findProperties()

      def resolver = new TypeResolver()
      ModelContext modelContext = inputParam(
          "group",
          resolver.resolve(TypeWithAnnotatedGettersAndSetters),
          SWAGGER_12,
          alternateTypeProvider(),
          new DefaultGenericTypeNamingStrategy(),
          ImmutableSet.builder().build())
      PluginRegistry<TypeNameProviderPlugin, DocumentationType> modelNameRegistry =
        OrderAwarePluginRegistry.create([new DefaultTypeNameProvider()])
<<<<<<< HEAD
      def typeNameExtractor = new TypeNameExtractor(
          resolver,
          modelNameRegistry,
          new JacksonEnumTypeDeterminer())
=======
      def typeNameExtractor = new TypeNameExtractor(resolver,  modelNameRegistry, new JacksonEnumTypeDeterminer())
>>>>>>> e3afdf37
      def context = new ModelPropertyContext(new ModelPropertyBuilder(),
              properties.find { it.name == property }.getter.annotated, resolver,
              DocumentationType.SWAGGER_12)
    when:
      context.builder.type(resolver.resolve(dataType))
    and:
      sut.apply(context)
    and:
      def enriched = context.getBuilder().build()
      enriched.updateModelRef(modelRefFactory(modelContext, typeNameExtractor))
    then:
      enriched.allowableValues?.values == null
      !enriched.isRequired()
      enriched.description == ""
      !enriched.isHidden()
      enriched.type.getErasedType() == dataType
      enriched.modelRef.type == modelRef
    where:
      property            | dataType  | modelRef
      "validOverride"     | String    | "string"
      "invalidOverride"   | LocalDate | "LocalDate"
  }

  BeanDescription beanDescription(Class<TypeWithAnnotatedGettersAndSetters> clazz) {
    def objectMapper = new ObjectMapper()
    objectMapper.getDeserializationConfig()
            .introspect(TypeFactory.defaultInstance().constructType(clazz))
  }
}<|MERGE_RESOLUTION|>--- conflicted
+++ resolved
@@ -54,186 +54,200 @@
 
   def "Should all swagger documentation types"() {
     given:
-      def sut = new ApiModelPropertyPropertyBuilder()
+    def sut = new ApiModelPropertyPropertyBuilder()
+
     expect:
-      !sut.supports(DocumentationType.SPRING_WEB)
-      sut.supports(DocumentationType.SWAGGER_12)
-      sut.supports(DocumentationType.SWAGGER_2)
-  }
-
-  def "ApiModelProperty annotated models get enriched with additional info given a bean property" (){
-    given:
-      ApiModelPropertyPropertyBuilder sut = new ApiModelPropertyPropertyBuilder(descriptions)
-      def properties = beanDescription.findProperties()
-      def context = new ModelPropertyContext(
-          new ModelPropertyBuilder(),
-          properties.find { it.name == property },
-          new TypeResolver(),
-          DocumentationType.SWAGGER_12)
-    when:
-      sut.apply(context)
-    and:
-      def enriched = context.getBuilder().build()
-    then:
-      enriched.allowableValues?.values == allowableValues
-      enriched.isRequired() == required
-      enriched.description == description
-      enriched.readOnly == readOnly
-      !enriched.isHidden()
-    where:
-      property    | required | description              | allowableValues | readOnly
-      "intProp"   | true     | "int Property Field"     | null            | false
-      "boolProp"  | false    | "bool Property Getter"   | null            | false
-      "enumProp"  | true     | "enum Prop Getter value" | ["ONE"]         | false
-      "readOnlyProp" | false    | "readOnly property getter" | null       | true
-      "listOfStrings"| false    | "Some description"    | null            | false
-  }
-
-  def "ApiModelProperty annotated models get enriched with additional info given an annotated element" (){
-    given:
-      ApiModelPropertyPropertyBuilder sut = new ApiModelPropertyPropertyBuilder(descriptions)
-      def properties = beanDescription.findProperties()
-      def context = new ModelPropertyContext(
-          new ModelPropertyBuilder(),
-          properties.find { it.name == property }.getter.annotated,
-          new TypeResolver(),
-          DocumentationType.SWAGGER_12)
-    when:
-      sut.apply(context)
-    and:
-      def enriched = context.getBuilder().build()
-    then:
-      enriched.allowableValues?.values == allowableValues
-      enriched.isRequired() == required
-      enriched.description == description
-      enriched.readOnly == readOnly
-      !enriched.isHidden()
-    where:
-      property    | required | description              | allowableValues | readOnly
-      "intProp"   | null     | null                     | null            | null
-      "boolProp"  | false    | "bool Property Getter"   | null            | false
-      "enumProp"  | true     | "enum Prop Getter value" | ["ONE"]         | false
-      "readOnlyProp" | false    | "readOnly property getter" | null       | true
-      "listOfStrings"| false    | "Some description"    | null            | false
-
-  }
-
-  def "ApiModelProperties marked as hidden properties are respected" (){
-    given:
-      ApiModelPropertyPropertyBuilder sut = new ApiModelPropertyPropertyBuilder(descriptions)
-      def properties = beanDescription.findProperties()
-      def context = new ModelPropertyContext(
-          new ModelPropertyBuilder(),
-          properties.find { it.name == property }.getter.annotated,
-          new TypeResolver(),
-          DocumentationType.SWAGGER_12)
-    when:
-      sut.apply(context)
-    and:
-      def enriched = context.getBuilder().build()
-    then:
-      enriched.allowableValues?.values == allowableValues
-      enriched.isRequired() == required
-      enriched.description == description
-      enriched.isHidden()
-    where:
-      property    | required | description              | allowableValues
-      "hiddenProp"| false    | ""                       | null
-  }
-
-  def "Supports ApiModelProperty annotated models with dataType overrides" (){
-    given:
-      ApiModelPropertyPropertyBuilder sut = new ApiModelPropertyPropertyBuilder(descriptions)
-      def properties = beanDescription.findProperties()
-
-      def resolver = new TypeResolver()
-      ModelContext modelContext = inputParam(
-          "group",
-          resolver.resolve(TypeWithAnnotatedGettersAndSetters),
-          SWAGGER_12,
-          alternateTypeProvider(),
-          new DefaultGenericTypeNamingStrategy(),
-          ImmutableSet.builder().build())
-      PluginRegistry<TypeNameProviderPlugin, DocumentationType> modelNameRegistry =
+    !sut.supports(SPRING_WEB)
+    sut.supports(SWAGGER_12)
+    sut.supports(SWAGGER_2)
+  }
+
+  def "ApiModelProperty annotated models get enriched with additional info given a bean property"() {
+    given:
+    ApiModelPropertyPropertyBuilder sut = new ApiModelPropertyPropertyBuilder(descriptions)
+    def properties = beanDescription.findProperties()
+    def context = new ModelPropertyContext(
+        new ModelPropertyBuilder(),
+        properties.find { it.name == property },
+        new TypeResolver(),
+        SWAGGER_12)
+
+    when:
+    sut.apply(context)
+
+    and:
+    def enriched = context.getBuilder().build()
+
+    then:
+    enriched.allowableValues?.values == allowableValues
+    enriched.isRequired() == required
+    enriched.description == description
+    enriched.readOnly == readOnly
+    !enriched.isHidden()
+
+    where:
+    property        | required | description                | allowableValues | readOnly
+    "intProp"       | true     | "int Property Field"       | null            | false
+    "boolProp"      | false    | "bool Property Getter"     | null            | false
+    "enumProp"      | true     | "enum Prop Getter value"   | ["ONE"]         | false
+    "readOnlyProp"  | false    | "readOnly property getter" | null            | true
+    "listOfStrings" | false    | "Some description"         | null            | false
+  }
+
+  def "ApiModelProperty annotated models get enriched with additional info given an annotated element"() {
+    given:
+    ApiModelPropertyPropertyBuilder sut = new ApiModelPropertyPropertyBuilder(descriptions)
+    def properties = beanDescription.findProperties()
+    def context = new ModelPropertyContext(
+        new ModelPropertyBuilder(),
+        properties.find { it.name == property }.getter.annotated,
+        new TypeResolver(),
+        SWAGGER_12)
+
+    when:
+    sut.apply(context)
+
+    and:
+    def enriched = context.getBuilder().build()
+
+    then:
+    enriched.allowableValues?.values == allowableValues
+    enriched.isRequired() == required
+    enriched.description == description
+    enriched.readOnly == readOnly
+    !enriched.isHidden()
+
+    where:
+    property        | required | description                | allowableValues | readOnly
+    "intProp"       | null     | null                       | null            | null
+    "boolProp"      | false    | "bool Property Getter"     | null            | false
+    "enumProp"      | true     | "enum Prop Getter value"   | ["ONE"]         | false
+    "readOnlyProp"  | false    | "readOnly property getter" | null            | true
+    "listOfStrings" | false    | "Some description"         | null            | false
+
+  }
+
+  def "ApiModelProperties marked as hidden properties are respected"() {
+    given:
+    ApiModelPropertyPropertyBuilder sut = new ApiModelPropertyPropertyBuilder(descriptions)
+    def properties = beanDescription.findProperties()
+    def context = new ModelPropertyContext(
+        new ModelPropertyBuilder(),
+        properties.find { it.name == property }.getter.annotated,
+        new TypeResolver(),
+        SWAGGER_12)
+
+    when:
+    sut.apply(context)
+
+    and:
+    def enriched = context.getBuilder().build()
+
+    then:
+    enriched.allowableValues?.values == allowableValues
+    enriched.isRequired() == required
+    enriched.description == description
+    enriched.isHidden()
+
+    where:
+    property     | required | description | allowableValues
+    "hiddenProp" | false    | ""          | null
+  }
+
+  def "Supports ApiModelProperty annotated models with dataType overrides"() {
+    given:
+    ApiModelPropertyPropertyBuilder sut = new ApiModelPropertyPropertyBuilder(descriptions)
+    def properties = beanDescription.findProperties()
+
+    def resolver = new TypeResolver()
+    ModelContext modelContext = inputParam(
+        "group",
+        resolver.resolve(TypeWithAnnotatedGettersAndSetters),
+        SWAGGER_12,
+        alternateTypeProvider(),
+        new DefaultGenericTypeNamingStrategy(),
+        ImmutableSet.builder().build())
+    PluginRegistry<TypeNameProviderPlugin, DocumentationType> modelNameRegistry =
         OrderAwarePluginRegistry.create([new DefaultTypeNameProvider()])
-<<<<<<< HEAD
-      def typeNameExtractor = new TypeNameExtractor(
-          resolver,
-          modelNameRegistry,
-          new JacksonEnumTypeDeterminer())
-=======
-      def typeNameExtractor = new TypeNameExtractor(resolver,  modelNameRegistry, new JacksonEnumTypeDeterminer())
->>>>>>> e3afdf37
-      def context = new ModelPropertyContext(new ModelPropertyBuilder(),
-              properties.find { it.name == property }.getter.annotated, resolver,
-              DocumentationType.SWAGGER_12)
-    when:
-      sut.apply(context)
-    and:
-      def enriched = context.getBuilder().build()
-      enriched.updateModelRef(modelRefFactory(modelContext, typeNameExtractor))
-    then:
-      enriched.allowableValues?.values == null
-      !enriched.isRequired()
-      enriched.description == ""
-      !enriched.isHidden()
-      enriched.type.getErasedType() == dataType
-      enriched.modelRef.type == modelRef
-    where:
-      property          | dataType  | modelRef
-      "validOverride"    | String   | "string"
-      "invalidOverride"  | Object   | "object"
-  }
-
-  def "Supports ApiModelProperty annotated models with dataType overrides but protects specific types" (){
-    given:
-      ApiModelPropertyPropertyBuilder sut = new ApiModelPropertyPropertyBuilder(descriptions)
-      def properties = beanDescription.findProperties()
-
-      def resolver = new TypeResolver()
-      ModelContext modelContext = inputParam(
-          "group",
-          resolver.resolve(TypeWithAnnotatedGettersAndSetters),
-          SWAGGER_12,
-          alternateTypeProvider(),
-          new DefaultGenericTypeNamingStrategy(),
-          ImmutableSet.builder().build())
-      PluginRegistry<TypeNameProviderPlugin, DocumentationType> modelNameRegistry =
+    def typeNameExtractor = new TypeNameExtractor(
+        resolver,
+        modelNameRegistry,
+        new JacksonEnumTypeDeterminer())
+    def context = new ModelPropertyContext(new ModelPropertyBuilder(),
+        properties.find { it.name == property }.getter.annotated, resolver,
+        SWAGGER_12)
+
+    when:
+    sut.apply(context)
+
+    and:
+    def enriched = context.getBuilder().build()
+    enriched.updateModelRef(modelRefFactory(modelContext, typeNameExtractor))
+
+    then:
+    enriched.allowableValues?.values == null
+    !enriched.isRequired()
+    enriched.description == ""
+    !enriched.isHidden()
+    enriched.type.getErasedType() == dataType
+    enriched.modelRef.type == modelRef
+
+    where:
+    property          | dataType | modelRef
+    "validOverride"   | String   | "string"
+    "invalidOverride" | Object   | "object"
+  }
+
+  def "Supports ApiModelProperty annotated models with dataType overrides but protects specific types"() {
+    given:
+    ApiModelPropertyPropertyBuilder sut = new ApiModelPropertyPropertyBuilder(descriptions)
+    def properties = beanDescription.findProperties()
+
+    def resolver = new TypeResolver()
+    ModelContext modelContext = inputParam(
+        "group",
+        resolver.resolve(TypeWithAnnotatedGettersAndSetters),
+        SWAGGER_12,
+        alternateTypeProvider(),
+        new DefaultGenericTypeNamingStrategy(),
+        ImmutableSet.builder().build())
+    PluginRegistry<TypeNameProviderPlugin, DocumentationType> modelNameRegistry =
         OrderAwarePluginRegistry.create([new DefaultTypeNameProvider()])
-<<<<<<< HEAD
-      def typeNameExtractor = new TypeNameExtractor(
-          resolver,
-          modelNameRegistry,
-          new JacksonEnumTypeDeterminer())
-=======
-      def typeNameExtractor = new TypeNameExtractor(resolver,  modelNameRegistry, new JacksonEnumTypeDeterminer())
->>>>>>> e3afdf37
-      def context = new ModelPropertyContext(new ModelPropertyBuilder(),
-              properties.find { it.name == property }.getter.annotated, resolver,
-              DocumentationType.SWAGGER_12)
-    when:
-      context.builder.type(resolver.resolve(dataType))
-    and:
-      sut.apply(context)
-    and:
-      def enriched = context.getBuilder().build()
-      enriched.updateModelRef(modelRefFactory(modelContext, typeNameExtractor))
-    then:
-      enriched.allowableValues?.values == null
-      !enriched.isRequired()
-      enriched.description == ""
-      !enriched.isHidden()
-      enriched.type.getErasedType() == dataType
-      enriched.modelRef.type == modelRef
-    where:
-      property            | dataType  | modelRef
-      "validOverride"     | String    | "string"
-      "invalidOverride"   | LocalDate | "LocalDate"
+    def typeNameExtractor = new TypeNameExtractor(
+        resolver,
+        modelNameRegistry,
+        new JacksonEnumTypeDeterminer())
+    def context = new ModelPropertyContext(new ModelPropertyBuilder(),
+        properties.find { it.name == property }.getter.annotated, resolver,
+        SWAGGER_12)
+
+    when:
+    context.builder.type(resolver.resolve(dataType))
+
+    and:
+    sut.apply(context)
+
+    and:
+    def enriched = context.getBuilder().build()
+    enriched.updateModelRef(modelRefFactory(modelContext, typeNameExtractor))
+
+    then:
+    enriched.allowableValues?.values == null
+    !enriched.isRequired()
+    enriched.description == ""
+    !enriched.isHidden()
+    enriched.type.getErasedType() == dataType
+    enriched.modelRef.type == modelRef
+
+    where:
+    property          | dataType  | modelRef
+    "validOverride"   | String    | "string"
+    "invalidOverride" | LocalDate | "LocalDate"
   }
 
   BeanDescription beanDescription(Class<TypeWithAnnotatedGettersAndSetters> clazz) {
     def objectMapper = new ObjectMapper()
     objectMapper.getDeserializationConfig()
-            .introspect(TypeFactory.defaultInstance().constructType(clazz))
+        .introspect(TypeFactory.defaultInstance().constructType(clazz))
   }
 }