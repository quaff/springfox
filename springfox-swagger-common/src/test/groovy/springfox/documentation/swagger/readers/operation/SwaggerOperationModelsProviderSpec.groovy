/*
 *
 *  Copyright 2016-2019 the original author or authors.
 *
 *  Licensed under the Apache License, Version 2.0 (the "License");
 *  you may not use this file except in compliance with the License.
 *  You may obtain a copy of the License at
 *
 *         http://www.apache.org/licenses/LICENSE-2.0
 *
 *  Unless required by applicable law or agreed to in writing, software
 *  distributed under the License is distributed on an "AS IS" BASIS,
 *  WITHOUT WARRANTIES OR CONDITIONS OF ANY KIND, either express or implied.
 *  See the License for the specific language governing permissions and
 *  limitations under the License.
 *
 *
 */
package springfox.documentation.swagger.readers.operation
import com.fasterxml.classmate.TypeResolver

import org.springframework.web.servlet.mvc.method.RequestMappingInfo
import springfox.documentation.spi.DocumentationType
import springfox.documentation.spi.service.contexts.RequestMappingContext
import springfox.documentation.spring.web.WebMvcRequestHandler
import springfox.documentation.spring.web.mixins.RequestMappingSupport
import springfox.documentation.spring.web.paths.Paths
import springfox.documentation.spring.web.plugins.DocumentationContextSpec
import springfox.documentation.spring.web.readers.operation.HandlerMethodResolver

@Mixin([RequestMappingSupport])
class SwaggerOperationModelsProviderSpec extends DocumentationContextSpec {
  def "should read from annotations"() {
    given:
    def methodResolver = new HandlerMethodResolver(new TypeResolver())
    RequestMappingInfo requestMappingInfo = requestMappingInfo("/doesNotMatterForThisTest",
          [patternsRequestCondition: patternsRequestCondition('/somePath/{businessId}', '/somePath/{businessId:\\d+}')]
      )
      RequestMappingContext requestContext = new RequestMappingContext(
          "0",
          documentationContext(),
          new WebMvcRequestHandler(
<<<<<<< HEAD
              Paths.ROOT,
=======
>>>>>>> 40a71a6d
              methodResolver,
              requestMappingInfo,
              dummyHandlerMethod(operationName)))
      SwaggerOperationModelsProvider sut = new SwaggerOperationModelsProvider(new TypeResolver())
    when:
      sut.apply(requestContext)
      def models = requestContext.operationModelsBuilder().build()

    then:
      models.size() == modelCount
    and:
      !sut.supports(DocumentationType.SPRING_WEB)
      sut.supports(DocumentationType.SWAGGER_12)
      sut.supports(DocumentationType.SWAGGER_2)
    where:
      operationName                         | modelCount
      'dummyMethod'                         | 1
      'methodWithPosition'                  | 1
      'methodApiResponseClass'              | 2
      'methodAnnotatedWithApiResponse'      | 2
  }

}<|MERGE_RESOLUTION|>--- conflicted
+++ resolved
@@ -17,8 +17,8 @@
  *
  */
 package springfox.documentation.swagger.readers.operation
+
 import com.fasterxml.classmate.TypeResolver
-
 import org.springframework.web.servlet.mvc.method.RequestMappingInfo
 import springfox.documentation.spi.DocumentationType
 import springfox.documentation.spi.service.contexts.RequestMappingContext
@@ -34,36 +34,33 @@
     given:
     def methodResolver = new HandlerMethodResolver(new TypeResolver())
     RequestMappingInfo requestMappingInfo = requestMappingInfo("/doesNotMatterForThisTest",
-          [patternsRequestCondition: patternsRequestCondition('/somePath/{businessId}', '/somePath/{businessId:\\d+}')]
-      )
-      RequestMappingContext requestContext = new RequestMappingContext(
-          "0",
-          documentationContext(),
-          new WebMvcRequestHandler(
-<<<<<<< HEAD
-              Paths.ROOT,
-=======
->>>>>>> 40a71a6d
-              methodResolver,
-              requestMappingInfo,
-              dummyHandlerMethod(operationName)))
-      SwaggerOperationModelsProvider sut = new SwaggerOperationModelsProvider(new TypeResolver())
+        [patternsRequestCondition: patternsRequestCondition('/somePath/{businessId}', '/somePath/{businessId:\\d+}')]
+    )
+    RequestMappingContext requestContext = new RequestMappingContext(
+        "0",
+        documentationContext(),
+        new WebMvcRequestHandler(
+            Paths.ROOT,
+            methodResolver,
+            requestMappingInfo,
+            dummyHandlerMethod(operationName)))
+    SwaggerOperationModelsProvider sut = new SwaggerOperationModelsProvider(new TypeResolver())
     when:
-      sut.apply(requestContext)
-      def models = requestContext.operationModelsBuilder().build()
+    sut.apply(requestContext)
+    def models = requestContext.operationModelsBuilder().build()
 
     then:
-      models.size() == modelCount
+    models.size() == modelCount
     and:
-      !sut.supports(DocumentationType.SPRING_WEB)
-      sut.supports(DocumentationType.SWAGGER_12)
-      sut.supports(DocumentationType.SWAGGER_2)
+    !sut.supports(DocumentationType.SPRING_WEB)
+    sut.supports(DocumentationType.SWAGGER_12)
+    sut.supports(DocumentationType.SWAGGER_2)
     where:
-      operationName                         | modelCount
-      'dummyMethod'                         | 1
-      'methodWithPosition'                  | 1
-      'methodApiResponseClass'              | 2
-      'methodAnnotatedWithApiResponse'      | 2
+    operationName                    | modelCount
+    'dummyMethod'                    | 1
+    'methodWithPosition'             | 1
+    'methodApiResponseClass'         | 2
+    'methodAnnotatedWithApiResponse' | 2
   }
 
 }