/*
 *
 *  Copyright 2015-2017 the original author or authors.
 *
 *  Licensed under the Apache License, Version 2.0 (the "License");
 *  you may not use this file except in compliance with the License.
 *  You may obtain a copy of the License at
 *
 *         http://www.apache.org/licenses/LICENSE-2.0
 *
 *  Unless required by applicable law or agreed to in writing, software
 *  distributed under the License is distributed on an "AS IS" BASIS,
 *  WITHOUT WARRANTIES OR CONDITIONS OF ANY KIND, either express or implied.
 *  See the License for the specific language governing permissions and
 *  limitations under the License.
 *
 *
 */

package springfox.documentation.swagger.readers.parameter

import com.fasterxml.classmate.TypeResolver
import org.springframework.mock.env.MockEnvironment
import springfox.documentation.builders.ParameterBuilder
import springfox.documentation.schema.DefaultGenericTypeNamingStrategy
import springfox.documentation.schema.JacksonEnumTypeDeterminer
import springfox.documentation.service.ResolvedMethodParameter
import springfox.documentation.spi.DocumentationType
import springfox.documentation.spi.service.contexts.OperationContext
import springfox.documentation.spi.service.contexts.ParameterContext
import springfox.documentation.spring.web.DescriptionResolver
import springfox.documentation.spring.web.mixins.ModelProviderForServiceSupport
import springfox.documentation.spring.web.mixins.RequestMappingSupport
import springfox.documentation.spring.web.plugins.DocumentationContextSpec

@Mixin([RequestMappingSupport, ModelProviderForServiceSupport])
class ParameterNameReaderSpec extends DocumentationContextSpec implements ApiParamAnnotationSupport {
  def descriptions = new DescriptionResolver(new MockEnvironment())
  def enumTypeDeterminer=new JacksonEnumTypeDeterminer()

  def "Should all swagger documentation types"() {
    given:
<<<<<<< HEAD
      def sut = new ApiParamParameterBuilder(
          new DescriptionResolver(new MockEnvironment()),
          new JacksonEnumTypeDeterminer())
=======
      def sut = new ApiParamParameterBuilder(descriptions, enumTypeDeterminer)
>>>>>>> e3afdf37
    expect:
      !sut.supports(DocumentationType.SPRING_WEB)
      sut.supports(DocumentationType.SWAGGER_12)
      sut.supports(DocumentationType.SWAGGER_2)
  }

  def "param required"() {
    given:
      def resolvedMethodParameter =
          new ResolvedMethodParameter(0, "someName", [apiParam], new TypeResolver().resolve(Object.class))
      def genericNamingStrategy = new DefaultGenericTypeNamingStrategy()
      ParameterContext parameterContext = new ParameterContext(
          resolvedMethodParameter,
          new ParameterBuilder(),
          context(),
          genericNamingStrategy,
          Mock(OperationContext))
    when:
      def sut = nameReader()
      sut.apply(parameterContext)
    then:
      parameterContext.parameterBuilder().build().name == expectedName
    where:
      apiParam                                            | paramType | expectedName
      apiParamWithNameAndValue("bodyParam", "body Param") | "body"    | "bodyParam"
      null                                                | "body"    | null
  }

  def nameReader() {
    def descriptions = new DescriptionResolver(new MockEnvironment())
<<<<<<< HEAD
    new ApiParamParameterBuilder(descriptions, new JacksonEnumTypeDeterminer())
=======
    def enumTypeDeterminer=new JacksonEnumTypeDeterminer()
    new ApiParamParameterBuilder(descriptions, enumTypeDeterminer) {
    }
>>>>>>> e3afdf37
  }
}<|MERGE_RESOLUTION|>--- conflicted
+++ resolved
@@ -36,53 +36,43 @@
 @Mixin([RequestMappingSupport, ModelProviderForServiceSupport])
 class ParameterNameReaderSpec extends DocumentationContextSpec implements ApiParamAnnotationSupport {
   def descriptions = new DescriptionResolver(new MockEnvironment())
-  def enumTypeDeterminer=new JacksonEnumTypeDeterminer()
+  def enumTypeDeterminer = new JacksonEnumTypeDeterminer()
 
   def "Should all swagger documentation types"() {
     given:
-<<<<<<< HEAD
-      def sut = new ApiParamParameterBuilder(
-          new DescriptionResolver(new MockEnvironment()),
-          new JacksonEnumTypeDeterminer())
-=======
-      def sut = new ApiParamParameterBuilder(descriptions, enumTypeDeterminer)
->>>>>>> e3afdf37
+    def sut = new ApiParamParameterBuilder(
+        descriptions,
+        enumTypeDeterminer)
+
     expect:
-      !sut.supports(DocumentationType.SPRING_WEB)
-      sut.supports(DocumentationType.SWAGGER_12)
-      sut.supports(DocumentationType.SWAGGER_2)
+    !sut.supports(DocumentationType.SPRING_WEB)
+    sut.supports(DocumentationType.SWAGGER_12)
+    sut.supports(DocumentationType.SWAGGER_2)
   }
 
   def "param required"() {
     given:
-      def resolvedMethodParameter =
-          new ResolvedMethodParameter(0, "someName", [apiParam], new TypeResolver().resolve(Object.class))
-      def genericNamingStrategy = new DefaultGenericTypeNamingStrategy()
-      ParameterContext parameterContext = new ParameterContext(
-          resolvedMethodParameter,
-          new ParameterBuilder(),
-          context(),
-          genericNamingStrategy,
-          Mock(OperationContext))
+    def resolvedMethodParameter =
+        new ResolvedMethodParameter(0, "someName", [apiParam], new TypeResolver().resolve(Object.class))
+    def genericNamingStrategy = new DefaultGenericTypeNamingStrategy()
+    ParameterContext parameterContext = new ParameterContext(
+        resolvedMethodParameter,
+        new ParameterBuilder(),
+        context(),
+        genericNamingStrategy,
+        Mock(OperationContext))
     when:
-      def sut = nameReader()
-      sut.apply(parameterContext)
+    def sut = nameReader()
+    sut.apply(parameterContext)
     then:
-      parameterContext.parameterBuilder().build().name == expectedName
+    parameterContext.parameterBuilder().build().name == expectedName
     where:
-      apiParam                                            | paramType | expectedName
-      apiParamWithNameAndValue("bodyParam", "body Param") | "body"    | "bodyParam"
-      null                                                | "body"    | null
+    apiParam                                            | paramType | expectedName
+    apiParamWithNameAndValue("bodyParam", "body Param") | "body"    | "bodyParam"
+    null                                                | "body"    | null
   }
 
   def nameReader() {
-    def descriptions = new DescriptionResolver(new MockEnvironment())
-<<<<<<< HEAD
-    new ApiParamParameterBuilder(descriptions, new JacksonEnumTypeDeterminer())
-=======
-    def enumTypeDeterminer=new JacksonEnumTypeDeterminer()
-    new ApiParamParameterBuilder(descriptions, enumTypeDeterminer) {
-    }
->>>>>>> e3afdf37
+    new ApiParamParameterBuilder(descriptions, enumTypeDeterminer)
   }
 }