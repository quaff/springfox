--- conflicted
+++ resolved
@@ -59,14 +59,8 @@
           Mock(OperationContext))
 
     when:
-<<<<<<< HEAD
       ApiParamParameterBuilder operationCommand =
           new ApiParamParameterBuilder(descriptions, new JacksonEnumTypeDeterminer())
-=======
-      DescriptionResolver descriptions = new DescriptionResolver(new MockEnvironment())
-      EnumTypeDeterminer enumTypeDeterminer=new JacksonEnumTypeDeterminer()
-      ApiParamParameterBuilder operationCommand = new ApiParamParameterBuilder(descriptions, enumTypeDeterminer);
->>>>>>> e3afdf37
       operationCommand.apply(parameterContext)
       AllowableListValues allowableValues = parameterContext.parameterBuilder().build().allowableValues as AllowableListValues
     then:
@@ -135,29 +129,15 @@
 
   def "supports all swagger types" () {
     given:
-<<<<<<< HEAD
       ApiParamParameterBuilder sut = new ApiParamParameterBuilder(descriptions, new JacksonEnumTypeDeterminer())
-=======
-      DescriptionResolver descriptions = new DescriptionResolver(new MockEnvironment())
-      EnumTypeDeterminer enumTypeDeterminer=new JacksonEnumTypeDeterminer()
-      ApiParamParameterBuilder sut = new ApiParamParameterBuilder(descriptions, enumTypeDeterminer)
->>>>>>> e3afdf37
     expect:
       sut.supports(documentationType)
     where:
       documentationType << [DocumentationType.SWAGGER_12, DocumentationType.SWAGGER_2]
   }
 
-<<<<<<< HEAD
   def stubbedParamBuilder() {
     new ApiParamParameterBuilder(descriptions, new JacksonEnumTypeDeterminer())
-=======
-  def stubbedParamBuilder(ApiParam apiParamAnnotation) {
-    def descriptions = new DescriptionResolver(new MockEnvironment())
-    def enumTypeDeterminer=new JacksonEnumTypeDeterminer()
-    new ApiParamParameterBuilder(descriptions, enumTypeDeterminer) {
-    }
->>>>>>> e3afdf37
   }
 
   def stubbedResolvedType() {
