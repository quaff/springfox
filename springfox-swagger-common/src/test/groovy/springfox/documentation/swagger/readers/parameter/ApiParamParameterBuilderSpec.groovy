/*
 *
 *  Copyright 2015-2018 the original author or authors.
 *
 *  Licensed under the Apache License, Version 2.0 (the "License");
 *  you may not use this file except in compliance with the License.
 *  You may obtain a copy of the License at
 *
 *         http://www.apache.org/licenses/LICENSE-2.0
 *
 *  Unless required by applicable law or agreed to in writing, software
 *  distributed under the License is distributed on an "AS IS" BASIS,
 *  WITHOUT WARRANTIES OR CONDITIONS OF ANY KIND, either express or implied.
 *  See the License for the specific language governing permissions and
 *  limitations under the License.
 *
 *
 */

package springfox.documentation.swagger.readers.parameter

import com.fasterxml.classmate.ResolvedType
import com.fasterxml.classmate.TypeResolver
import org.springframework.core.MethodParameter
import org.springframework.mock.env.MockEnvironment
import spock.lang.Unroll
import springfox.documentation.builders.ParameterBuilder
import springfox.documentation.schema.DefaultGenericTypeNamingStrategy
import springfox.documentation.schema.JacksonEnumTypeDeterminer
import springfox.documentation.service.AllowableListValues
import springfox.documentation.service.AllowableRangeValues
import springfox.documentation.service.ResolvedMethodParameter
import springfox.documentation.spi.DocumentationType
import springfox.documentation.spi.service.contexts.OperationContext
import springfox.documentation.spi.service.contexts.ParameterContext
import springfox.documentation.spring.web.DescriptionResolver
import springfox.documentation.spring.web.dummy.DummyClass
import springfox.documentation.spring.web.mixins.ModelProviderForServiceSupport
import springfox.documentation.spring.web.mixins.RequestMappingSupport
import springfox.documentation.spring.web.plugins.DocumentationContextSpec

@Mixin([RequestMappingSupport, ModelProviderForServiceSupport])
class ApiParamParameterBuilderSpec extends DocumentationContextSpec implements ApiParamAnnotationSupport {

  def descriptions = new DescriptionResolver(new MockEnvironment())

  def "enum types"() {
    given:
    MethodParameter methodParameter = new MethodParameter(handlerMethod.getMethod(), 0)
    def resolvedMethodParameter = new ResolvedMethodParameter("default", methodParameter,
        new TypeResolver().resolve(handlerMethod.methodParameters[0].getParameterType()))
    def genericNamingStrategy = new DefaultGenericTypeNamingStrategy()
    ParameterContext parameterContext = new ParameterContext(
        resolvedMethodParameter,
        new ParameterBuilder(),
        context(),
        genericNamingStrategy,
        Mock(OperationContext))

    when:
    ApiParamParameterBuilder operationCommand =
        new ApiParamParameterBuilder(descriptions, new JacksonEnumTypeDeterminer())
    operationCommand.apply(parameterContext)
    AllowableListValues allowableValues = parameterContext.parameterBuilder().build().allowableValues as AllowableListValues

    then:
    allowableValues != null
    allowableValues.getValueType() == "LIST"
    allowableValues.getValues() == ["PRODUCT", "SERVICE"]

    where:
    handlerMethod                                                                    | expected
    dummyHandlerMethod('methodWithSingleEnum', DummyClass.BusinessType.class)        | AllowableListValues
    dummyHandlerMethod('methodWithSingleEnumArray', DummyClass.BusinessType[].class) | AllowableListValues
  }

  @Unroll
  def "Api annotation with list type"() {
    given:
    def resolvedMethodParameter = new ResolvedMethodParameter(0, "", [apiParamAnnotation], stubbedResolvedType())
    def genericNamingStrategy = new DefaultGenericTypeNamingStrategy()
    ParameterContext parameterContext =
        new ParameterContext(
            resolvedMethodParameter,
            new ParameterBuilder(),
            context(),
            genericNamingStrategy,
            Mock(OperationContext))

    when:
    ApiParamParameterBuilder operationCommand = stubbedParamBuilder()
    operationCommand.apply(parameterContext)
    AllowableListValues allowableValues = parameterContext.parameterBuilder().build().allowableValues as AllowableListValues

    then:
    allowableValues.getValueType() == "LIST"
    allowableValues.getValues() == expected

    where:
    apiParamAnnotation                       | expected
    apiParamWithAllowableValues("1, 2")      | ['1', '2']
    apiParamWithAllowableValues("1,2,3,4")   | ['1', '2', '3', '4']
    apiParamWithAllowableValues("1,2,   ,4") | ['1', '2', '4']
    apiParamWithAllowableValues("1")         | ['1']
  }

  @Unroll("Range: #min | #max")
  def "Api annotation with ranges"() {
    given:
    def resolvedMethodParameter = new ResolvedMethodParameter(0, "", [apiParamAnnotation], stubbedResolvedType())
    def genericNamingStrategy = new DefaultGenericTypeNamingStrategy()
    ParameterContext parameterContext = new ParameterContext(
        resolvedMethodParameter,
        new ParameterBuilder(),
        context(),
        genericNamingStrategy,
        Mock(OperationContext))

    when:
    ApiParamParameterBuilder operationCommand = stubbedParamBuilder()
    operationCommand.apply(parameterContext)
    AllowableRangeValues allowableValues = parameterContext.parameterBuilder().build().allowableValues as AllowableRangeValues

    then:
    allowableValues.getMin() == min as String
    allowableValues.getMax() == max as String
    allowableValues.getExclusiveMax() == exclusiveMax
    allowableValues.getExclusiveMin() == exclusiveMin

    where:
    apiParamAnnotation                                                | min         | max               | exclusiveMin | exclusiveMax
    apiParamWithAllowableValues("range[1,5]")                         | 1           | 5                 | false        | false
    apiParamWithAllowableValues("range[1,1]")                         | 1           | 1                 | false        | false
    apiParamWithAllowableValues("range(1,2)")                         | 1           | 2                 | true         | true
    apiParamWithAllowableValues("range[1,2)")                         | 1           | 2                 | false        | true
    apiParamWithAllowableValues("range(1,2]")                         | 1           | 2                 | true         | false
    apiParamWithAllowableValues("range(-infinity,infinity)")          | "-infinity" | "infinity"        | true         | true
    apiParamWithAllowableValues("range[-infinity,infinity]")          | "-infinity" | "infinity"        | false        | false
    apiParamWithAllowableValues("range[2," + Integer.MAX_VALUE + "]") | 2           | Integer.MAX_VALUE | false        | false
  }

<<<<<<< HEAD
  def "supports all swagger types"() {
=======
  @Unroll("Range: #min | #exclusiveMin | #max | #exclusiveMax")
  def "Api annotation with exclusive ranges"() {
    given:
    def resolvedMethodParameter = new ResolvedMethodParameter(0, "", [apiParamAnnotation], stubbedResolvedType())
    def genericNamingStrategy = new DefaultGenericTypeNamingStrategy()
    ParameterContext parameterContext = new ParameterContext(
            resolvedMethodParameter,
            new ParameterBuilder(),
            context(),
            genericNamingStrategy,
            Mock(OperationContext))

    when:
    ApiParamParameterBuilder operationCommand = stubbedParamBuilder();
    operationCommand.apply(parameterContext)
    AllowableRangeValues allowableValues = parameterContext.parameterBuilder().build().allowableValues as AllowableRangeValues
    then:
    allowableValues.getMin() == min as String
    allowableValues.getExclusiveMin() == exclusiveMin as Boolean
    allowableValues.getMax() == max as String
    allowableValues.getExclusiveMax() == exclusiveMax as Boolean
    where:
    apiParamAnnotation                                                | min  | exclusiveMin | max | exclusiveMax
    apiParamWithAllowableValues("range(1,5)")           | 1    | true  | 5     | true
    apiParamWithAllowableValues("range(0,1]")           | 0    | true  | 1    | null
    apiParamWithAllowableValues("range[0,10)")          | 0    | null  | 10   | true
    apiParamWithAllowableValues("range[1,11)")          | 1    | null  | 11   | true
    apiParamWithAllowableValues("range[0,infinity)")    | 0    | null  | null | null
    apiParamWithAllowableValues("range(-infinity,1]")   | null | null  | 1    | null
    apiParamWithAllowableValues("range[1,infinity]")    | 1    | null  | null | null
    apiParamWithAllowableValues("range[-infinity,infinity]")   | null  | null | null | null
  }

  def "supports all swagger types" () {
>>>>>>> 2723af4c
    given:
    ApiParamParameterBuilder sut = new ApiParamParameterBuilder(descriptions, new JacksonEnumTypeDeterminer())

    expect:
    sut.supports(documentationType)

    where:
    documentationType << [DocumentationType.SWAGGER_12, DocumentationType.SWAGGER_2]
  }

  def stubbedParamBuilder() {
    new ApiParamParameterBuilder(descriptions, new JacksonEnumTypeDeterminer())
  }

  def stubbedResolvedType() {
    def resolvedType = Mock(ResolvedType)
    resolvedType.getErasedType() >> Object.class
    return resolvedType
  }
}<|MERGE_RESOLUTION|>--- conflicted
+++ resolved
@@ -128,55 +128,20 @@
     allowableValues.getExclusiveMin() == exclusiveMin
 
     where:
-    apiParamAnnotation                                                | min         | max               | exclusiveMin | exclusiveMax
-    apiParamWithAllowableValues("range[1,5]")                         | 1           | 5                 | false        | false
-    apiParamWithAllowableValues("range[1,1]")                         | 1           | 1                 | false        | false
-    apiParamWithAllowableValues("range(1,2)")                         | 1           | 2                 | true         | true
-    apiParamWithAllowableValues("range[1,2)")                         | 1           | 2                 | false        | true
-    apiParamWithAllowableValues("range(1,2]")                         | 1           | 2                 | true         | false
-    apiParamWithAllowableValues("range(-infinity,infinity)")          | "-infinity" | "infinity"        | true         | true
-    apiParamWithAllowableValues("range[-infinity,infinity]")          | "-infinity" | "infinity"        | false        | false
-    apiParamWithAllowableValues("range[2," + Integer.MAX_VALUE + "]") | 2           | Integer.MAX_VALUE | false        | false
+    apiParamAnnotation                                                | min  | max               | exclusiveMin | exclusiveMax
+    apiParamWithAllowableValues("range[1,5]")                         | 1    | 5                 | false        | false
+    apiParamWithAllowableValues("range[1,1]")                         | 1    | 1                 | false        | false
+    apiParamWithAllowableValues("range(1,2)")                         | 1    | 2                 | true         | true
+    apiParamWithAllowableValues("range[1,2)")                         | 1    | 2                 | false        | true
+    apiParamWithAllowableValues("range(1,2]")                         | 1    | 2                 | true         | false
+    apiParamWithAllowableValues("range(-infinity,infinity)")          | null | null              | true         | true
+    apiParamWithAllowableValues("range[-infinity,infinity]")          | null | null              | false        | false
+    apiParamWithAllowableValues("range(infinity,-infinity)")          | null | null              | true         | true
+    apiParamWithAllowableValues("range[infinity,-infinity]")          | null | null              | false        | false
+    apiParamWithAllowableValues("range[2," + Integer.MAX_VALUE + "]") | 2    | Integer.MAX_VALUE | false        | false
   }
 
-<<<<<<< HEAD
   def "supports all swagger types"() {
-=======
-  @Unroll("Range: #min | #exclusiveMin | #max | #exclusiveMax")
-  def "Api annotation with exclusive ranges"() {
-    given:
-    def resolvedMethodParameter = new ResolvedMethodParameter(0, "", [apiParamAnnotation], stubbedResolvedType())
-    def genericNamingStrategy = new DefaultGenericTypeNamingStrategy()
-    ParameterContext parameterContext = new ParameterContext(
-            resolvedMethodParameter,
-            new ParameterBuilder(),
-            context(),
-            genericNamingStrategy,
-            Mock(OperationContext))
-
-    when:
-    ApiParamParameterBuilder operationCommand = stubbedParamBuilder();
-    operationCommand.apply(parameterContext)
-    AllowableRangeValues allowableValues = parameterContext.parameterBuilder().build().allowableValues as AllowableRangeValues
-    then:
-    allowableValues.getMin() == min as String
-    allowableValues.getExclusiveMin() == exclusiveMin as Boolean
-    allowableValues.getMax() == max as String
-    allowableValues.getExclusiveMax() == exclusiveMax as Boolean
-    where:
-    apiParamAnnotation                                                | min  | exclusiveMin | max | exclusiveMax
-    apiParamWithAllowableValues("range(1,5)")           | 1    | true  | 5     | true
-    apiParamWithAllowableValues("range(0,1]")           | 0    | true  | 1    | null
-    apiParamWithAllowableValues("range[0,10)")          | 0    | null  | 10   | true
-    apiParamWithAllowableValues("range[1,11)")          | 1    | null  | 11   | true
-    apiParamWithAllowableValues("range[0,infinity)")    | 0    | null  | null | null
-    apiParamWithAllowableValues("range(-infinity,1]")   | null | null  | 1    | null
-    apiParamWithAllowableValues("range[1,infinity]")    | 1    | null  | null | null
-    apiParamWithAllowableValues("range[-infinity,infinity]")   | null  | null | null | null
-  }
-
-  def "supports all swagger types" () {
->>>>>>> 2723af4c
     given:
     ApiParamParameterBuilder sut = new ApiParamParameterBuilder(descriptions, new JacksonEnumTypeDeterminer())
 
