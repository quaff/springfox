/*
 *
 *  Copyright 2015-2019 the original author or authors.
 *
 *  Licensed under the Apache License, Version 2.0 (the "License");
 *  you may not use this file except in compliance with the License.
 *  You may obtain a copy of the License at
 *
 *         http://www.apache.org/licenses/LICENSE-2.0
 *
 *  Unless required by applicable law or agreed to in writing, software
 *  distributed under the License is distributed on an "AS IS" BASIS,
 *  WITHOUT WARRANTIES OR CONDITIONS OF ANY KIND, either express or implied.
 *  See the License for the specific language governing permissions and
 *  limitations under the License.
 *
 *
 */

package springfox.documentation.swagger1.web

import com.fasterxml.classmate.TypeResolver

import org.springframework.web.servlet.mvc.method.RequestMappingInfo
import springfox.documentation.service.ApiDescription
import springfox.documentation.service.Operation
import springfox.documentation.spi.service.contexts.RequestMappingContext
import springfox.documentation.spring.web.WebMvcRequestHandler
import springfox.documentation.spring.web.mixins.RequestMappingSupport
import springfox.documentation.spring.web.mixins.ServicePluginsSupport
import springfox.documentation.spring.web.plugins.DocumentationContextSpec
import springfox.documentation.spring.web.readers.operation.ApiOperationReader
import springfox.documentation.spring.web.readers.operation.HandlerMethodResolver
import springfox.documentation.spring.web.scanners.ApiDescriptionLookup
import springfox.documentation.spring.web.scanners.ApiDescriptionReader
import springfox.documentation.swagger1.mixins.SwaggerPathProviderSupport

import static springfox.documentation.spring.web.paths.Paths.*

@Mixin([RequestMappingSupport, SwaggerPathProviderSupport, ServicePluginsSupport])
class SwaggerApiDescriptionReaderSpec extends DocumentationContextSpec {

<<<<<<< HEAD
  def "should generate an api description for each request mapping pattern"() {
    given:
    def operationReader = Mock(ApiOperationReader)
    ApiDescriptionReader sut =
        new ApiDescriptionReader(operationReader, defaultWebPlugins(), new ApiDescriptionLookup())
    and:
    plugin.pathProvider(pathProvider)
    RequestMappingInfo requestMappingInfo = requestMappingInfo("/doesNotMatterForThisTest",
        [patternsRequestCondition: patternsRequestCondition('/somePath/{businessId}', '/somePath/{businessId:\\d+}')]
    )
    RequestMappingContext mappingContext = new RequestMappingContext(
        documentationContext(),
        new WebMvcRequestHandler(
            ROOT,
            new HandlerMethodResolver(new TypeResolver()),
            requestMappingInfo,
            dummyHandlerMethod()))
    operationReader.read(_) >> [Mock(Operation), Mock(Operation)]
    when:
    def descriptionList = sut.read(mappingContext)
=======
   def "should generate an api description for each request mapping pattern"() {
      given:
        def operationReader = Mock(ApiOperationReader)
        ApiDescriptionReader sut =
            new ApiDescriptionReader(operationReader, defaultWebPlugins(), new ApiDescriptionLookup())
      and:
        plugin.pathProvider(pathProvider)
        RequestMappingInfo requestMappingInfo = requestMappingInfo("/doesNotMatterForThisTest",
                [patternsRequestCondition: patternsRequestCondition('/somePath/{businessId}', '/somePath/{businessId:\\d+}')]
        )
        RequestMappingContext mappingContext = new RequestMappingContext(
            "0",
            documentationContext(),
            new WebMvcRequestHandler(
                new HandlerMethodResolver(new TypeResolver()),
                requestMappingInfo,
                dummyHandlerMethod()))
        operationReader.read(_) >> [Mock(Operation), Mock(Operation)]
      when:
        def descriptionList = sut.read(mappingContext)
>>>>>>> 40a71a6d

    then:
    descriptionList.size() == 2

    ApiDescription apiDescription = descriptionList[0]
    ApiDescription secondApiDescription = descriptionList[1]

    apiDescription.getPath() == '/somePath/{businessId}'
    apiDescription.getDescription() == dummyHandlerMethod().method.name

    secondApiDescription.getPath() == '/somePath/{businessId}'
    secondApiDescription.getDescription() == dummyHandlerMethod().method.name

    where:
    pathProvider                  | prefix
    relativeSwaggerPathProvider() | ""
  }

  def "should sanitize request mapping endpoints"() {
    expect:
    sanitizeRequestMappingPattern(mappingPattern) == expected

    where:
    mappingPattern             | expected
    ""                         | "/"
    "/"                        | "/"
    "/businesses"              | "/businesses"
    "/{businessId:\\w+}"       | "/{businessId}"
    "/businesses/{businessId}" | "/businesses/{businessId}"
    "/foo/bar:{baz}"           | "/foo/bar:{baz}"
    "/foo:{foo}/bar:{baz}"     | "/foo:{foo}/bar:{baz}"
    "/foo/bar:{baz:\\w+}"      | "/foo/bar:{baz}"

  }
}<|MERGE_RESOLUTION|>--- conflicted
+++ resolved
@@ -20,7 +20,6 @@
 package springfox.documentation.swagger1.web
 
 import com.fasterxml.classmate.TypeResolver
-
 import org.springframework.web.servlet.mvc.method.RequestMappingInfo
 import springfox.documentation.service.ApiDescription
 import springfox.documentation.service.Operation
@@ -40,18 +39,19 @@
 @Mixin([RequestMappingSupport, SwaggerPathProviderSupport, ServicePluginsSupport])
 class SwaggerApiDescriptionReaderSpec extends DocumentationContextSpec {
 
-<<<<<<< HEAD
   def "should generate an api description for each request mapping pattern"() {
     given:
     def operationReader = Mock(ApiOperationReader)
     ApiDescriptionReader sut =
         new ApiDescriptionReader(operationReader, defaultWebPlugins(), new ApiDescriptionLookup())
+
     and:
     plugin.pathProvider(pathProvider)
     RequestMappingInfo requestMappingInfo = requestMappingInfo("/doesNotMatterForThisTest",
         [patternsRequestCondition: patternsRequestCondition('/somePath/{businessId}', '/somePath/{businessId:\\d+}')]
     )
     RequestMappingContext mappingContext = new RequestMappingContext(
+        "0",
         documentationContext(),
         new WebMvcRequestHandler(
             ROOT,
@@ -59,30 +59,9 @@
             requestMappingInfo,
             dummyHandlerMethod()))
     operationReader.read(_) >> [Mock(Operation), Mock(Operation)]
+
     when:
     def descriptionList = sut.read(mappingContext)
-=======
-   def "should generate an api description for each request mapping pattern"() {
-      given:
-        def operationReader = Mock(ApiOperationReader)
-        ApiDescriptionReader sut =
-            new ApiDescriptionReader(operationReader, defaultWebPlugins(), new ApiDescriptionLookup())
-      and:
-        plugin.pathProvider(pathProvider)
-        RequestMappingInfo requestMappingInfo = requestMappingInfo("/doesNotMatterForThisTest",
-                [patternsRequestCondition: patternsRequestCondition('/somePath/{businessId}', '/somePath/{businessId:\\d+}')]
-        )
-        RequestMappingContext mappingContext = new RequestMappingContext(
-            "0",
-            documentationContext(),
-            new WebMvcRequestHandler(
-                new HandlerMethodResolver(new TypeResolver()),
-                requestMappingInfo,
-                dummyHandlerMethod()))
-        operationReader.read(_) >> [Mock(Operation), Mock(Operation)]
-      when:
-        def descriptionList = sut.read(mappingContext)
->>>>>>> 40a71a6d
 
     then:
     descriptionList.size() == 2
@@ -115,6 +94,5 @@
     "/foo/bar:{baz}"           | "/foo/bar:{baz}"
     "/foo:{foo}/bar:{baz}"     | "/foo:{foo}/bar:{baz}"
     "/foo/bar:{baz:\\w+}"      | "/foo/bar:{baz}"
-
   }
 }