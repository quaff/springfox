--- conflicted
+++ resolved
@@ -19,11 +19,6 @@
 
 package springfox.documentation.schema.property.field
 
-<<<<<<< HEAD
-=======
-import com.google.common.base.Optional
-import com.google.common.collect.ImmutableSet
->>>>>>> 40a71a6d
 import springfox.documentation.schema.AlternateTypesSupport
 import springfox.documentation.schema.DefaultGenericTypeNamingStrategy
 import springfox.documentation.schema.SchemaSpecification
@@ -39,82 +34,83 @@
 @Mixin([TypesForTestingSupport, ModelPropertyLookupSupport, AlternateTypesSupport])
 class FieldModelPropertySpec extends SchemaSpecification {
   def namingStrategy = new DefaultGenericTypeNamingStrategy()
-  def "Extracting information from resolved fields" () {
+
+  def "Extracting information from resolved fields"() {
     given:
-      def modelContext = inputParam(
-          "0_0",       
-          "group",
-          resolver.resolve(TypeWithGettersAndSetters),
-          Optional.absent(),
-          new HashSet<>(),
-          SWAGGER_12,
-          alternateTypeProvider(),
-          namingStrategy,
-          emptySet())
-      def field = field(TypeWithGettersAndSetters, fieldName)
-      def jacksonProperty = beanPropertyDefinitionByField(TypeWithGettersAndSetters, fieldName)
-      def sut = new FieldModelProperty(
-          fieldName,
-          field,
-          resolver,
-          alternateTypeProvider(),
-          jacksonProperty)
+    def modelContext = inputParam(
+        "0_0",
+        "group",
+        resolver.resolve(TypeWithGettersAndSetters),
+        Optional.empty(),
+        new HashSet<>(),
+        SWAGGER_12,
+        alternateTypeProvider(),
+        namingStrategy,
+        emptySet())
+    def field = field(TypeWithGettersAndSetters, fieldName)
+    def jacksonProperty = beanPropertyDefinitionByField(TypeWithGettersAndSetters, fieldName)
+    def sut = new FieldModelProperty(
+        fieldName,
+        field,
+        resolver,
+        alternateTypeProvider(),
+        jacksonProperty)
 
     expect:
-      sut.propertyDescription() == null //documentationType(): Added test
-      !sut.required
-      typeNameExtractor.typeName(fromParent(modelContext, sut.getType())) == typeName
-      sut.qualifiedTypeName() == qualifiedTypeName
-      if (allowableValues != null) {
-        def values = new ArrayList(allowableValues)
-        sut.allowableValues() == new AllowableListValues(values, "string")
-      } else {
-        sut.allowableValues() == null
-      }
-      sut.getName() == fieldName
-      sut.getType() == field.getType()
+    sut.propertyDescription() == null //documentationType(): Added test
+    !sut.required
+    typeNameExtractor.typeName(fromParent(modelContext, sut.getType())) == typeName
+    sut.qualifiedTypeName() == qualifiedTypeName
+    if (allowableValues != null) {
+      def values = new ArrayList(allowableValues)
+      sut.allowableValues() == new AllowableListValues(values, "string")
+    } else {
+      sut.allowableValues() == null
+    }
+    sut.getName() == fieldName
+    sut.getType() == field.getType()
 
     where:
-    fieldName       || description          | isRequired | typeName             | qualifiedTypeName                                               | allowableValues
-    "intProp"       || "int Property Field" | true       | "int"                | "int"                                                           | null
-    "boolProp"      || null                 | false      | "boolean"            | "boolean"                                                       | null
+    fieldName  || description          | isRequired | typeName  | qualifiedTypeName | allowableValues
+    "intProp"  || "int Property Field" | true       | "int"     | "int"             | null
+    "boolProp" || null                 | false      | "boolean" | "boolean"         | null
 //    "enumProp"      || null                 | false      | "string"             | "springfox.documentation.schema.ExampleEnum"                   | ["ONE", "TWO"]
 //    "genericProp"   || null                 | false      | "GenericType«string»"| "springfox.documentation.schema.GenericType<java.lang.String>" | null
     //TODO : Fix these two
   }
 
-  def "Extracting information from generic fields with array type binding" () {
+  def "Extracting information from generic fields with array type binding"() {
     given:
-      def typeToTest = TypeWithGettersAndSetters
-      def modelContext = inputParam(
-          "0_0",
-          "group",
-          resolver.resolve(typeToTest),
-          Optional.absent(),
-          new HashSet<>(),
-          SWAGGER_12,
-          alternateTypeProvider(),
-          namingStrategy,
-          emptySet())
-      def field = field(typeToTest, fieldName)
-      def jacksonProperty = beanPropertyDefinitionByField(TypeWithGettersAndSetters, fieldName)
-      def sut = new FieldModelProperty(
-          fieldName,
-          field,
-          resolver,
-          alternateTypeProvider(),
-          jacksonProperty)
+    def typeToTest = TypeWithGettersAndSetters
+    def modelContext = inputParam(
+        "0_0",
+        "group",
+        resolver.resolve(typeToTest),
+        Optional.empty(),
+        new HashSet<>(),
+        SWAGGER_12,
+        alternateTypeProvider(),
+        namingStrategy,
+        emptySet())
+    def field = field(typeToTest, fieldName)
+    def jacksonProperty = beanPropertyDefinitionByField(TypeWithGettersAndSetters, fieldName)
+    def sut = new FieldModelProperty(
+        fieldName,
+        field,
+        resolver,
+        alternateTypeProvider(),
+        jacksonProperty)
 
     expect:
-      typeNameExtractor.typeName(fromParent(modelContext, sut.getType())) == typeName
-      sut.qualifiedTypeName() == qualifiedTypeName
-      sut.getName() == fieldName
-      sut.getType() == field.getType()
+    typeNameExtractor.typeName(fromParent(modelContext, sut.getType())) == typeName
+    sut.qualifiedTypeName() == qualifiedTypeName
+    sut.getName() == fieldName
+    sut.getType() == field.getType()
 
 
     where:
-      fieldName             || typeName                       | qualifiedTypeName
-      "genericByteArray"    || "GenericType«Array«byte»»"     | "springfox.documentation.schema.GenericType<byte[]>"
-      "genericCategoryArray"|| "GenericType«Array«Category»»" | "springfox.documentation.schema.GenericType<springfox.documentation.schema.Category[]>"
+    fieldName              || typeName                       | qualifiedTypeName
+    "genericByteArray"     || "GenericType«Array«byte»»"     | "springfox.documentation.schema.GenericType<byte[]>"
+    "genericCategoryArray" || "GenericType«Array«Category»»" | "springfox.documentation.schema.GenericType<springfox.documentation.schema.Category[]>"
   }
 }