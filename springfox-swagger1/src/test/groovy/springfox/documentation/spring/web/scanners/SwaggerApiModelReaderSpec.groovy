--- conflicted
+++ resolved
@@ -29,15 +29,12 @@
 import springfox.documentation.schema.JacksonEnumTypeDeterminer
 import springfox.documentation.schema.Model
 import springfox.documentation.schema.ModelProperty
-<<<<<<< HEAD
+import springfox.documentation.schema.mixins.SchemaPluginsSupport
 import springfox.documentation.schema.TypeNameExtractor
 import springfox.documentation.schema.TypeNameIndexingAdapter
 import springfox.documentation.service.ResourceGroup
 import springfox.documentation.spi.DocumentationType
 import springfox.documentation.spi.schema.TypeNameProviderPlugin
-=======
-import springfox.documentation.schema.mixins.SchemaPluginsSupport
->>>>>>> 09d4a734
 import springfox.documentation.spi.service.contexts.Defaults
 import springfox.documentation.spi.service.contexts.RequestMappingContext
 import springfox.documentation.spring.web.WebMvcRequestHandler
@@ -55,13 +52,9 @@
 import javax.servlet.ServletContext
 import javax.servlet.http.HttpServletResponse
 
-<<<<<<< HEAD
 import static com.google.common.collect.Maps.*
 
-@Mixin([RequestMappingSupport, ModelProviderForServiceSupport, SwaggerPluginsSupport])
-=======
 @Mixin([RequestMappingSupport, ModelProviderForServiceSupport, SwaggerPluginsSupport, SchemaPluginsSupport])
->>>>>>> 09d4a734
 class SwaggerApiModelReaderSpec extends DocumentationContextSpec {
 
   ApiModelReader sut
@@ -71,7 +64,6 @@
 
   def setup() {
     pluginsManager = swaggerServicePlugins([new SwaggerDefaultConfiguration(new Defaults(), new TypeResolver(),
-<<<<<<< HEAD
             Mock(ServletContext))])
     PluginRegistry<TypeNameProviderPlugin, DocumentationType> modelNameRegistry =
         OrderAwarePluginRegistry.create(
@@ -87,19 +79,10 @@
         new JacksonEnumTypeDeterminer(),
         typeNameExtractor)
     resourceGroup = new ResourceGroup("businesses", DummyClass)
-=======
-        Mock(ServletContext))])
-    sut = new ApiModelReader(
-        modelProvider(swaggerSchemaPlugins()),
-        new TypeResolver()
-        ,
-        pluginsManager)
->>>>>>> 09d4a734
   }
 
   def "Annotated model"() {
     given:
-<<<<<<< HEAD
       def listingContext = apiListingContext(dummyHandlerMethod('methodWithModelPropertyAnnotations'), '/somePath')
     when:
       def modelsMap = sut.read(listingContext)
@@ -123,32 +106,10 @@
 
       modelProps.numEmployees.getDescription() == 'Total number of current employees'
       !modelProps.numEmployees.isRequired()
-=======
-    RequestMappingContext context = context(dummyHandlerMethod('methodWithModelPropertyAnnotations'))
-
-    when:
-    def models = sut.read(context)
-
-    then:
-    Model model = models['AnnotatedBusinessModel']
-    model.id == 'AnnotatedBusinessModel'
-    model.getName() == 'AnnotatedBusinessModel'
-    model.getQualifiedType() == 'springfox.documentation.spring.web.dummy.DummyModels$AnnotatedBusinessModel'
-
-    Map<String, ModelProperty> modelProps = model.getProperties()
-    ModelProperty prop = modelProps.name
-    prop.type.erasedType == String
-    prop.getDescription() == 'The name of this business'
-    prop.isRequired()
-
-    modelProps.numEmployees.getDescription() == 'Total number of current employees'
-    !modelProps.numEmployees.isRequired()
->>>>>>> 09d4a734
   }
 
   def "Should pull models from Api Operation response class"() {
     given:
-<<<<<<< HEAD
       def listingContext = apiListingContext(dummyHandlerMethod('methodApiResponseClass'), '/somePath')
     when:
       def modelsMap = sut.read(listingContext)
@@ -159,20 +120,10 @@
       models.size() == 2
 
       models['FunkyBusiness'].getQualifiedType() == 'springfox.documentation.spring.web.dummy.DummyModels$FunkyBusiness'
-=======
-    RequestMappingContext context = context(dummyHandlerMethod('methodApiResponseClass'))
-
-    when:
-    def models = sut.read(context)
-
-    then:
-    models['FunkyBusiness'].getQualifiedType() == 'springfox.documentation.spring.web.dummy.DummyModels$FunkyBusiness'
->>>>>>> 09d4a734
   }
 
   def "Should pull models from operation's ApiResponse annotations"() {
     given:
-<<<<<<< HEAD
      def listingContext = apiListingContext(dummyHandlerMethod('methodAnnotatedWithApiResponse'), '/somePath')
     when:
       def modelsMap = sut.read(listingContext)
@@ -186,7 +137,7 @@
 
   def apiListingContext(HandlerMethod handlerMethod, String path) {
     def requestMappingContext = new RequestMappingContext(
-        context(),
+        documentationContext(),
         new WebMvcRequestHandler(
             methodResolver,
             requestMappingInfo(path),
@@ -196,30 +147,11 @@
     def resourceGroupRequestMappings = newHashMap()
     resourceGroupRequestMappings.put(resourceGroup, [requestMappingContext])
     
-    return new ApiListingScanningContext(context(), resourceGroupRequestMappings)
-=======
-    RequestMappingContext context = context(dummyHandlerMethod('methodAnnotatedWithApiResponse'))
-
-    when:
-    def models = sut.read(context)
-
-    then:
-    models.size() == 1
-    models['RestError'].getQualifiedType() == 'springfox.documentation.spring.web.dummy.RestError'
-  }
-
-  def context(HandlerMethod handlerMethod) {
-    return new RequestMappingContext(
-        documentationContext(),
-        new WebMvcRequestHandler(methodResolver,
-            requestMappingInfo('/somePath'),
-            handlerMethod))
->>>>>>> 09d4a734
+    return new ApiListingScanningContext(documentationContext(), resourceGroupRequestMappings)
   }
 
   def "should only generate models for request parameters that are annotated with Springs RequestBody"() {
     given:
-<<<<<<< HEAD
       HandlerMethod handlerMethod = dummyHandlerMethod('methodParameterWithRequestBodyAnnotation',
               DummyModels.BusinessModel,
               HttpServletResponse.class,
@@ -236,37 +168,16 @@
       models.size() == 2 // instead of 3
       models.containsKey("BusinessModel")
       models.containsKey("RestError") // from class-level annotation.
-=======
-    HandlerMethod handlerMethod = dummyHandlerMethod('methodParameterWithRequestBodyAnnotation',
-        DummyModels.BusinessModel,
-        HttpServletResponse.class,
-        DummyModels.AnnotatedBusinessModel.class
-    )
-    RequestMappingContext context = new RequestMappingContext(
-        documentationContext(),
-        new WebMvcRequestHandler(methodResolver,
-            requestMappingInfo('/somePath'),
-            handlerMethod))
-
-    when:
-    def models = sut.read(context)
-
-    then:
-    models.size() == 2 // instead of 3
-    models.containsKey("BusinessModel")
-    models.containsKey("RestError") // from class-level annotation.
->>>>>>> 09d4a734
 
   }
 
   def "Generates the correct models when alternateTypeProvider returns an ignoreable or base parameter type"() {
     given:
-    plugin
-        .genericModelSubstitutes(ResponseEntity, HttpEntity)
-        .configure(contextBuilder)
+      plugin
+              .genericModelSubstitutes(ResponseEntity, HttpEntity)
+              .configure(contextBuilder)
 
     and:
-<<<<<<< HEAD
       HandlerMethod handlerMethod = handlerMethodIn(BusinessService, 'getResponseEntity', String)
       def listingContext = apiListingContext(handlerMethod, '/businesses/responseEntity/{businessId}')
 
@@ -278,31 +189,11 @@
       def models = modelsMap.get(resourceGroup)
 
       models.size() == 0
-=======
-    def pluginContext = contextBuilder.build()
-
-    and:
-    HandlerMethod handlerMethod = handlerMethodIn(BusinessService, 'getResponseEntity', String)
-    RequestMappingContext context =
-        new RequestMappingContext(
-            pluginContext,
-            new WebMvcRequestHandler(
-                methodResolver,
-                requestMappingInfo('/businesses/responseEntity/{businessId}'),
-                handlerMethod))
-
-    when:
-    def models = sut.read(context)
-
-    then:
-    models.size() == 0
->>>>>>> 09d4a734
 
   }
 
   def "property description should be populated when type is used in response and request body"() {
     given:
-<<<<<<< HEAD
       HandlerMethod handlerMethod = dummyHandlerMethod('methodWithSameAnnotatedModelInReturnAndRequestBodyParam',
               DummyModels.AnnotatedBusinessModel
       )
@@ -335,33 +226,7 @@
       
       ModelProperty numEmployeesProperty = modelProperties['numEmployees']
       numEmployeesProperty .getDescription().equals('Total number of current employees')
-=======
-    HandlerMethod handlerMethod = dummyHandlerMethod('methodWithSameAnnotatedModelInReturnAndRequestBodyParam',
-        DummyModels.AnnotatedBusinessModel
-    )
-    RequestMappingContext context = new RequestMappingContext(
-        documentationContext(),
-        new WebMvcRequestHandler(
-            methodResolver,
-            requestMappingInfo('/somePath'),
-            handlerMethod))
-
-    when:
-    def models = sut.read(context)
-
-    then:
-    models.size() == 2
-    models.containsKey('RestError') // from class-level annotation.
-
-    String modelName = DummyModels.AnnotatedBusinessModel.class.simpleName
-    models.containsKey(modelName)
-
-    Model model = models[modelName]
-    Map modelProperties = model.getProperties()
-    modelProperties.containsKey('name')
->>>>>>> 09d4a734
-
-    ModelProperty nameProperty = modelProperties['name']
-    !nameProperty.getDescription().isEmpty()
-  }
+
+  }
+
 }