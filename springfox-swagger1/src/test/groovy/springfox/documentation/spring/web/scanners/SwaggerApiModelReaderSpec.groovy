/*
 *
 *  Copyright 2015-2019 the original author or authors.
 *
 *  Licensed under the Apache License, Version 2.0 (the "License");
 *  you may not use this file except in compliance with the License.
 *  You may obtain a copy of the License at
 *
 *         http://www.apache.org/licenses/LICENSE-2.0
 *
 *  Unless required by applicable law or agreed to in writing, software
 *  distributed under the License is distributed on an "AS IS" BASIS,
 *  WITHOUT WARRANTIES OR CONDITIONS OF ANY KIND, either express or implied.
 *  See the License for the specific language governing permissions and
 *  limitations under the License.
 *
 *
 */

package springfox.documentation.spring.web.scanners

import com.fasterxml.classmate.TypeResolver
import com.google.common.base.Function

import org.springframework.http.HttpEntity
import org.springframework.http.ResponseEntity
import org.springframework.plugin.core.OrderAwarePluginRegistry
import org.springframework.plugin.core.PluginRegistry
import org.springframework.web.method.HandlerMethod
import com.google.common.collect.Maps;
import springfox.documentation.schema.DefaultTypeNameProvider
import springfox.documentation.schema.JacksonEnumTypeDeterminer
import springfox.documentation.schema.Model
import springfox.documentation.schema.ModelProperty
import springfox.documentation.schema.mixins.SchemaPluginsSupport
import springfox.documentation.schema.TypeNameExtractor
import springfox.documentation.service.ResourceGroup
import springfox.documentation.spi.DocumentationType
import springfox.documentation.spi.schema.TypeNameProviderPlugin
import springfox.documentation.spi.service.contexts.Defaults
import springfox.documentation.spi.service.contexts.RequestMappingContext
import springfox.documentation.spring.web.WebMvcRequestHandler
import springfox.documentation.spring.web.dummy.DummyClass
import springfox.documentation.spring.web.dummy.DummyModels
import springfox.documentation.spring.web.dummy.controllers.BusinessService
import springfox.documentation.spring.web.mixins.ModelProviderForServiceSupport
import springfox.documentation.spring.web.mixins.RequestMappingSupport
import springfox.documentation.spring.web.paths.DefaultPathProvider
import springfox.documentation.spring.web.plugins.DocumentationContextSpec
import springfox.documentation.spring.web.plugins.DocumentationPluginsManager
import springfox.documentation.spring.web.readers.operation.HandlerMethodResolver
import springfox.documentation.swagger.mixins.SwaggerPluginsSupport
import springfox.documentation.swagger1.web.SwaggerDefaultConfiguration

import javax.servlet.http.HttpServletResponse

<<<<<<< HEAD
import static springfox.documentation.spring.web.paths.Paths.*
=======
import static com.google.common.collect.Maps.*
>>>>>>> 40a71a6d

@Mixin([RequestMappingSupport, ModelProviderForServiceSupport, SwaggerPluginsSupport, SchemaPluginsSupport])
class SwaggerApiModelReaderSpec extends DocumentationContextSpec {

  ApiModelReader sut
  ResourceGroup resourceGroup;
  DocumentationPluginsManager pluginsManager
  def methodResolver = new HandlerMethodResolver(new TypeResolver())

  def setup() {
<<<<<<< HEAD
    pluginsManager = swaggerServicePlugins([
        new SwaggerDefaultConfiguration(
            new Defaults(),
            new TypeResolver(),
            new DefaultPathProvider())
    ])

=======
    pluginsManager = swaggerServicePlugins([new SwaggerDefaultConfiguration(new Defaults(), new TypeResolver(),
            Mock(ServletContext))])
    PluginRegistry<TypeNameProviderPlugin, DocumentationType> modelNameRegistry =
        OrderAwarePluginRegistry.create(
            [new DefaultTypeNameProvider()])
    TypeNameExtractor typeNameExtractor = new TypeNameExtractor(
        new TypeResolver(),
        modelNameRegistry,
        new JacksonEnumTypeDeterminer())
>>>>>>> 40a71a6d
    sut = new ApiModelReader(
        modelProvider(swaggerSchemaPlugins()),
        new TypeResolver(),
        pluginsManager,
        new JacksonEnumTypeDeterminer(),
        typeNameExtractor)
    resourceGroup = new ResourceGroup("businesses", DummyClass)
  }

  def requestMappingContext(HandlerMethod handlerMethod, String path) {
    return new RequestMappingContext(
        "0",
        documentationContext(),
        new WebMvcRequestHandler(methodResolver, requestMappingInfo('/somePath'),
            handlerMethod))
  }

  def Function<Model, String> toModelMap = new Function<Model, String>(){
          public String apply(Model model) {
              return model.getName();
          }};

  def "Annotated model"() {
    given:
      HandlerMethod handlerMethod = dummyHandlerMethod('methodWithModelPropertyAnnotations')
      RequestMappingContext context = requestMappingContext(handlerMethod, '/somePath')
    when:
      def modelsMap = sut.read(context)

    then:
      modelsMap.containsKey("0_0")
      Map<String, Model> models = Maps.uniqueIndex(modelsMap.get("0_0"), toModelMap)
      models.size() == 1
     
      models.containsKey('AnnotatedBusinessModel')
      Model model = models.get('AnnotatedBusinessModel')
      model.id == '0_0_springfox.documentation.spring.web.dummy.DummyModels$AnnotatedBusinessModel'
      model.getName() == 'AnnotatedBusinessModel'
      model.getQualifiedType() == 'springfox.documentation.spring.web.dummy.DummyModels$AnnotatedBusinessModel'

      Map<String, ModelProperty> modelProps = model.getProperties()
      ModelProperty prop = modelProps.name
      prop.type.erasedType == String
      prop.getDescription() == 'The name of this business'
      prop.isRequired()

      modelProps.numEmployees.getDescription() == 'Total number of current employees'
      !modelProps.numEmployees.isRequired()
  }

  def "Should pull models from Api Operation response class"() {
    given:
      HandlerMethod handlerMethod = dummyHandlerMethod('methodApiResponseClass')
      RequestMappingContext context = requestMappingContext(handlerMethod, '/somePath')
    when:
      def modelsMap = sut.read(context)

    then:
      modelsMap.containsKey("0_1")
      Map<String, Model> models = Maps.uniqueIndex(modelsMap.get("0_1"), toModelMap)
      models.size() == 1

      models['FunkyBusiness'].getQualifiedType() == 'springfox.documentation.spring.web.dummy.DummyModels$FunkyBusiness'
  }

  def "Should pull models from operation's ApiResponse annotations"() {
    given:
      HandlerMethod handlerMethod = dummyHandlerMethod('methodAnnotatedWithApiResponse')
      RequestMappingContext context = requestMappingContext(handlerMethod, '/somePath')
    when:
      def modelsMap = sut.read(context)
    then:
      modelsMap.containsKey("0_2")
      Map<String, Model> models = Maps.uniqueIndex(modelsMap.get("0_2"), toModelMap)

<<<<<<< HEAD
  def context(HandlerMethod handlerMethod) {
    return new RequestMappingContext(
        documentationContext(),
        new WebMvcRequestHandler(
            ROOT,
            methodResolver,
            requestMappingInfo('/somePath'),
            handlerMethod))
=======
      models.size() == 1
      models['RestError'].getQualifiedType() == 'springfox.documentation.spring.web.dummy.RestError'
>>>>>>> 40a71a6d
  }

  def "should only generate models for request parameters that are annotated with Springs RequestBody"() {
    given:
<<<<<<< HEAD
    HandlerMethod handlerMethod = dummyHandlerMethod('methodParameterWithRequestBodyAnnotation',
        DummyModels.BusinessModel,
        HttpServletResponse.class,
        DummyModels.AnnotatedBusinessModel.class
    )
    RequestMappingContext context = new RequestMappingContext(
        documentationContext(),
        new WebMvcRequestHandler(ROOT, methodResolver,
            requestMappingInfo('/somePath'),
            handlerMethod))

=======
      HandlerMethod handlerMethod = dummyHandlerMethod('methodParameterWithRequestBodyAnnotation',
              DummyModels.BusinessModel,
              HttpServletResponse.class,
              DummyModels.AnnotatedBusinessModel.class
      )
      RequestMappingContext context = requestMappingContext(handlerMethod, '/somePath')
>>>>>>> 40a71a6d
    when:
      def modelsMap = sut.read(context)

    then:
      !modelsMap.containsKey("0_0")
      modelsMap.containsKey("0_1")
      modelsMap.containsKey("0_2")
      Map<String, Model> models_1 = Maps.uniqueIndex(modelsMap.get("0_1"), toModelMap)
      Map<String, Model> models_2 = Maps.uniqueIndex(modelsMap.get("0_2"), toModelMap)

      models_1.size() == 1
      models_1.containsKey("BusinessModel")

      models_2.size() == 1
      models_2.containsKey("RestError") // from class-level annotation.

  }

  def "Generates the correct models when alternateTypeProvider returns an ignoreable or base parameter type"() {
    given:
      plugin
              .genericModelSubstitutes(ResponseEntity, HttpEntity)
              .configure(contextBuilder)

    and:
<<<<<<< HEAD
    def pluginContext = contextBuilder.build()

    and:
    HandlerMethod handlerMethod = handlerMethodIn(BusinessService, 'getResponseEntity', String)
    RequestMappingContext context =
        new RequestMappingContext(
            pluginContext,
            new WebMvcRequestHandler(
                ROOT,
                methodResolver,
                requestMappingInfo('/businesses/responseEntity/{businessId}'),
                handlerMethod))
=======
      HandlerMethod handlerMethod = handlerMethodIn(BusinessService, 'getResponseEntity', String)
      RequestMappingContext context = requestMappingContext(handlerMethod, '/businesses/responseEntity/{businessId}')
>>>>>>> 40a71a6d

    when:
      def modelsMap = sut.read(context)

    then:

      modelsMap.isEmpty()

  }

  def "property description should be populated when type is used in response and request body"() {
    given:
<<<<<<< HEAD
    HandlerMethod handlerMethod = dummyHandlerMethod('methodWithSameAnnotatedModelInReturnAndRequestBodyParam',
        DummyModels.AnnotatedBusinessModel
    )
    RequestMappingContext context = new RequestMappingContext(
        documentationContext(),
        new WebMvcRequestHandler(
            ROOT,
            methodResolver,
            requestMappingInfo('/somePath'),
            handlerMethod))
=======
      HandlerMethod handlerMethod = dummyHandlerMethod('methodWithSameAnnotatedModelInReturnAndRequestBodyParam',
              DummyModels.AnnotatedBusinessModel
      )
      RequestMappingContext context = requestMappingContext(handlerMethod, '/businesses/responseEntity/{businessId}')
>>>>>>> 40a71a6d

    when:
      def modelsMap = sut.read(context)

    then:
      modelsMap.containsKey("0_0")
      modelsMap.containsKey("0_1")
      modelsMap.containsKey("0_2")
      Map<String, Model> models_0 = Maps.uniqueIndex(modelsMap.get("0_1"), toModelMap)
      Map<String, Model> models_1 = Maps.uniqueIndex(modelsMap.get("0_1"), toModelMap)
      Map<String, Model> models_2 = Maps.uniqueIndex(modelsMap.get("0_2"), toModelMap)

      models_0.size() == 1
      models_1.size() == 1

      String modelName = DummyModels.AnnotatedBusinessModel.class.simpleName

      models_0.containsKey(modelName)
      models_1.containsKey(modelName)

      Model model = models_1[modelName]

      model.equalsIgnoringName(models_0[modelName])

      Map modelProperties = model.getProperties()

      modelProperties.size() == 2
      modelProperties.containsKey('name')
      modelProperties.containsKey('numEmployees')

      ModelProperty nameProperty = modelProperties['name']
      nameProperty .getDescription().equals('The name of this business')
      
      ModelProperty numEmployeesProperty = modelProperties['numEmployees']
      numEmployeesProperty .getDescription().equals('Total number of current employees')

      models_2.size() == 1
      models_2.containsKey('RestError') // from class-level annotation.

  }

}<|MERGE_RESOLUTION|>--- conflicted
+++ resolved
@@ -20,20 +20,17 @@
 package springfox.documentation.spring.web.scanners
 
 import com.fasterxml.classmate.TypeResolver
-import com.google.common.base.Function
-
 import org.springframework.http.HttpEntity
 import org.springframework.http.ResponseEntity
 import org.springframework.plugin.core.OrderAwarePluginRegistry
 import org.springframework.plugin.core.PluginRegistry
 import org.springframework.web.method.HandlerMethod
-import com.google.common.collect.Maps;
 import springfox.documentation.schema.DefaultTypeNameProvider
 import springfox.documentation.schema.JacksonEnumTypeDeterminer
 import springfox.documentation.schema.Model
 import springfox.documentation.schema.ModelProperty
+import springfox.documentation.schema.TypeNameExtractor
 import springfox.documentation.schema.mixins.SchemaPluginsSupport
-import springfox.documentation.schema.TypeNameExtractor
 import springfox.documentation.service.ResourceGroup
 import springfox.documentation.spi.DocumentationType
 import springfox.documentation.spi.schema.TypeNameProviderPlugin
@@ -53,23 +50,21 @@
 import springfox.documentation.swagger1.web.SwaggerDefaultConfiguration
 
 import javax.servlet.http.HttpServletResponse
-
-<<<<<<< HEAD
+import java.util.function.Function
+import java.util.stream.Collectors
+
 import static springfox.documentation.spring.web.paths.Paths.*
-=======
-import static com.google.common.collect.Maps.*
->>>>>>> 40a71a6d
 
 @Mixin([RequestMappingSupport, ModelProviderForServiceSupport, SwaggerPluginsSupport, SchemaPluginsSupport])
 class SwaggerApiModelReaderSpec extends DocumentationContextSpec {
 
   ApiModelReader sut
-  ResourceGroup resourceGroup;
+  ResourceGroup resourceGroup
   DocumentationPluginsManager pluginsManager
   def methodResolver = new HandlerMethodResolver(new TypeResolver())
 
   def setup() {
-<<<<<<< HEAD
+
     pluginsManager = swaggerServicePlugins([
         new SwaggerDefaultConfiguration(
             new Defaults(),
@@ -77,9 +72,6 @@
             new DefaultPathProvider())
     ])
 
-=======
-    pluginsManager = swaggerServicePlugins([new SwaggerDefaultConfiguration(new Defaults(), new TypeResolver(),
-            Mock(ServletContext))])
     PluginRegistry<TypeNameProviderPlugin, DocumentationType> modelNameRegistry =
         OrderAwarePluginRegistry.create(
             [new DefaultTypeNameProvider()])
@@ -87,7 +79,6 @@
         new TypeResolver(),
         modelNameRegistry,
         new JacksonEnumTypeDeterminer())
->>>>>>> 40a71a6d
     sut = new ApiModelReader(
         modelProvider(swaggerSchemaPlugins()),
         new TypeResolver(),
@@ -101,215 +92,179 @@
     return new RequestMappingContext(
         "0",
         documentationContext(),
-        new WebMvcRequestHandler(methodResolver, requestMappingInfo('/somePath'),
-            handlerMethod))
-  }
-
-  def Function<Model, String> toModelMap = new Function<Model, String>(){
-          public String apply(Model model) {
-              return model.getName();
-          }};
-
-  def "Annotated model"() {
-    given:
-      HandlerMethod handlerMethod = dummyHandlerMethod('methodWithModelPropertyAnnotations')
-      RequestMappingContext context = requestMappingContext(handlerMethod, '/somePath')
-    when:
-      def modelsMap = sut.read(context)
-
-    then:
-      modelsMap.containsKey("0_0")
-      Map<String, Model> models = Maps.uniqueIndex(modelsMap.get("0_0"), toModelMap)
-      models.size() == 1
-     
-      models.containsKey('AnnotatedBusinessModel')
-      Model model = models.get('AnnotatedBusinessModel')
-      model.id == '0_0_springfox.documentation.spring.web.dummy.DummyModels$AnnotatedBusinessModel'
-      model.getName() == 'AnnotatedBusinessModel'
-      model.getQualifiedType() == 'springfox.documentation.spring.web.dummy.DummyModels$AnnotatedBusinessModel'
-
-      Map<String, ModelProperty> modelProps = model.getProperties()
-      ModelProperty prop = modelProps.name
-      prop.type.erasedType == String
-      prop.getDescription() == 'The name of this business'
-      prop.isRequired()
-
-      modelProps.numEmployees.getDescription() == 'Total number of current employees'
-      !modelProps.numEmployees.isRequired()
-  }
-
-  def "Should pull models from Api Operation response class"() {
-    given:
-      HandlerMethod handlerMethod = dummyHandlerMethod('methodApiResponseClass')
-      RequestMappingContext context = requestMappingContext(handlerMethod, '/somePath')
-    when:
-      def modelsMap = sut.read(context)
-
-    then:
-      modelsMap.containsKey("0_1")
-      Map<String, Model> models = Maps.uniqueIndex(modelsMap.get("0_1"), toModelMap)
-      models.size() == 1
-
-      models['FunkyBusiness'].getQualifiedType() == 'springfox.documentation.spring.web.dummy.DummyModels$FunkyBusiness'
-  }
-
-  def "Should pull models from operation's ApiResponse annotations"() {
-    given:
-      HandlerMethod handlerMethod = dummyHandlerMethod('methodAnnotatedWithApiResponse')
-      RequestMappingContext context = requestMappingContext(handlerMethod, '/somePath')
-    when:
-      def modelsMap = sut.read(context)
-    then:
-      modelsMap.containsKey("0_2")
-      Map<String, Model> models = Maps.uniqueIndex(modelsMap.get("0_2"), toModelMap)
-
-<<<<<<< HEAD
-  def context(HandlerMethod handlerMethod) {
-    return new RequestMappingContext(
-        documentationContext(),
         new WebMvcRequestHandler(
             ROOT,
             methodResolver,
-            requestMappingInfo('/somePath'),
+            requestMappingInfo(path),
             handlerMethod))
-=======
-      models.size() == 1
-      models['RestError'].getQualifiedType() == 'springfox.documentation.spring.web.dummy.RestError'
->>>>>>> 40a71a6d
+  }
+
+  Function<Model, String> toModelMap = new Function<Model, String>() {
+    String apply(Model model) {
+      return model.getName()
+    }
+  }
+
+  def "Annotated model"() {
+    given:
+    HandlerMethod handlerMethod = dummyHandlerMethod('methodWithModelPropertyAnnotations')
+    RequestMappingContext context = requestMappingContext(handlerMethod, '/somePath')
+    when:
+    def modelsMap = sut.read(context)
+
+    then:
+    modelsMap.containsKey("0_0")
+    Map<String, Model> models = modelsMap.get("0_0").stream()
+        .collect(Collectors.toMap(toModelMap,
+            Function.identity()))
+    models.size() == 1
+
+    models.containsKey('AnnotatedBusinessModel')
+    Model model = models.get('AnnotatedBusinessModel')
+    model.id == '0_0_springfox.documentation.spring.web.dummy.DummyModels$AnnotatedBusinessModel'
+    model.getName() == 'AnnotatedBusinessModel'
+    model.getQualifiedType() == 'springfox.documentation.spring.web.dummy.DummyModels$AnnotatedBusinessModel'
+
+    Map<String, ModelProperty> modelProps = model.getProperties()
+    ModelProperty prop = modelProps.name
+    prop.type.erasedType == String
+    prop.getDescription() == 'The name of this business'
+    prop.isRequired()
+
+    modelProps.numEmployees.getDescription() == 'Total number of current employees'
+    !modelProps.numEmployees.isRequired()
+  }
+
+  def "Should pull models from Api Operation response class"() {
+    given:
+    HandlerMethod handlerMethod = dummyHandlerMethod('methodApiResponseClass')
+    RequestMappingContext context = requestMappingContext(handlerMethod, '/somePath')
+    when:
+    def modelsMap = sut.read(context)
+
+    then:
+    modelsMap.containsKey("0_1")
+    Map<String, Model> models = modelsMap.get("0_1").stream()
+        .collect(Collectors.toMap(toModelMap,
+            Function.identity()))
+    models.size() == 1
+
+    models['FunkyBusiness'].getQualifiedType() == 'springfox.documentation.spring.web.dummy.DummyModels$FunkyBusiness'
+  }
+
+  def "Should pull models from operation's ApiResponse annotations"() {
+    given:
+    HandlerMethod handlerMethod = dummyHandlerMethod('methodAnnotatedWithApiResponse')
+    RequestMappingContext context = requestMappingContext(handlerMethod, '/somePath')
+    when:
+    def modelsMap = sut.read(context)
+    then:
+    modelsMap.containsKey("0_2")
+    Map<String, Model> models = modelsMap.get("0_2").stream()
+        .collect(Collectors.toMap(toModelMap,
+            Function.identity()))
+    models.size() == 1
+    models['RestError'].getQualifiedType() == 'springfox.documentation.spring.web.dummy.RestError'
   }
 
   def "should only generate models for request parameters that are annotated with Springs RequestBody"() {
     given:
-<<<<<<< HEAD
     HandlerMethod handlerMethod = dummyHandlerMethod('methodParameterWithRequestBodyAnnotation',
         DummyModels.BusinessModel,
         HttpServletResponse.class,
         DummyModels.AnnotatedBusinessModel.class
     )
-    RequestMappingContext context = new RequestMappingContext(
-        documentationContext(),
-        new WebMvcRequestHandler(ROOT, methodResolver,
-            requestMappingInfo('/somePath'),
-            handlerMethod))
-
-=======
-      HandlerMethod handlerMethod = dummyHandlerMethod('methodParameterWithRequestBodyAnnotation',
-              DummyModels.BusinessModel,
-              HttpServletResponse.class,
-              DummyModels.AnnotatedBusinessModel.class
-      )
-      RequestMappingContext context = requestMappingContext(handlerMethod, '/somePath')
->>>>>>> 40a71a6d
-    when:
-      def modelsMap = sut.read(context)
-
-    then:
-      !modelsMap.containsKey("0_0")
-      modelsMap.containsKey("0_1")
-      modelsMap.containsKey("0_2")
-      Map<String, Model> models_1 = Maps.uniqueIndex(modelsMap.get("0_1"), toModelMap)
-      Map<String, Model> models_2 = Maps.uniqueIndex(modelsMap.get("0_2"), toModelMap)
-
-      models_1.size() == 1
-      models_1.containsKey("BusinessModel")
-
-      models_2.size() == 1
-      models_2.containsKey("RestError") // from class-level annotation.
+    RequestMappingContext context = requestMappingContext(handlerMethod, '/somePath')
+    when:
+    def modelsMap = sut.read(context)
+
+    then:
+    !modelsMap.containsKey("0_0")
+    modelsMap.containsKey("0_1")
+    modelsMap.containsKey("0_2")
+    Map<String, Model> models_1 = modelsMap.get("0_1").stream()
+        .collect(Collectors.toMap(toModelMap,
+            Function.identity()))
+    Map<String, Model> models_2 = modelsMap.get("0_2").stream()
+        .collect(Collectors.toMap(toModelMap,
+            Function.identity()))
+
+    models_1.size() == 1
+    models_1.containsKey("BusinessModel")
+
+    models_2.size() == 1
+    models_2.containsKey("RestError") // from class-level annotation.
 
   }
 
   def "Generates the correct models when alternateTypeProvider returns an ignoreable or base parameter type"() {
     given:
-      plugin
-              .genericModelSubstitutes(ResponseEntity, HttpEntity)
-              .configure(contextBuilder)
-
-    and:
-<<<<<<< HEAD
-    def pluginContext = contextBuilder.build()
+    plugin
+        .genericModelSubstitutes(ResponseEntity, HttpEntity)
+        .configure(contextBuilder)
 
     and:
     HandlerMethod handlerMethod = handlerMethodIn(BusinessService, 'getResponseEntity', String)
-    RequestMappingContext context =
-        new RequestMappingContext(
-            pluginContext,
-            new WebMvcRequestHandler(
-                ROOT,
-                methodResolver,
-                requestMappingInfo('/businesses/responseEntity/{businessId}'),
-                handlerMethod))
-=======
-      HandlerMethod handlerMethod = handlerMethodIn(BusinessService, 'getResponseEntity', String)
-      RequestMappingContext context = requestMappingContext(handlerMethod, '/businesses/responseEntity/{businessId}')
->>>>>>> 40a71a6d
-
-    when:
-      def modelsMap = sut.read(context)
-
-    then:
-
-      modelsMap.isEmpty()
+    RequestMappingContext context = requestMappingContext(handlerMethod, '/businesses/responseEntity/{businessId}')
+
+    when:
+    def modelsMap = sut.read(context)
+
+    then:
+
+    modelsMap.isEmpty()
 
   }
 
   def "property description should be populated when type is used in response and request body"() {
     given:
-<<<<<<< HEAD
     HandlerMethod handlerMethod = dummyHandlerMethod('methodWithSameAnnotatedModelInReturnAndRequestBodyParam',
         DummyModels.AnnotatedBusinessModel
     )
-    RequestMappingContext context = new RequestMappingContext(
-        documentationContext(),
-        new WebMvcRequestHandler(
-            ROOT,
-            methodResolver,
-            requestMappingInfo('/somePath'),
-            handlerMethod))
-=======
-      HandlerMethod handlerMethod = dummyHandlerMethod('methodWithSameAnnotatedModelInReturnAndRequestBodyParam',
-              DummyModels.AnnotatedBusinessModel
-      )
-      RequestMappingContext context = requestMappingContext(handlerMethod, '/businesses/responseEntity/{businessId}')
->>>>>>> 40a71a6d
-
-    when:
-      def modelsMap = sut.read(context)
-
-    then:
-      modelsMap.containsKey("0_0")
-      modelsMap.containsKey("0_1")
-      modelsMap.containsKey("0_2")
-      Map<String, Model> models_0 = Maps.uniqueIndex(modelsMap.get("0_1"), toModelMap)
-      Map<String, Model> models_1 = Maps.uniqueIndex(modelsMap.get("0_1"), toModelMap)
-      Map<String, Model> models_2 = Maps.uniqueIndex(modelsMap.get("0_2"), toModelMap)
-
-      models_0.size() == 1
-      models_1.size() == 1
-
-      String modelName = DummyModels.AnnotatedBusinessModel.class.simpleName
-
-      models_0.containsKey(modelName)
-      models_1.containsKey(modelName)
-
-      Model model = models_1[modelName]
-
-      model.equalsIgnoringName(models_0[modelName])
-
-      Map modelProperties = model.getProperties()
-
-      modelProperties.size() == 2
-      modelProperties.containsKey('name')
-      modelProperties.containsKey('numEmployees')
-
-      ModelProperty nameProperty = modelProperties['name']
-      nameProperty .getDescription().equals('The name of this business')
-      
-      ModelProperty numEmployeesProperty = modelProperties['numEmployees']
-      numEmployeesProperty .getDescription().equals('Total number of current employees')
-
-      models_2.size() == 1
-      models_2.containsKey('RestError') // from class-level annotation.
-
-  }
-
+    RequestMappingContext context = requestMappingContext(handlerMethod, '/businesses/responseEntity/{businessId}')
+
+    when:
+    def modelsMap = sut.read(context)
+
+    then:
+    modelsMap.containsKey("0_0")
+    modelsMap.containsKey("0_1")
+    modelsMap.containsKey("0_2")
+    Map<String, Model> models_0 = modelsMap.get("0_0").stream()
+        .collect(Collectors.toMap(toModelMap,
+            Function.identity()))
+    Map<String, Model> models_1 = modelsMap.get("0_1").stream()
+        .collect(Collectors.toMap(toModelMap,
+            Function.identity()))
+    Map<String, Model> models_2 = modelsMap.get("0_2").stream()
+        .collect(Collectors.toMap(toModelMap,
+            Function.identity()))
+
+    models_0.size() == 1
+    models_1.size() == 1
+
+    String modelName = DummyModels.AnnotatedBusinessModel.class.simpleName
+
+    models_0.containsKey(modelName)
+    models_1.containsKey(modelName)
+
+    Model model = models_1[modelName]
+
+    model.equalsIgnoringName(models_0[modelName])
+
+    Map modelProperties = model.getProperties()
+
+    modelProperties.size() == 2
+    modelProperties.containsKey('name')
+    modelProperties.containsKey('numEmployees')
+
+    ModelProperty nameProperty = modelProperties['name']
+    nameProperty.getDescription() == 'The name of this business'
+
+    ModelProperty numEmployeesProperty = modelProperties['numEmployees']
+    numEmployeesProperty.getDescription() == 'Total number of current employees'
+
+    models_2.size() == 1
+    models_2.containsKey('RestError') // from class-level annotation.
+  }
 }