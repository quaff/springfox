--- conflicted
+++ resolved
@@ -70,12 +70,14 @@
         .name(name)
         .qualifiedType(type.getName())
         .type(typeParameters.get(0))
-        .properties(properties(context).stream().collect(toMap(ModelProperty::getName, identity())))
+        .properties(properties(context).stream().collect(toMap(
+            ModelProperty::getName,
+            identity())))
         .xml(new Xml()
-            .name("entities")
-            .wrapped(false)
-            .attribute(false)
-        )
+                 .name("entities")
+                 .wrapped(false)
+                 .attribute(false)
+            )
         .build();
   }
 
@@ -84,8 +86,13 @@
     ResolvedType resourceType = resourceType(context.getType());
     List<ResolvedType> typeParameters = resourceType.getTypeParameters();
     Class<?> type = typeParameters.get(0).getErasedType();
-    ResolvedType embedded = resolver.resolve(EmbeddedCollection.class, type);
-    ResolvedType mapOfLinks = resolver.resolve(Map.class, String.class, Link.class);
+    ResolvedType embedded = resolver.resolve(
+        EmbeddedCollection.class,
+        type);
+    ResolvedType mapOfLinks = resolver.resolve(
+        Map.class,
+        String.class,
+        Link.class);
     return Stream.of(
         new ModelPropertyBuilder()
             .name("_embedded")
@@ -95,7 +102,10 @@
             .required(true)
             .isHidden(false)
             .build()
-            .updateModelRef(modelRefFactory(context, enumTypeDeterminer, typeNameExtractor)),
+            .updateModelRef(modelRefFactory(
+                context,
+                enumTypeDeterminer,
+                typeNameExtractor)),
         new ModelPropertyBuilder()
             .name("_links")
             .type(mapOfLinks)
@@ -105,13 +115,12 @@
             .isHidden(false)
             .description("Link collection")
             .build()
-<<<<<<< HEAD
-            .updateModelRef(modelRefFactory(context, typeNameExtractor))
-    ).collect(toList());
-=======
-            .updateModelRef(modelRefFactory(context, enumTypeDeterminer, typeNameExtractor))
-    );
->>>>>>> 40a71a6d
+            .updateModelRef(modelRefFactory(
+                context,
+                enumTypeDeterminer,
+                typeNameExtractor))
+                    )
+        .collect(toList());
   }
 
   @Override
@@ -121,9 +130,11 @@
     Class<?> type = typeParameters.get(0).getErasedType();
 
     return Stream.of(
-        resolver.resolve(EmbeddedCollection.class, type),
+        resolver.resolve(
+            EmbeddedCollection.class,
+            type),
         resolver.resolve(Link.class)
-    ).collect(toSet());
+                    ).collect(toSet());
   }
 
   @Override
