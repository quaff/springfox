--- conflicted
+++ resolved
@@ -20,13 +20,6 @@
 
 import org.springframework.web.method.HandlerMethod;
 import springfox.documentation.RequestHandler;
-<<<<<<< HEAD
-=======
-import springfox.documentation.service.ResolvedMethodParameter;
-
-import java.lang.reflect.Method;
-import java.util.HashSet;
->>>>>>> a32a47ca
 import java.util.List;
 
 import java.util.ArrayList;
@@ -36,7 +29,6 @@
 class EntityDeleteExtractor implements EntityOperationsExtractor {
   @Override
   public List<RequestHandler> extract(EntityContext context) {
-<<<<<<< HEAD
     final List<RequestHandler> handlers = new ArrayList<>();
 
     context.crudMethods().getDeleteMethod()
@@ -55,37 +47,6 @@
 
       });
 
-=======
-    final List<RequestHandler> handlers = newArrayList();
-    final PersistentEntity<?, ?> entity = context.entity();
-    CrudMethods crudMethods = context.crudMethods();
-    TypeResolver resolver = context.getTypeResolver();
-    RepositoryMetadata repository = context.getRepositoryMetadata();
-    Object deleteMethod = crudMethods.getDeleteMethod();
-    if (crudMethods.hasDelete()) {
-      Java8OptionalToGuavaOptionalConverter converter = new Java8OptionalToGuavaOptionalConverter();
-      Method actualDeleteMethod = (Method) converter.convert(deleteMethod).orNull();
-      HandlerMethod handler = new HandlerMethod(
-          context.getRepositoryInstance(),
-          actualDeleteMethod);
-      ActionSpecification spec = new ActionSpecification(
-          actionName(entity, actualDeleteMethod),
-          String.format("%s%s/{id}",
-              context.basePath(),
-              context.resourcePath()),
-          newHashSet(RequestMethod.DELETE),
-          new HashSet<MediaType>(),
-          new HashSet<MediaType>(),
-          handler,
-          newArrayList(new ResolvedMethodParameter(
-              0,
-              "id",
-              pathAnnotations("id", handler),
-              resolver.resolve(repository.getIdType()))),
-          resolver.resolve(Void.TYPE));
-      handlers.add(new SpringDataRestRequestHandler(context, spec));
-    }
->>>>>>> a32a47ca
     return handlers;
   }
 }