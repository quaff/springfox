--- conflicted
+++ resolved
@@ -77,7 +77,6 @@
   public List<RequestHandler> requestHandlers() {
     List<EntityContext> contexts = newArrayList();
     for (Class each : repositories) {
-<<<<<<< HEAD
       repositories.getRepositoryInformationFor(each).ifPresent(repositoryInfo -> {
         repositories.getRepositoryFor(each).ifPresent(repositoryInstance -> {
           ResourceMetadata resource = mappings.getMetadataFor(each);
@@ -94,25 +93,6 @@
           }
         });
       });
-=======
-      Object repositoryInformation = repositories.getRepositoryInformationFor(each);
-      Object repositoryInstance = repositories.getRepositoryFor(each);
-      ResourceMetadata resource = mappings.getMetadataFor(each);
-      if (resource.isExported()) {
-        Java8OptionalToGuavaOptionalConverter converter = new Java8OptionalToGuavaOptionalConverter();
-        RepositoryInformation repositoryInfo =
-            (RepositoryInformation) converter.convert(repositoryInformation).orNull();
-        contexts.add(new EntityContext(
-            typeResolver,
-            configuration,
-            repositoryInfo,
-            repositoryInstance,
-            resource,
-            mappings,
-            entities,
-            associations, extractorConfiguration));
-      }
->>>>>>> a32a47ca
 
     }
 
