/*
 *
 *  Copyright 2017-2019 the original author or authors.
 *
 *  Licensed under the Apache License, Version 2.0 (the "License");
 *  you may not use this file except in compliance with the License.
 *  You may obtain a copy of the License at
 *
 *         http://www.apache.org/licenses/LICENSE-2.0
 *
 *  Unless required by applicable law or agreed to in writing, software
 *  distributed under the License is distributed on an "AS IS" BASIS,
 *  WITHOUT WARRANTIES OR CONDITIONS OF ANY KIND, either express or implied.
 *  See the License for the specific language governing permissions and
 *  limitations under the License.
 *
 *
 */
package springfox.documentation.spring.data.rest;

import org.springframework.data.mapping.PersistentProperty;
<<<<<<< HEAD
=======
import org.springframework.data.repository.core.RepositoryMetadata;
import org.springframework.data.rest.core.mapping.ResourceMapping;
import org.springframework.data.rest.core.mapping.ResourceMetadata;
import org.springframework.data.rest.webmvc.RestMediaTypes;
import org.springframework.web.bind.annotation.RequestMethod;
>>>>>>> 891a6c28
import springfox.documentation.RequestHandler;

import java.util.ArrayList;
import java.util.List;
import java.util.stream.Stream;

<<<<<<< HEAD
import static org.springframework.data.rest.webmvc.RestMediaTypes.SPRING_DATA_COMPACT_JSON;
import static org.springframework.data.rest.webmvc.RestMediaTypes.TEXT_URI_LIST;
import static org.springframework.web.bind.annotation.RequestMethod.*;
import springfox.documentation.spring.data.rest.SpecificationBuilder.Parameter;
=======
import static java.util.Collections.*;
import static java.util.stream.Collectors.*;
import static springfox.documentation.spring.data.rest.RequestExtractionUtils.*;
>>>>>>> 891a6c28

public class EntityAssociationDeleteExtractor implements EntityAssociationOperationsExtractor {
  @Override
  public List<RequestHandler> extract(EntityAssociationContext context) {
<<<<<<< HEAD

    final List<RequestHandler> handlers = new ArrayList<>();
    final PersistentProperty<?> property = context.getAssociation().getInverse();

    final String mappingPath = context.associationMetadata()
      .map(metadata -> metadata.getMappingFor(property))
      .map(mapping -> mapping.getPath())
      .map(p -> p.toString())
      .orElse("");

    final String path = String.format("%s%s/{id}/%s",
                                      context.getEntityContext().basePath(),
                                      context.getEntityContext().resourcePath(),
                                      mappingPath);

    SpecificationBuilder.getInstance(context, path)
      .supportsMethod(DELETE)
      .consumes(TEXT_URI_LIST)
      .consumes(SPRING_DATA_COMPACT_JSON)
      .withParameter(Parameter.ID)
      .build()
      .map(delete -> new SpringDataRestRequestHandler(context.getEntityContext(), delete))
      .ifPresent(handlers::add);

=======
    List<RequestHandler> handlers = new ArrayList<>();
    ResourceMetadata metadata = context.associationMetadata();
    Association<? extends PersistentProperty<?>> association = context.getAssociation();
    PersistentProperty<?> property = association.getInverse();
    ResourceMapping mapping = metadata.getMappingFor(property);
    EntityContext entityContext = context.getEntityContext();
    PersistentEntity entity = entityContext.entity();
    TypeResolver resolver = entityContext.getTypeResolver();
    RepositoryMetadata repository = entityContext.getRepositoryMetadata();

    ActionSpecification delete = new ActionSpecification(
        String.format("%s%s",
            lowerCamelCaseName(entity.getType().getSimpleName()),
            upperCamelCaseName(property.getName())),
        String.format("%s%s/{id}/%s",
            entityContext.basePath(),
            entityContext.resourcePath(),
            mapping.getPath()),
        singleton(RequestMethod.DELETE),
        new HashSet<>(),
        Stream.of(RestMediaTypes.TEXT_URI_LIST, RestMediaTypes.SPRING_DATA_COMPACT_JSON).collect(toSet()),
        null,
        singletonList(new ResolvedMethodParameter(
            0,
            "id",
            pathAnnotations("id"),
            resolver.resolve(repository.getIdType()))),
        resolver.resolve(Void.TYPE));
    handlers.add(new SpringDataRestRequestHandler(entityContext, delete));
>>>>>>> 891a6c28
    return handlers;
  }
}<|MERGE_RESOLUTION|>--- conflicted
+++ resolved
@@ -19,35 +19,20 @@
 package springfox.documentation.spring.data.rest;
 
 import org.springframework.data.mapping.PersistentProperty;
-<<<<<<< HEAD
-=======
-import org.springframework.data.repository.core.RepositoryMetadata;
-import org.springframework.data.rest.core.mapping.ResourceMapping;
-import org.springframework.data.rest.core.mapping.ResourceMetadata;
-import org.springframework.data.rest.webmvc.RestMediaTypes;
-import org.springframework.web.bind.annotation.RequestMethod;
->>>>>>> 891a6c28
 import springfox.documentation.RequestHandler;
 
 import java.util.ArrayList;
 import java.util.List;
 import java.util.stream.Stream;
 
-<<<<<<< HEAD
 import static org.springframework.data.rest.webmvc.RestMediaTypes.SPRING_DATA_COMPACT_JSON;
 import static org.springframework.data.rest.webmvc.RestMediaTypes.TEXT_URI_LIST;
 import static org.springframework.web.bind.annotation.RequestMethod.*;
 import springfox.documentation.spring.data.rest.SpecificationBuilder.Parameter;
-=======
-import static java.util.Collections.*;
-import static java.util.stream.Collectors.*;
-import static springfox.documentation.spring.data.rest.RequestExtractionUtils.*;
->>>>>>> 891a6c28
 
 public class EntityAssociationDeleteExtractor implements EntityAssociationOperationsExtractor {
   @Override
   public List<RequestHandler> extract(EntityAssociationContext context) {
-<<<<<<< HEAD
 
     final List<RequestHandler> handlers = new ArrayList<>();
     final PersistentProperty<?> property = context.getAssociation().getInverse();
@@ -72,37 +57,6 @@
       .map(delete -> new SpringDataRestRequestHandler(context.getEntityContext(), delete))
       .ifPresent(handlers::add);
 
-=======
-    List<RequestHandler> handlers = new ArrayList<>();
-    ResourceMetadata metadata = context.associationMetadata();
-    Association<? extends PersistentProperty<?>> association = context.getAssociation();
-    PersistentProperty<?> property = association.getInverse();
-    ResourceMapping mapping = metadata.getMappingFor(property);
-    EntityContext entityContext = context.getEntityContext();
-    PersistentEntity entity = entityContext.entity();
-    TypeResolver resolver = entityContext.getTypeResolver();
-    RepositoryMetadata repository = entityContext.getRepositoryMetadata();
-
-    ActionSpecification delete = new ActionSpecification(
-        String.format("%s%s",
-            lowerCamelCaseName(entity.getType().getSimpleName()),
-            upperCamelCaseName(property.getName())),
-        String.format("%s%s/{id}/%s",
-            entityContext.basePath(),
-            entityContext.resourcePath(),
-            mapping.getPath()),
-        singleton(RequestMethod.DELETE),
-        new HashSet<>(),
-        Stream.of(RestMediaTypes.TEXT_URI_LIST, RestMediaTypes.SPRING_DATA_COMPACT_JSON).collect(toSet()),
-        null,
-        singletonList(new ResolvedMethodParameter(
-            0,
-            "id",
-            pathAnnotations("id"),
-            resolver.resolve(repository.getIdType()))),
-        resolver.resolve(Void.TYPE));
-    handlers.add(new SpringDataRestRequestHandler(entityContext, delete));
->>>>>>> 891a6c28
     return handlers;
   }
 }