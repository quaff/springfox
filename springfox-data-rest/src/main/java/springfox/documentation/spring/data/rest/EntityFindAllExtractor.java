/*
 *
 *  Copyright 2017-2019 the original author or authors.
 *
 *  Licensed under the Apache License, Version 2.0 (the "License");
 *  you may not use this file except in compliance with the License.
 *  You may obtain a copy of the License at
 *
 *         http://www.apache.org/licenses/LICENSE-2.0
 *
 *  Unless required by applicable law or agreed to in writing, software
 *  distributed under the License is distributed on an "AS IS" BASIS,
 *  WITHOUT WARRANTIES OR CONDITIONS OF ANY KIND, either express or implied.
 *  See the License for the specific language governing permissions and
 *  limitations under the License.
 *
 *
 */
package springfox.documentation.spring.data.rest;

import org.springframework.web.method.HandlerMethod;
import springfox.documentation.RequestHandler;
<<<<<<< HEAD
=======
import springfox.documentation.service.ResolvedMethodParameter;

import java.lang.annotation.Annotation;
import java.lang.reflect.Method;
>>>>>>> a32a47ca
import java.util.ArrayList;
import java.util.List;

import static org.springframework.data.rest.webmvc.RestMediaTypes.*;
import static org.springframework.http.MediaType.*;
import static org.springframework.web.bind.annotation.RequestMethod.GET;
import springfox.documentation.spring.data.rest.SpecificationBuilder.Parameter;

class EntityFindAllExtractor implements EntityOperationsExtractor {
  @Override
  public List<RequestHandler> extract(EntityContext context) {
<<<<<<< HEAD
    final List<RequestHandler> handlers = new ArrayList<>();

    context.crudMethods().getFindAllMethod()
      .map(method -> new HandlerMethod(context.getRepositoryInstance(), method))
      .ifPresent(handler -> {
=======
    final List<RequestHandler> handlers = newArrayList();
    final PersistentEntity<?, ?> entity = context.entity();
    CrudMethods crudMethods = context.crudMethods();
    TypeResolver resolver = context.getTypeResolver();
    RepositoryMetadata repository = context.getRepositoryMetadata();
    Object getFindAllMethod = crudMethods.getFindAllMethod();
    if (crudMethods.hasFindAllMethod()) {
      Java8OptionalToGuavaOptionalConverter converter = new Java8OptionalToGuavaOptionalConverter();
      Method actualFindAllMethod = (Method) converter.convert(getFindAllMethod).orNull();
      HandlerMethod handler = new HandlerMethod(
          context.getRepositoryInstance(),
          actualFindAllMethod);
      ActionSpecification spec = new ActionSpecification(
          actionName(entity, actualFindAllMethod),
          String.format("%s%s",
              context.basePath(),
              context.resourcePath()),
          newHashSet(RequestMethod.GET),
          newHashSet(
              APPLICATION_JSON,
              HAL_JSON,
              SPRING_DATA_COMPACT_JSON,
              TEXT_URI_LIST),
          new HashSet<MediaType>(),
          handler,
          findAllParameters(context.getConfiguration(), context.getTypeResolver()),
          resolver.resolve(Resources.class, repository.getReturnedDomainClass(handler.getMethod())));
      handlers.add(new SpringDataRestRequestHandler(context, spec));
    }
    return handlers;
  }
>>>>>>> a32a47ca

        SpecificationBuilder.getInstance(context, handler)
          .supportsMethod(GET)
          .produces(APPLICATION_JSON)
          .produces(HAL_JSON)
          .produces(SPRING_DATA_COMPACT_JSON)
          .produces(TEXT_URI_LIST)
          .withParameter(Parameter.PAGEABLE)
          .build()
          .map(get -> new SpringDataRestRequestHandler(context, get))
          .ifPresent(handlers::add);

      });

    return handlers;
  }
}<|MERGE_RESOLUTION|>--- conflicted
+++ resolved
@@ -20,13 +20,6 @@
 
 import org.springframework.web.method.HandlerMethod;
 import springfox.documentation.RequestHandler;
-<<<<<<< HEAD
-=======
-import springfox.documentation.service.ResolvedMethodParameter;
-
-import java.lang.annotation.Annotation;
-import java.lang.reflect.Method;
->>>>>>> a32a47ca
 import java.util.ArrayList;
 import java.util.List;
 
@@ -38,45 +31,11 @@
 class EntityFindAllExtractor implements EntityOperationsExtractor {
   @Override
   public List<RequestHandler> extract(EntityContext context) {
-<<<<<<< HEAD
     final List<RequestHandler> handlers = new ArrayList<>();
 
     context.crudMethods().getFindAllMethod()
       .map(method -> new HandlerMethod(context.getRepositoryInstance(), method))
       .ifPresent(handler -> {
-=======
-    final List<RequestHandler> handlers = newArrayList();
-    final PersistentEntity<?, ?> entity = context.entity();
-    CrudMethods crudMethods = context.crudMethods();
-    TypeResolver resolver = context.getTypeResolver();
-    RepositoryMetadata repository = context.getRepositoryMetadata();
-    Object getFindAllMethod = crudMethods.getFindAllMethod();
-    if (crudMethods.hasFindAllMethod()) {
-      Java8OptionalToGuavaOptionalConverter converter = new Java8OptionalToGuavaOptionalConverter();
-      Method actualFindAllMethod = (Method) converter.convert(getFindAllMethod).orNull();
-      HandlerMethod handler = new HandlerMethod(
-          context.getRepositoryInstance(),
-          actualFindAllMethod);
-      ActionSpecification spec = new ActionSpecification(
-          actionName(entity, actualFindAllMethod),
-          String.format("%s%s",
-              context.basePath(),
-              context.resourcePath()),
-          newHashSet(RequestMethod.GET),
-          newHashSet(
-              APPLICATION_JSON,
-              HAL_JSON,
-              SPRING_DATA_COMPACT_JSON,
-              TEXT_URI_LIST),
-          new HashSet<MediaType>(),
-          handler,
-          findAllParameters(context.getConfiguration(), context.getTypeResolver()),
-          resolver.resolve(Resources.class, repository.getReturnedDomainClass(handler.getMethod())));
-      handlers.add(new SpringDataRestRequestHandler(context, spec));
-    }
-    return handlers;
-  }
->>>>>>> a32a47ca
 
         SpecificationBuilder.getInstance(context, handler)
           .supportsMethod(GET)
