--- conflicted
+++ resolved
@@ -20,13 +20,6 @@
 
 import org.springframework.web.method.HandlerMethod;
 import springfox.documentation.RequestHandler;
-<<<<<<< HEAD
-=======
-import springfox.documentation.service.ResolvedMethodParameter;
-
-import java.lang.reflect.Method;
-import java.util.HashSet;
->>>>>>> a32a47ca
 import java.util.List;
 
 import java.util.ArrayList;
@@ -36,60 +29,11 @@
 class EntitySaveExtractor implements EntityOperationsExtractor {
   @Override
   public List<RequestHandler> extract(EntityContext context) {
-<<<<<<< HEAD
     final List<RequestHandler> handlers = new ArrayList<>();
 
     context.crudMethods().getSaveMethod()
       .map(method -> new HandlerMethod(context.getRepositoryInstance(), method))
       .ifPresent(handler -> {
-=======
-    final List<RequestHandler> handlers = newArrayList();
-    final PersistentEntity<?, ?> entity = context.entity();
-    CrudMethods crudMethods = context.crudMethods();
-    Object getSaveMethod = crudMethods.getSaveMethod();
-    Java8OptionalToGuavaOptionalConverter converter = new Java8OptionalToGuavaOptionalConverter();
-    if (crudMethods.hasSaveMethod()) {
-      Method actualSaveMethod = (Method) converter.convert(getSaveMethod).orNull();
-      HandlerMethod handler = new HandlerMethod(
-          context.getRepositoryInstance(),
-          actualSaveMethod);
-      RepositoryMetadata resource = context.getRepositoryMetadata();
-      ActionSpecification put = saveActionSpecification(
-          entity,
-          newHashSet(PUT, PATCH),
-          String.format("%s%s/{id}",
-              context.basePath(),
-              context.resourcePath()),
-          handler,
-          context.getTypeResolver(),
-          resource, newArrayList(
-              new ResolvedMethodParameter(
-                  0,
-                  "id",
-                  pathAnnotations("id", handler),
-                  context.getTypeResolver().resolve(resource.getIdType())),
-              new ResolvedMethodParameter(
-                  0,
-                  "body",
-                  bodyAnnotations(handler),
-                  context.getTypeResolver().resolve(resource.getDomainType()))));
-      handlers.add(new SpringDataRestRequestHandler(context, put));
-      ActionSpecification post = saveActionSpecification(
-          entity,
-          newHashSet(POST),
-          String.format("%s%s", context.basePath(), context.resourcePath()),
-          handler,
-          context.getTypeResolver(), resource, newArrayList(
-              new ResolvedMethodParameter(
-                  0,
-                  "body",
-                  bodyAnnotations(handler),
-                  context.getTypeResolver().resolve(resource.getDomainType()))));
-      handlers.add(new SpringDataRestRequestHandler(context, post));
-    }
-    return handlers;
-  }
->>>>>>> a32a47ca
 
         SpecificationBuilder.getInstance(context, handler)
           .withPath(String.format("%s%s/{id}",
