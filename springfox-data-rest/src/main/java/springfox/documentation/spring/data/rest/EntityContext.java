--- conflicted
+++ resolved
@@ -73,16 +73,8 @@
     return resource.getDomainType().getSimpleName();
   }
 
-<<<<<<< HEAD
-  public Optional<PersistentEntity<?, ?>> entity() {
+  public Optional<PersistentEntity<?, ? extends PersistentProperty<?>> entity() {
     return entities.getPersistentEntity(resource.getDomainType());
-=======
-  public PersistentEntity<?, ? extends PersistentProperty<?>> entity() {
-    Object domainType = resource.getDomainType();
-    OptionalDeferencer<Class<?>> converter = new OptionalDeferencer<>();
-    Class actualDomainType = converter.convert(domainType);
-    return entities.getPersistentEntity(actualDomainType).orElse(null);
->>>>>>> 891a6c28
   }
 
   public CrudMethods crudMethods() {
