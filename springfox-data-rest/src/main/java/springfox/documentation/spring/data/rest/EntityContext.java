--- conflicted
+++ resolved
@@ -74,18 +74,9 @@
 
   public PersistentEntity<?, ? extends PersistentProperty<?>> entity() {
     Object domainType = resource.getDomainType();
-    Java8OptionalToGuavaOptionalConverter converter = new Java8OptionalToGuavaOptionalConverter();
-<<<<<<< HEAD
-    com.google.common.base.Optional<?> actualDomainType = converter.convert(domainType);
-    if (actualDomainType.isPresent()) {
-      return entities.getPersistentEntity((Class<?>) actualDomainType.get())
-          .orElse(null);
-    }
-    return null;
-=======
-    Class actualDomainType = (Class) converter.convert(domainType).orElse(null);
-    return entities.getPersistentEntity(actualDomainType);
->>>>>>> f65e743a
+    OptionalDeferencer<Class<?>> converter = new OptionalDeferencer<>();
+    Class actualDomainType = converter.convert(domainType);
+    return entities.getPersistentEntity(actualDomainType).orElse(null);
   }
 
   public CrudMethods crudMethods() {
