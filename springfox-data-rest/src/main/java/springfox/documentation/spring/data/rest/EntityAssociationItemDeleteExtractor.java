/*
 *
 *  Copyright 2017-2019 the original author or authors.
 *
 *  Licensed under the Apache License, Version 2.0 (the "License");
 *  you may not use this file except in compliance with the License.
 *  You may obtain a copy of the License at
 *
 *         http://www.apache.org/licenses/LICENSE-2.0
 *
 *  Unless required by applicable law or agreed to in writing, software
 *  distributed under the License is distributed on an "AS IS" BASIS,
 *  WITHOUT WARRANTIES OR CONDITIONS OF ANY KIND, either express or implied.
 *  See the License for the specific language governing permissions and
 *  limitations under the License.
 *
 *
 */
package springfox.documentation.spring.data.rest;

import org.springframework.data.mapping.PersistentProperty;
<<<<<<< HEAD
=======
import org.springframework.data.repository.core.RepositoryMetadata;
import org.springframework.data.rest.core.mapping.ResourceMapping;
import org.springframework.data.rest.core.mapping.ResourceMetadata;
import org.springframework.data.rest.webmvc.RestMediaTypes;
import org.springframework.web.bind.annotation.RequestMethod;
>>>>>>> 891a6c28
import springfox.documentation.RequestHandler;

import java.util.ArrayList;
import java.util.List;
import java.util.stream.Stream;

<<<<<<< HEAD
import static org.springframework.data.rest.webmvc.RestMediaTypes.SPRING_DATA_COMPACT_JSON;
import static org.springframework.data.rest.webmvc.RestMediaTypes.TEXT_URI_LIST;
import static org.springframework.web.bind.annotation.RequestMethod.DELETE;
=======
import static java.util.Collections.*;
import static java.util.stream.Collectors.*;
>>>>>>> 891a6c28
import static springfox.documentation.spring.data.rest.RequestExtractionUtils.*;
import static springfox.documentation.spring.data.rest.SpecificationBuilder.Parameter.ID;
import static springfox.documentation.spring.data.rest.SpecificationBuilder.Parameter.ITEM;

public class EntityAssociationItemDeleteExtractor implements EntityAssociationOperationsExtractor {
  @Override
  public List<RequestHandler> extract(EntityAssociationContext context) {
<<<<<<< HEAD

    final List<RequestHandler> handlers = new ArrayList<>();
    final PersistentProperty<?> property = context.getAssociation().getInverse();
    final String propertyIdentifier = propertyIdentifierName(property);

    final String mappingPath = context.associationMetadata()
      .map(metadata -> metadata.getMappingFor(property))
      .map(mapping -> mapping.getPath())
      .map(p -> p.toString())
      .orElse("");

    final String path = String.format("%s%s/{id}/%s/{%s}",
                                      context.getEntityContext().basePath(),
                                      context.getEntityContext().resourcePath(),
                                      mappingPath,
                                      propertyIdentifier);

    if (property.isMap() || property.isCollectionLike()) {

      SpecificationBuilder.getInstance(context, path)
        .supportsMethod(DELETE)
        .consumes(TEXT_URI_LIST)
        .consumes(SPRING_DATA_COMPACT_JSON)
        .withParameter(ID)
        .withParameter(ITEM)
        .build()
        .map(deleteItem -> new SpringDataRestRequestHandler(context.getEntityContext(), deleteItem))
        .ifPresent(handlers::add);

=======
    List<RequestHandler> handlers = new ArrayList<>();
    ResourceMetadata metadata = context.associationMetadata();
    Association<? extends PersistentProperty<?>> association = context.getAssociation();
    PersistentProperty<?> property = association.getInverse();
    ResourceMapping mapping = metadata.getMappingFor(property);
    EntityContext entityContext = context.getEntityContext();
    PersistentEntity entity = entityContext.entity();
    TypeResolver resolver = entityContext.getTypeResolver();
    RepositoryMetadata repository = entityContext.getRepositoryMetadata();
    if (property.isMap() || property.isCollectionLike()) {
      String propertyIdentifier = propertyIdentifierName(property);
      ActionSpecification deleteItem = new ActionSpecification(
          String.format("%s%s",
              lowerCamelCaseName(entity.getType().getSimpleName()),
              upperCamelCaseName(property.getName())),
          String.format("%s%s/{id}/%s/{%s}",
              entityContext.basePath(),
              entityContext.resourcePath(),
              mapping.getPath(),
              propertyIdentifier),
              singleton(RequestMethod.DELETE),
          new HashSet<>(),
          Stream.of(RestMediaTypes.TEXT_URI_LIST, RestMediaTypes.SPRING_DATA_COMPACT_JSON).collect(toSet()),
          null,
          Stream.of(new ResolvedMethodParameter(
                  0,
                  "id",
                  pathAnnotations("id"),
                  resolver.resolve(repository.getIdType())),
              new ResolvedMethodParameter(
                  1,
                  propertyIdentifier,
                  pathAnnotations(propertyIdentifier),
                  resolver.resolve(String.class))).collect(toList()),
          resolver.resolve(Void.TYPE));
      handlers.add(new SpringDataRestRequestHandler(entityContext, deleteItem));
>>>>>>> 891a6c28
    }
    return handlers;
  }
}<|MERGE_RESOLUTION|>--- conflicted
+++ resolved
@@ -19,28 +19,14 @@
 package springfox.documentation.spring.data.rest;
 
 import org.springframework.data.mapping.PersistentProperty;
-<<<<<<< HEAD
-=======
-import org.springframework.data.repository.core.RepositoryMetadata;
-import org.springframework.data.rest.core.mapping.ResourceMapping;
-import org.springframework.data.rest.core.mapping.ResourceMetadata;
-import org.springframework.data.rest.webmvc.RestMediaTypes;
-import org.springframework.web.bind.annotation.RequestMethod;
->>>>>>> 891a6c28
 import springfox.documentation.RequestHandler;
 
 import java.util.ArrayList;
 import java.util.List;
-import java.util.stream.Stream;
 
-<<<<<<< HEAD
 import static org.springframework.data.rest.webmvc.RestMediaTypes.SPRING_DATA_COMPACT_JSON;
 import static org.springframework.data.rest.webmvc.RestMediaTypes.TEXT_URI_LIST;
 import static org.springframework.web.bind.annotation.RequestMethod.DELETE;
-=======
-import static java.util.Collections.*;
-import static java.util.stream.Collectors.*;
->>>>>>> 891a6c28
 import static springfox.documentation.spring.data.rest.RequestExtractionUtils.*;
 import static springfox.documentation.spring.data.rest.SpecificationBuilder.Parameter.ID;
 import static springfox.documentation.spring.data.rest.SpecificationBuilder.Parameter.ITEM;
@@ -48,7 +34,6 @@
 public class EntityAssociationItemDeleteExtractor implements EntityAssociationOperationsExtractor {
   @Override
   public List<RequestHandler> extract(EntityAssociationContext context) {
-<<<<<<< HEAD
 
     final List<RequestHandler> handlers = new ArrayList<>();
     final PersistentProperty<?> property = context.getAssociation().getInverse();
@@ -78,44 +63,6 @@
         .map(deleteItem -> new SpringDataRestRequestHandler(context.getEntityContext(), deleteItem))
         .ifPresent(handlers::add);
 
-=======
-    List<RequestHandler> handlers = new ArrayList<>();
-    ResourceMetadata metadata = context.associationMetadata();
-    Association<? extends PersistentProperty<?>> association = context.getAssociation();
-    PersistentProperty<?> property = association.getInverse();
-    ResourceMapping mapping = metadata.getMappingFor(property);
-    EntityContext entityContext = context.getEntityContext();
-    PersistentEntity entity = entityContext.entity();
-    TypeResolver resolver = entityContext.getTypeResolver();
-    RepositoryMetadata repository = entityContext.getRepositoryMetadata();
-    if (property.isMap() || property.isCollectionLike()) {
-      String propertyIdentifier = propertyIdentifierName(property);
-      ActionSpecification deleteItem = new ActionSpecification(
-          String.format("%s%s",
-              lowerCamelCaseName(entity.getType().getSimpleName()),
-              upperCamelCaseName(property.getName())),
-          String.format("%s%s/{id}/%s/{%s}",
-              entityContext.basePath(),
-              entityContext.resourcePath(),
-              mapping.getPath(),
-              propertyIdentifier),
-              singleton(RequestMethod.DELETE),
-          new HashSet<>(),
-          Stream.of(RestMediaTypes.TEXT_URI_LIST, RestMediaTypes.SPRING_DATA_COMPACT_JSON).collect(toSet()),
-          null,
-          Stream.of(new ResolvedMethodParameter(
-                  0,
-                  "id",
-                  pathAnnotations("id"),
-                  resolver.resolve(repository.getIdType())),
-              new ResolvedMethodParameter(
-                  1,
-                  propertyIdentifier,
-                  pathAnnotations(propertyIdentifier),
-                  resolver.resolve(String.class))).collect(toList()),
-          resolver.resolve(Void.TYPE));
-      handlers.add(new SpringDataRestRequestHandler(entityContext, deleteItem));
->>>>>>> 891a6c28
     }
     return handlers;
   }
