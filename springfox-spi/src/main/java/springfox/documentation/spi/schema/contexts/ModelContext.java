/*
 *
 *  Copyright 2015-2018 the original author or authors.
 *
 *  Licensed under the Apache License, Version 2.0 (the "License");
 *  you may not use this file except in compliance with the License.
 *  You may obtain a copy of the License at
 *
 *         http://www.apache.org/licenses/LICENSE-2.0
 *
 *  Unless required by applicable law or agreed to in writing, software
 *  distributed under the License is distributed on an "AS IS" BASIS,
 *  WITHOUT WARRANTIES OR CONDITIONS OF ANY KIND, either express or implied.
 *  See the License for the specific language governing permissions and
 *  limitations under the License.
 *
 *
 */
package springfox.documentation.spi.schema.contexts;

import com.fasterxml.classmate.ResolvedType;
import com.fasterxml.classmate.TypeResolver;
import com.google.common.base.MoreObjects;
import com.google.common.base.Objects;
import com.google.common.base.Optional;
import com.google.common.collect.ImmutableSet;
import com.google.common.collect.Sets;

import springfox.documentation.builders.ModelBuilder;
import springfox.documentation.spi.schema.UniqueTypeNameAdapter;
import springfox.documentation.spi.DocumentationType;
import springfox.documentation.spi.schema.AlternateTypeProvider;
import springfox.documentation.spi.schema.GenericTypeNamingStrategy;

import java.util.Map;
import java.util.Set;

import static com.google.common.collect.Sets.newHashSet;
import static com.google.common.collect.ImmutableSet.copyOf;

public class ModelContext {
  private final ResolvedType type;
  private final boolean returnType;
  private final String groupName;
  private final DocumentationType documentationType;

  private final Optional<ResolvedType> view;
  private final Set<ResolvedType> validationGroups;
  
  private final ModelContext parentContext;
  private final Set<ResolvedType> seenTypes = newHashSet();
  private final ModelBuilder modelBuilder;
  private final UniqueTypeNameAdapter uniqueTypeNameAdapter;
  private final AlternateTypeProvider alternateTypeProvider;
  private final GenericTypeNamingStrategy genericNamingStrategy;
  private final ImmutableSet<Class> ignorableTypes;

<<<<<<< HEAD
  private final boolean adjustTypeNames;

  ModelContext(
=======
  private ModelContext(
>>>>>>> 09d4a734
      String groupName,
      ResolvedType type,
      boolean returnType,
      Optional<ResolvedType> view,
      Set<ResolvedType> validationGroups,
      DocumentationType documentationType,
      UniqueTypeNameAdapter uniqueTypeNameAdapter,
      AlternateTypeProvider alternateTypeProvider,
      GenericTypeNamingStrategy genericNamingStrategy,
      ImmutableSet<Class> ignorableTypes) {
    this.groupName = groupName;
    this.documentationType = documentationType;
    this.uniqueTypeNameAdapter = uniqueTypeNameAdapter;
    this.alternateTypeProvider = alternateTypeProvider;
    this.genericNamingStrategy = genericNamingStrategy;
    this.ignorableTypes = ignorableTypes;
    this.parentContext = null;
    this.type = type;
    this.returnType = returnType;
    this.view = view;
    this.validationGroups = copyOf(validationGroups);
    this.modelBuilder = new ModelBuilder(String.valueOf(hashCode()));
    this.adjustTypeNames = false;
  }

  private ModelContext(ModelContext parentContext, ResolvedType input) {
    this.parentContext = parentContext;
    this.type = input;
    this.groupName = parentContext.groupName;
    this.returnType = parentContext.isReturnType();
    this.view = parentContext.getView();
    this.validationGroups = parentContext.getValidationGroups();
    this.documentationType = parentContext.getDocumentationType();
    this.uniqueTypeNameAdapter = parentContext.uniqueTypeNameAdapter;
    this.alternateTypeProvider = parentContext.alternateTypeProvider;
    this.ignorableTypes = parentContext.ignorableTypes;
    this.genericNamingStrategy = parentContext.getGenericNamingStrategy();
    this.modelBuilder = new ModelBuilder(String.valueOf(hashCode()));
    this.adjustTypeNames = parentContext.adjustTypeNames;
  }
  
  ModelContext(ModelContext parentContext, boolean adjustTypeNames) {
    this.parentContext = parentContext;
    this.type = parentContext.type;
    this.groupName = parentContext.groupName;
    this.returnType = parentContext.isReturnType();
    this.view = parentContext.getView();
    this.validationGroups = parentContext.getValidationGroups();
    this.documentationType = parentContext.getDocumentationType();
    this.uniqueTypeNameAdapter = parentContext.uniqueTypeNameAdapter;
    this.alternateTypeProvider = parentContext.alternateTypeProvider;
    this.ignorableTypes = parentContext.ignorableTypes;
    this.genericNamingStrategy = parentContext.getGenericNamingStrategy();
    this.modelBuilder = new ModelBuilder(String.valueOf(hashCode()));
    this.adjustTypeNames = adjustTypeNames;
  }


  /**
   * @return type behind this context
   */
  public ResolvedType getType() {
    return type;
  }

  /**
   * @param resolver - type resolved
   * @return resolved type
   */
  public ResolvedType resolvedType(TypeResolver resolver) {
    return resolver.resolve(getType());
  }

  /**
   * @return resolved type postfix
   */
  public Optional<String> getTypeName() {
    return adjustTypeNames ? uniqueTypeNameAdapter.getTypeName(hashCode()) : Optional.<String>absent();
  }
  
  /**
   * @return is the context for a return type
   */
  public boolean isReturnType() {
    return returnType;
  }

  /**
   * @return view
   */
  public Optional<ResolvedType> getView() {
    return view;
  }
  
  /**
   * @return a set of jsr-303 validation groups
   */
  public Set<ResolvedType> getValidationGroups() {
    return validationGroups;
  }

  /**
   * @return alternate type provider that's available to this context
   */
  public AlternateTypeProvider getAlternateTypeProvider() {
    return alternateTypeProvider;
  }

  /**
   * @param resolved - type to find an alternate type for
   * @return alternate type for given resolved type
   */
  public ResolvedType alternateFor(ResolvedType resolved) {
    return alternateTypeProvider.alternateFor(resolved);
  }

  /**
   * @return group name of the docket
   */
  public String getGroupName() {
    return groupName;
  }
  
  /**
   * @return mode for generating type name
   */
  public Boolean isFullTypeNameRequired() {
    return adjustTypeNames;
  }

  /**
   * Convenience method to provide an new context for an input parameter
   *
   * @param group                 - group name of the docket
   * @param type                  - type
   * @param documentationType     - for documentation type
   * @param alternateTypeProvider - alternate type provider
   * @param genericNamingStrategy - how generic types should be named
   * @param ignorableTypes        - types that can be ignored
   * @return new context
   */
  public static ModelContext inputParam(
      String group,
      ResolvedType type,
      Optional<ResolvedType> view,
      Set<ResolvedType> validationGroups,
      DocumentationType documentationType,
      UniqueTypeNameAdapter uniqueTypeNameAdapter,
      AlternateTypeProvider alternateTypeProvider,
      GenericTypeNamingStrategy genericNamingStrategy,
      ImmutableSet<Class> ignorableTypes) {

    return new ModelContext(
        group,
        type,
        false,
        view,
        validationGroups,
        documentationType,
        uniqueTypeNameAdapter,
        alternateTypeProvider,
        genericNamingStrategy,
        ignorableTypes);
  }

  /**
   * Convenience method to provide an new context for an return parameter
   *
   *
   * @param groupName             - group name of the docket
   * @param type                  - type
   * @param documentationType     - for documentation type
   * @param alternateTypeProvider - alternate type provider
   * @param genericNamingStrategy - how generic types should be named
   * @param ignorableTypes        - types that can be ignored
   * @return new context
   */
  public static ModelContext returnValue(
      String groupName,
      ResolvedType type,
      Optional<ResolvedType> view,
      DocumentationType documentationType,
      UniqueTypeNameAdapter uniqueTypeNameAdapter,
      AlternateTypeProvider alternateTypeProvider,
      GenericTypeNamingStrategy genericNamingStrategy,
      ImmutableSet<Class> ignorableTypes) {

    return new ModelContext(
        groupName,
        type,
        true,
        view,
        Sets.<ResolvedType>newHashSet(),
        documentationType,
        uniqueTypeNameAdapter,
        alternateTypeProvider,
        genericNamingStrategy,
        ignorableTypes);
  }

  /**
   * Convenience method to provide an new context for an input parameter
   *
   * @param context - parent context
   * @param input - context for given input
   * @return new context based on parent context for a given input
   */
  public static ModelContext fromParent(ModelContext context, ResolvedType input) {
    return new ModelContext(context, input);
  }
  
  /**
   * Convenience method to use adjusted type name
   *
   * @param input - context for given input
   * @return new context based on parent context for a given input
   */
  public static ModelContext withAdjustedTypeName(ModelContext context) {
    return new ModelContext(context, true);
  }

  /**
   * Answers the question, has the given type been processed?
   *
   * @param resolvedType - type to check
   * @return true or false
   */
  public boolean hasSeenBefore(ResolvedType resolvedType) {
    return seenTypes.contains(resolvedType)
        || seenTypes.contains(new TypeResolver().resolve(resolvedType.getErasedType()))
        || parentHasSeenBefore(resolvedType);
  }

  public DocumentationType getDocumentationType() {
    return documentationType;
  }

  /**
   * Answers the question, has the given type been processed by its parent context?
   *
   * @param resolvedType - type to check
   * @return true or false
   */
  private boolean parentHasSeenBefore(ResolvedType resolvedType) {
    if (parentContext == null) {
      return false;
    }
    return parentContext.hasSeenBefore(resolvedType);
  }

  public GenericTypeNamingStrategy getGenericNamingStrategy() {
    if (parentContext == null) {
      return genericNamingStrategy;
    }
    return parentContext.getGenericNamingStrategy();
  }

  public ModelBuilder getBuilder() {
    return modelBuilder;
  }

  public void seen(ResolvedType resolvedType) {
    seenTypes.add(resolvedType);
  }

  public void registerTypeName(String typeName) {
    uniqueTypeNameAdapter.registerType(typeName, hashCode());
  }

  public Set<Integer> getSimilarTypes() {
    return uniqueTypeNameAdapter.getSimilarTypes(hashCode());
  }

  public void assumeEqualsTo(ModelContext other) {
    if (other.type.getErasedType().getName().equals(type.getErasedType().getName())) {
      uniqueTypeNameAdapter.setEqualityFor(hashCode(), other.hashCode());
    }
  }

  public Map<Integer, Integer> getTypeEquality() {
    return uniqueTypeNameAdapter.getLinks();
  }

  @Override
  public boolean equals(Object o) {
    if (this == o) {
      return true;
    }

    if (o == null || getClass() != o.getClass()) {
      return false;
    }

    ModelContext that = (ModelContext) o;

    return
        Objects.equal(groupName, that.groupName) &&
        Objects.equal(type, that.type) &&
        Objects.equal(view, that.view) &&
        Objects.equal(validationGroups, that.validationGroups) &&
        Objects.equal(documentationType, that.documentationType) &&
        Objects.equal(returnType, that.returnType) &&
        Objects.equal(namingStrategy(), that.namingStrategy());

  }

  private String namingStrategy() {
    if (genericNamingStrategy != null) {
      return genericNamingStrategy.getClass().getName();
    }
    return "";
  }

  @Override
  public int hashCode() {
    return Objects.hashCode(
        groupName,
        type,
        view,
        validationGroups,
        documentationType,
        returnType,
        namingStrategy());
  }

  public String description() {
    return MoreObjects.toStringHelper(ModelContext.class)
        .add("groupName", this.getGroupName())
        .add("type", this.getType())
        .add("isReturnType", this.isReturnType())
        .add("view", this.getView())
        .toString();
  }

  public boolean canIgnore(ResolvedType type) {
    return ignorableTypes.contains(type.getErasedType());
  }
}<|MERGE_RESOLUTION|>--- conflicted
+++ resolved
@@ -55,13 +55,9 @@
   private final GenericTypeNamingStrategy genericNamingStrategy;
   private final ImmutableSet<Class> ignorableTypes;
 
-<<<<<<< HEAD
   private final boolean adjustTypeNames;
 
-  ModelContext(
-=======
   private ModelContext(
->>>>>>> 09d4a734
       String groupName,
       ResolvedType type,
       boolean returnType,
