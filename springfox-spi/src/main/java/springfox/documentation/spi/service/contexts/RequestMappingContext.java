/*
 *
 *  Copyright 2015-2019 the original author or authors.
 *
 *  Licensed under the Apache License, Version 2.0 (the "License");
 *  you may not use this file except in compliance with the License.
 *  You may obtain a copy of the License at
 *
 *         http://www.apache.org/licenses/LICENSE-2.0
 *
 *  Unless required by applicable law or agreed to in writing, software
 *  distributed under the License is distributed on an "AS IS" BASIS,
 *  WITHOUT WARRANTIES OR CONDITIONS OF ANY KIND, either express or implied.
 *  See the License for the specific language governing permissions and
 *  limitations under the License.
 *
 *
 */
package springfox.documentation.spi.service.contexts;

import com.fasterxml.classmate.ResolvedType;
import org.springframework.http.MediaType;
import org.springframework.web.bind.annotation.RequestMethod;
import springfox.documentation.RequestHandler;
import springfox.documentation.RequestHandlerKey;
import springfox.documentation.builders.ApiDescriptionBuilder;
import springfox.documentation.schema.Model;
import springfox.documentation.service.Operation;
import springfox.documentation.service.ResolvedMethodParameter;
import springfox.documentation.spi.schema.GenericTypeNamingStrategy;
import springfox.documentation.spring.wrapper.NameValueExpression;
import springfox.documentation.spring.wrapper.PatternsRequestCondition;

import java.lang.annotation.Annotation;
import java.util.ArrayList;
import java.util.Collections;
import java.util.Comparator;
import java.util.HashMap;
import java.util.List;
import java.util.Map;
import java.util.Optional;
import java.util.Set;

import static java.util.Collections.*;
import static java.util.stream.Collectors.*;

public class RequestMappingContext {
  private final OperationModelContextsBuilder operationModelContextsBuilder;
  private final DocumentationContext documentationContext;
  private final RequestHandler handler;
  private final String requestMappingPattern;
  private final ApiDescriptionBuilder apiDescriptionBuilder;

<<<<<<< HEAD
  private final Map<String, Model> modelMap = new HashMap<>();
=======
  private final Map<String, Set<Model>> modelMap = newHashMap();
>>>>>>> 40a71a6d

  public RequestMappingContext(String requestMappingId, DocumentationContext context, RequestHandler handler) {

    this.documentationContext = context;
    this.handler = handler;
    this.requestMappingPattern = "";
    this.operationModelContextsBuilder = new OperationModelContextsBuilder(context.getGroupName(),
        context.getDocumentationType(), requestMappingId, context.getAlternateTypeProvider(),
        context.getGenericsNamingStrategy(), context.getIgnorableParameterTypes());
    this.apiDescriptionBuilder = new ApiDescriptionBuilder(documentationContext.operationOrdering());
  }

  private RequestMappingContext(DocumentationContext context, RequestHandler handler,
      OperationModelContextsBuilder operationModelContextsBuilder, String requestMappingPattern) {

    this.documentationContext = context;
    this.handler = handler;
    this.operationModelContextsBuilder = operationModelContextsBuilder;
    this.requestMappingPattern = requestMappingPattern;
    this.apiDescriptionBuilder = new ApiDescriptionBuilder(documentationContext.operationOrdering());
  }

  private RequestMappingContext(DocumentationContext context, RequestHandler handler,
      OperationModelContextsBuilder operationModelContextsBuilder, String requestMappingPattern,
      Map<String, Set<Model>> knownModels) {

    this.documentationContext = context;
    this.handler = handler;
    this.operationModelContextsBuilder = operationModelContextsBuilder;
    this.requestMappingPattern = requestMappingPattern;
    this.apiDescriptionBuilder = new ApiDescriptionBuilder(documentationContext.operationOrdering());
    modelMap.putAll(knownModels);
  }

  public DocumentationContext getDocumentationContext() {
    return documentationContext;
  }

  public String getRequestMappingPattern() {
    return requestMappingPattern;
  }

<<<<<<< HEAD
  public Map<String, Model> getModelMap() {
    return unmodifiableMap(modelMap);
=======
  public ImmutableMap<String, Set<Model>> getModelMap() {
    return ImmutableMap.copyOf(modelMap);
>>>>>>> 40a71a6d
  }

  public OperationModelContextsBuilder operationModelsBuilder() {
    return operationModelContextsBuilder;
  }

  public ApiDescriptionBuilder apiDescriptionBuilder() {
    return apiDescriptionBuilder;
  }

  public ResolvedType alternateFor(ResolvedType resolvedType) {
    return documentationContext.getAlternateTypeProvider().alternateFor(resolvedType);
  }

  public Comparator<Operation> operationOrdering() {
    return documentationContext.operationOrdering();
  }

  public RequestMappingContext copyPatternUsing(String requestMappingPattern) {
    return new RequestMappingContext(documentationContext, handler, operationModelContextsBuilder,
        requestMappingPattern);
  }

  public RequestMappingContext withKnownModels(Map<String, Set<Model>> knownModels) {
    return new RequestMappingContext(documentationContext, handler, operationModelContextsBuilder,
        requestMappingPattern, knownModels);
  }

  public Set<Class> getIgnorableParameterTypes() {
    return documentationContext.getIgnorableParameterTypes();
  }

  public GenericTypeNamingStrategy getGenericsNamingStrategy() {
    return documentationContext.getGenericsNamingStrategy();
  }

  public Set<ResolvedType> getAdditionalModels() {
    return documentationContext.getAdditionalModels().stream()
        .collect(collectingAndThen(toSet(),
            Collections::unmodifiableSet));
  }

  public PatternsRequestCondition getPatternsCondition() {
    return handler.getPatternsCondition();
  }

  public String getName() {
    return handler.getName();
  }

  public Set<RequestMethod> getMethodsCondition() {
    return handler.supportedMethods();
  }

  public Set<? extends MediaType> produces() {
    return handler.produces();
  }

  public Set<? extends MediaType> consumes() {
    return handler.consumes();
  }

  public Set<NameValueExpression<String>> headers() {
    return handler.headers();
  }

  public Set<NameValueExpression<String>> params() {
    return handler.params();
  }

  public String getGroupName() {
    return handler.groupName();
  }

  public List<ResolvedMethodParameter> getParameters() {
    return handler.getParameters();
  }

  public <T extends Annotation> Optional<T> findAnnotation(Class<T> annotation) {
    return handler.findAnnotation(annotation);
  }

  public <T extends Annotation> Optional<T> findControllerAnnotation(Class<T> annotation) {
    return handler.findControllerAnnotation(annotation);
  }

  public <T extends Annotation> List<T> findAnnotations(Class<T> annotation) {
    List<T> annotations = new ArrayList<>();
    Optional<T> methodAnnotation = findAnnotation(annotation);
    Optional<T> controllerAnnotation = findControllerAnnotation(annotation);
    methodAnnotation.ifPresent(annotations::add);
    controllerAnnotation.ifPresent(annotations::add);
    return annotations;
  }

  public ResolvedType getReturnType() {
    return handler.getReturnType();
  }

  public RequestHandlerKey key() {
    return handler.key();
  }
}<|MERGE_RESOLUTION|>--- conflicted
+++ resolved
@@ -51,25 +51,30 @@
   private final String requestMappingPattern;
   private final ApiDescriptionBuilder apiDescriptionBuilder;
 
-<<<<<<< HEAD
-  private final Map<String, Model> modelMap = new HashMap<>();
-=======
-  private final Map<String, Set<Model>> modelMap = newHashMap();
->>>>>>> 40a71a6d
-
-  public RequestMappingContext(String requestMappingId, DocumentationContext context, RequestHandler handler) {
+  private final Map<String, Set<Model>> modelMap = new HashMap<>();
+
+  public RequestMappingContext(
+      String requestMappingId,
+      DocumentationContext context,
+      RequestHandler handler) {
 
     this.documentationContext = context;
     this.handler = handler;
     this.requestMappingPattern = "";
     this.operationModelContextsBuilder = new OperationModelContextsBuilder(context.getGroupName(),
-        context.getDocumentationType(), requestMappingId, context.getAlternateTypeProvider(),
-        context.getGenericsNamingStrategy(), context.getIgnorableParameterTypes());
+                                                                           context.getDocumentationType(),
+                                                                           requestMappingId,
+                                                                           context.getAlternateTypeProvider(),
+                                                                           context.getGenericsNamingStrategy(),
+                                                                           context.getIgnorableParameterTypes());
     this.apiDescriptionBuilder = new ApiDescriptionBuilder(documentationContext.operationOrdering());
   }
 
-  private RequestMappingContext(DocumentationContext context, RequestHandler handler,
-      OperationModelContextsBuilder operationModelContextsBuilder, String requestMappingPattern) {
+  private RequestMappingContext(
+      DocumentationContext context,
+      RequestHandler handler,
+      OperationModelContextsBuilder operationModelContextsBuilder,
+      String requestMappingPattern) {
 
     this.documentationContext = context;
     this.handler = handler;
@@ -78,8 +83,11 @@
     this.apiDescriptionBuilder = new ApiDescriptionBuilder(documentationContext.operationOrdering());
   }
 
-  private RequestMappingContext(DocumentationContext context, RequestHandler handler,
-      OperationModelContextsBuilder operationModelContextsBuilder, String requestMappingPattern,
+  private RequestMappingContext(
+      DocumentationContext context,
+      RequestHandler handler,
+      OperationModelContextsBuilder operationModelContextsBuilder,
+      String requestMappingPattern,
       Map<String, Set<Model>> knownModels) {
 
     this.documentationContext = context;
@@ -98,13 +106,8 @@
     return requestMappingPattern;
   }
 
-<<<<<<< HEAD
-  public Map<String, Model> getModelMap() {
+  public Map<String, Set<Model>> getModelMap() {
     return unmodifiableMap(modelMap);
-=======
-  public ImmutableMap<String, Set<Model>> getModelMap() {
-    return ImmutableMap.copyOf(modelMap);
->>>>>>> 40a71a6d
   }
 
   public OperationModelContextsBuilder operationModelsBuilder() {
@@ -124,13 +127,18 @@
   }
 
   public RequestMappingContext copyPatternUsing(String requestMappingPattern) {
-    return new RequestMappingContext(documentationContext, handler, operationModelContextsBuilder,
-        requestMappingPattern);
+    return new RequestMappingContext(documentationContext,
+                                     handler,
+                                     operationModelContextsBuilder,
+                                     requestMappingPattern);
   }
 
   public RequestMappingContext withKnownModels(Map<String, Set<Model>> knownModels) {
-    return new RequestMappingContext(documentationContext, handler, operationModelContextsBuilder,
-        requestMappingPattern, knownModels);
+    return new RequestMappingContext(documentationContext,
+                                     handler,
+                                     operationModelContextsBuilder,
+                                     requestMappingPattern,
+                                     knownModels);
   }
 
   public Set<Class> getIgnorableParameterTypes() {
@@ -143,7 +151,8 @@
 
   public Set<ResolvedType> getAdditionalModels() {
     return documentationContext.getAdditionalModels().stream()
-        .collect(collectingAndThen(toSet(),
+        .collect(collectingAndThen(
+            toSet(),
             Collections::unmodifiableSet));
   }
 
@@ -187,7 +196,7 @@
     return handler.findAnnotation(annotation);
   }
 
-  public <T extends Annotation> Optional<T> findControllerAnnotation(Class<T> annotation) {
+  <T extends Annotation> Optional<T> findControllerAnnotation(Class<T> annotation) {
     return handler.findControllerAnnotation(annotation);
   }
 
