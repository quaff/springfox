/*
 *
 *  Copyright 2015-2019 the original author or authors.
 *
 *  Licensed under the Apache License, Version 2.0 (the "License");
 *  you may not use this file except in compliance with the License.
 *  You may obtain a copy of the License at
 *
 *         http://www.apache.org/licenses/LICENSE-2.0
 *
 *  Unless required by applicable law or agreed to in writing, software
 *  distributed under the License is distributed on an "AS IS" BASIS,
 *  WITHOUT WARRANTIES OR CONDITIONS OF ANY KIND, either express or implied.
 *  See the License for the specific language governing permissions and
 *  limitations under the License.
 *
 *
 */
package springfox.documentation.spi.service.contexts;

<<<<<<< HEAD
=======
import com.fasterxml.classmate.ResolvedType;
import com.google.common.base.Optional;
import com.google.common.base.Predicate;
import com.google.common.collect.ImmutableSet;
import com.google.common.collect.Sets;
>>>>>>> 40a71a6d

import springfox.documentation.spi.DocumentationType;
import springfox.documentation.spi.schema.AlternateTypeProvider;
import springfox.documentation.spi.schema.GenericTypeNamingStrategy;
import springfox.documentation.spi.schema.contexts.ModelContext;

<<<<<<< HEAD
import java.lang.reflect.Type;
=======
>>>>>>> 40a71a6d
import java.util.Collections;
import java.util.HashSet;
import java.util.Set;

<<<<<<< HEAD
import static java.util.stream.Collectors.*;

=======
import static com.google.common.collect.FluentIterable.from;
import static com.google.common.collect.Sets.*;
>>>>>>> 40a71a6d

public class OperationModelContextsBuilder {
  private final String group;
  private final DocumentationType documentationType;
  private final String requestMappingId;
  private final AlternateTypeProvider alternateTypeProvider;
  private final GenericTypeNamingStrategy genericsNamingStrategy;
<<<<<<< HEAD
  private final Set<Class> ignorableTypes;
  private final Set<ModelContext> contexts = new HashSet<>();
=======
  private final ImmutableSet<Class> ignorableTypes;
  private final Set<ModelContext> contexts = newLinkedHashSet();
  
  private int parameterIndex = 0; 
>>>>>>> 40a71a6d

  public OperationModelContextsBuilder(
      String group,
      DocumentationType documentationType,
      String requestMappingId,
      AlternateTypeProvider alternateTypeProvider,
      GenericTypeNamingStrategy genericsNamingStrategy,
      Set<Class> ignorableParameterTypes) {
    this.group = group;
    this.documentationType = documentationType;
    this.requestMappingId = requestMappingId;
    this.alternateTypeProvider = alternateTypeProvider;
    this.genericsNamingStrategy = genericsNamingStrategy;
    ignorableTypes = ignorableParameterTypes;
  }
  
  public ModelContext addReturn(ResolvedType type) {
    return addReturn(type, Optional.<ResolvedType>absent());
  }

  public ModelContext addReturn(ResolvedType type, Optional<ResolvedType> view) {
    Optional<ModelContext> context = 
        from(contexts).filter(sameContext(type, view, new HashSet<ResolvedType>(), true)).first();

    if (context.isPresent()) {
      return context.get();
    } else {
      ModelContext returnValue = ModelContext.returnValue(
          String.format("%s_%s", requestMappingId, parameterIndex),
          group,
          type,
          view,
          documentationType,
          alternateTypeProvider,
          genericsNamingStrategy,
          ignorableTypes);
      this.contexts.add(returnValue);
      ++parameterIndex;
      return returnValue;
    }
  }

  public ModelContext addInputParam(ResolvedType type) {
    return addInputParam(type, Optional.<ResolvedType>absent(), Sets.<ResolvedType>newHashSet());
  }
  
  public ModelContext addInputParam(ResolvedType type, Optional<ResolvedType> view, Set<ResolvedType> validationGroups) {
    validationGroups = newHashSet(validationGroups);
    Optional<ModelContext> context = from(contexts).filter(sameContext(type, view, validationGroups, false)).first();

    if (context.isPresent()) {
      return context.get();
    } else {
      ModelContext inputParam = ModelContext.inputParam(
          String.format("%s_%s", requestMappingId, parameterIndex),
          group,
          type,
          view,
          validationGroups,
          documentationType,
          alternateTypeProvider,
          genericsNamingStrategy,
          ignorableTypes);
      this.contexts.add(inputParam);
      ++parameterIndex;
      return inputParam;
    }
  }

  public Set<ModelContext> build() {
<<<<<<< HEAD
    return contexts.stream().collect(collectingAndThen(toSet(), Collections::unmodifiableSet));
=======
    return Collections.unmodifiableSet(contexts);
  }

  private Predicate<? super ModelContext> sameContext(final ResolvedType type, final Optional<ResolvedType> view,
      final Set<ResolvedType> validationGroups, final boolean isReturnType) {
    return new Predicate<ModelContext>() {
      @Override
      public boolean apply(ModelContext context) {
        return context.getType().equals(type) && context.getView().equals(view)
            && context.getValidationGroups().equals(validationGroups) && context.isReturnType() == isReturnType;
      }
    };
>>>>>>> 40a71a6d
  }

}<|MERGE_RESOLUTION|>--- conflicted
+++ resolved
@@ -18,35 +18,22 @@
  */
 package springfox.documentation.spi.service.contexts;
 
-<<<<<<< HEAD
-=======
 import com.fasterxml.classmate.ResolvedType;
-import com.google.common.base.Optional;
-import com.google.common.base.Predicate;
-import com.google.common.collect.ImmutableSet;
-import com.google.common.collect.Sets;
->>>>>>> 40a71a6d
-
 import springfox.documentation.spi.DocumentationType;
 import springfox.documentation.spi.schema.AlternateTypeProvider;
 import springfox.documentation.spi.schema.GenericTypeNamingStrategy;
 import springfox.documentation.spi.schema.contexts.ModelContext;
 
-<<<<<<< HEAD
-import java.lang.reflect.Type;
-=======
->>>>>>> 40a71a6d
 import java.util.Collections;
+import java.util.Comparator;
 import java.util.HashSet;
+import java.util.Optional;
 import java.util.Set;
+import java.util.TreeSet;
+import java.util.function.Supplier;
+import java.util.stream.Collectors;
 
-<<<<<<< HEAD
 import static java.util.stream.Collectors.*;
-
-=======
-import static com.google.common.collect.FluentIterable.from;
-import static com.google.common.collect.Sets.*;
->>>>>>> 40a71a6d
 
 public class OperationModelContextsBuilder {
   private final String group;
@@ -54,15 +41,10 @@
   private final String requestMappingId;
   private final AlternateTypeProvider alternateTypeProvider;
   private final GenericTypeNamingStrategy genericsNamingStrategy;
-<<<<<<< HEAD
   private final Set<Class> ignorableTypes;
   private final Set<ModelContext> contexts = new HashSet<>();
-=======
-  private final ImmutableSet<Class> ignorableTypes;
-  private final Set<ModelContext> contexts = newLinkedHashSet();
-  
-  private int parameterIndex = 0; 
->>>>>>> 40a71a6d
+
+  private int parameterIndex = 0;
 
   public OperationModelContextsBuilder(
       String group,
@@ -78,20 +60,31 @@
     this.genericsNamingStrategy = genericsNamingStrategy;
     ignorableTypes = ignorableParameterTypes;
   }
-  
+
   public ModelContext addReturn(ResolvedType type) {
-    return addReturn(type, Optional.<ResolvedType>absent());
+    return addReturn(
+        type,
+        Optional.empty());
   }
 
-  public ModelContext addReturn(ResolvedType type, Optional<ResolvedType> view) {
-    Optional<ModelContext> context = 
-        from(contexts).filter(sameContext(type, view, new HashSet<ResolvedType>(), true)).first();
+  public ModelContext addReturn(
+      ResolvedType type,
+      Optional<ResolvedType> view) {
+    Optional<ModelContext> context =
+        contexts.stream()
+            .filter(ctx -> ctx.getType().equals(type)
+                && ctx.getView().equals(view)
+                && ctx.getValidationGroups().equals(new HashSet<ResolvedType>())
+                && ctx.isReturnType()).findFirst();
 
     if (context.isPresent()) {
       return context.get();
     } else {
       ModelContext returnValue = ModelContext.returnValue(
-          String.format("%s_%s", requestMappingId, parameterIndex),
+          String.format(
+              "%s_%s",
+              requestMappingId,
+              parameterIndex),
           group,
           type,
           view,
@@ -106,18 +99,34 @@
   }
 
   public ModelContext addInputParam(ResolvedType type) {
-    return addInputParam(type, Optional.<ResolvedType>absent(), Sets.<ResolvedType>newHashSet());
+    return addInputParam(
+        type,
+        Optional.empty(),
+        new HashSet<>());
   }
-  
-  public ModelContext addInputParam(ResolvedType type, Optional<ResolvedType> view, Set<ResolvedType> validationGroups) {
-    validationGroups = newHashSet(validationGroups);
-    Optional<ModelContext> context = from(contexts).filter(sameContext(type, view, validationGroups, false)).first();
+
+  public ModelContext addInputParam(
+      ResolvedType type,
+      Optional<ResolvedType> view,
+      Set<ResolvedType> validationGroups) {
+    validationGroups = new HashSet<>(validationGroups);
+    Set<ResolvedType> finalValidationGroups = validationGroups;
+    Optional<ModelContext> context =
+        contexts.stream()
+            .filter(ctx -> ctx.getType().equals(type) &&
+                ctx.getView().equals(view)
+                && ctx.getValidationGroups().equals(finalValidationGroups)
+                && !ctx.isReturnType())
+            .findFirst();
 
     if (context.isPresent()) {
       return context.get();
     } else {
       ModelContext inputParam = ModelContext.inputParam(
-          String.format("%s_%s", requestMappingId, parameterIndex),
+          String.format(
+              "%s_%s",
+              requestMappingId,
+              parameterIndex),
           group,
           type,
           view,
@@ -133,22 +142,16 @@
   }
 
   public Set<ModelContext> build() {
-<<<<<<< HEAD
-    return contexts.stream().collect(collectingAndThen(toSet(), Collections::unmodifiableSet));
-=======
-    return Collections.unmodifiableSet(contexts);
+    Comparator<ModelContext> byParameterId =
+        Comparator.comparing(ModelContext::getParameterId);
+
+    Supplier<TreeSet<ModelContext>> supplier =
+        () -> new TreeSet<>(byParameterId);
+
+    return contexts.stream()
+        .collect(
+            collectingAndThen(
+                Collectors.toCollection(supplier),
+                Collections::unmodifiableSet));
   }
-
-  private Predicate<? super ModelContext> sameContext(final ResolvedType type, final Optional<ResolvedType> view,
-      final Set<ResolvedType> validationGroups, final boolean isReturnType) {
-    return new Predicate<ModelContext>() {
-      @Override
-      public boolean apply(ModelContext context) {
-        return context.getType().equals(type) && context.getView().equals(view)
-            && context.getValidationGroups().equals(validationGroups) && context.isReturnType() == isReturnType;
-      }
-    };
->>>>>>> 40a71a6d
-  }
-
 }