/*
 *
 *  Copyright 2015-2018 the original author or authors.
 *
 *  Licensed under the Apache License, Version 2.0 (the "License");
 *  you may not use this file except in compliance with the License.
 *  You may obtain a copy of the License at
 *
 *         http://www.apache.org/licenses/LICENSE-2.0
 *
 *  Unless required by applicable law or agreed to in writing, software
 *  distributed under the License is distributed on an "AS IS" BASIS,
 *  WITHOUT WARRANTIES OR CONDITIONS OF ANY KIND, either express or implied.
 *  See the License for the specific language governing permissions and
 *  limitations under the License.
 *
 *
 */
package springfox.documentation.swagger2.mappers

import com.google.common.base.Optional;
import com.google.common.collect.ImmutableSet
import io.swagger.models.properties.AbstractNumericProperty
import io.swagger.models.properties.ObjectProperty
import io.swagger.models.properties.RefProperty
import io.swagger.models.properties.StringProperty
import org.mapstruct.factory.Mappers
import spock.lang.Unroll
import springfox.documentation.builders.ModelPropertyBuilder
import springfox.documentation.schema.AlternateTypesSupport
import springfox.documentation.schema.CodeGenGenericTypeNamingStrategy
import springfox.documentation.schema.Model
import springfox.documentation.schema.ModelProperty
import springfox.documentation.schema.ModelRef
import springfox.documentation.schema.SchemaSpecification
import springfox.documentation.schema.SimpleType
import springfox.documentation.schema.mixins.TypesForTestingSupport
import springfox.documentation.service.AllowableRangeValues
import springfox.documentation.spi.DocumentationType

import static com.google.common.base.Functions.*
import static com.google.common.base.Suppliers.*
import static com.google.common.collect.Maps.*
import static springfox.documentation.schema.ResolvedTypes.*
import static springfox.documentation.spi.schema.contexts.ModelContext.*
import static springfox.documentation.swagger2.mappers.ModelMapper.*

@Mixin([TypesForTestingSupport, AlternateTypesSupport])
class ModelMapperSpec extends SchemaSpecification {

  def namingStrategy = new CodeGenGenericTypeNamingStrategy()
  def typeNameAdjuster = new TypeNameIndexingAdapter()

  def "models are serialized correctly"() {
    given:
    Model model = modelProvider.modelFor(
        inputParam(
            "group",
            resolver.resolve(typeToTest),
            Optional.absent(),
            new HashSet<>(),
            DocumentationType.SWAGGER_2,
            typeNameAdjuster,
            alternateTypeProvider(),
            namingStrategy,
            ImmutableSet.builder().build())).get()
    def modelMap = newHashMap()

    and:
    modelMap.put("test", model)

    when:
    def mapped = Mappers.getMapper(ModelMapper).mapModels(modelMap)

    then:
    mapped.containsKey("test")

    and:
    def mappedModel = mapped.get("test")
    mappedModel.properties.size() == model.properties.size()

    where:
    typeToTest << [simpleType(), mapsContainer(), enumType(), typeWithLists()]
  }

  def "void properties or collection of voids are filtered in the model"() {
    given:
<<<<<<< HEAD
      Model model = modelProvider.modelFor(
          inputParam(
              "group",
              resolver.resolve(typeWithVoidLists()),
              Optional.absent(),
              new HashSet<>(),
              DocumentationType.SWAGGER_2,
              typeNameAdjuster,
              alternateTypeProvider(),
              namingStrategy,
              ImmutableSet.builder().build()))
          .get()
      def modelMap = newHashMap()
=======
    Model model = modelProvider.modelFor(
        inputParam(
            "group",
            typeWithVoidLists(),
            DocumentationType.SWAGGER_2,
            alternateTypeProvider(),
            namingStrategy,
            ImmutableSet.builder().build()))
        .get()
    def modelMap = newHashMap()

>>>>>>> 36c53cf6
    and:
    modelMap.put("test", model)

    when:
    def mapped = Mappers.getMapper(ModelMapper).mapModels(modelMap)

    then:
    def mappedModel = mapped.get("test")
    model.properties.size() == 3
    mappedModel.properties == null
  }

  def "model dependences are inferred correctly for list of map of string to string"() {
    given:
    Map<String, Model> modelMap = modelProvider.dependencies(
        inputParam(
            "group",
            resolver.resolve(listOfMapOfStringToString()),
            Optional.absent(),
            new HashSet<>(),
            DocumentationType.SWAGGER_2,
            typeNameAdjuster,
            alternateTypeProvider(),
            namingStrategy,
            ImmutableSet.builder().build()))

    when:
    def mapped = Mappers.getMapper(ModelMapper).mapModels(modelMap)

    then:
<<<<<<< HEAD
      mapped.containsKey("1484189964")
    and:
      def mappedModel = mapped.get("1484189964")
      mappedModel.name.equals("MapOfstringAndstring")
      mappedModel.additionalProperties instanceof StringProperty
=======
    mapped.containsKey("MapOfstringAndstring")

    and:
    def mappedModel = mapped.get("MapOfstringAndstring")
    mappedModel.additionalProperties instanceof StringProperty
>>>>>>> 36c53cf6
  }

  def "model dependencies are inferred correctly for list of ModelMap"() {
    given:
    Map<String, Model> modelMap = modelProvider.dependencies(
        inputParam(
            "group",
            resolver.resolve(listOfModelMap()),
            Optional.absent(),
            new HashSet<>(),
            DocumentationType.SWAGGER_2,
            typeNameAdjuster,
            alternateTypeProvider(),
            namingStrategy,
            ImmutableSet.builder().build()))

    when:
    def mapped = Mappers.getMapper(ModelMapper).mapModels(modelMap)

    then:
<<<<<<< HEAD
      mapped.containsKey("1038962798")
    and:
      def mappedModel = mapped.get("1038962798")
      mappedModel.name.equals("ModelMap")
      mappedModel.additionalProperties instanceof ObjectProperty
=======
    mapped.containsKey("ModelMap")

    and:
    def mappedModel = mapped.get("ModelMap")
    mappedModel.additionalProperties instanceof ObjectProperty
>>>>>>> 36c53cf6
  }

  def "model dependencies are inferred correctly for list of map of string to Simpletype"() {
    given:
    Map<String, Model> modelMap = modelProvider.dependencies(
        inputParam(
            "group",
            resolver.resolve(listOfMapOfStringToSimpleType()),
            Optional.absent(),
            new HashSet<>(),
            DocumentationType.SWAGGER_2,
            typeNameAdjuster,
            alternateTypeProvider(),
            namingStrategy,
            ImmutableSet.builder().build()))

    when:
    def mapped = Mappers.getMapper(ModelMapper).mapModels(modelMap)

    then:
<<<<<<< HEAD
      mapped.containsKey("-1575815720")
      mapped.containsKey("1620190715")
    and:
      def mappedModel = mapped.get("-1575815720")
      mappedModel.name.equals("MapOfstringAndSimpleType")
      mappedModel.additionalProperties instanceof RefProperty
=======
    mapped.containsKey("MapOfstringAndSimpleType")
    mapped.containsKey("SimpleType")

    and:
    def mappedModel = mapped.get("MapOfstringAndSimpleType")
    mappedModel.additionalProperties instanceof RefProperty
>>>>>>> 36c53cf6
  }

  def "model dependencies are inferred correctly for list of erased map"() {
    given:
    Map<String, Model> modelMap = modelProvider.dependencies(
        inputParam(
            "group",
            resolver.resolve(listOfErasedMap()),
            Optional.absent(),
            new HashSet<>(),
            DocumentationType.SWAGGER_2,
            typeNameAdjuster,
            alternateTypeProvider(),
            namingStrategy,
            ImmutableSet.builder().build()))

    when:
    def mapped = Mappers.getMapper(ModelMapper).mapModels(modelMap)

    then:
    mapped.size() == 0
  }

  def "when the source models contain a property that has a generic type with one of the type bindings as Void"() {
    given:
    Model model = modelProvider.modelFor(
        inputParam(
            "group",
            resolver.resolve(genericClassOfType(Void)),
            Optional.absent(),
            new HashSet<>(),
            DocumentationType.SWAGGER_2,
            typeNameAdjuster,
            alternateTypeProvider(),
            namingStrategy,
            ImmutableSet.builder().build())).get()
    def modelMap = newHashMap()

    and:
    modelMap.put("test", model)

    when:
    def mapped = Mappers.getMapper(ModelMapper).mapModels(modelMap)

    then:
    mapped.containsKey("test")

    and:
    def mappedModel = mapped.get("test")
    mappedModel.properties.size() == (model.properties.size() - 1)
    !mappedModel.properties.containsKey("genericField")
  }

  def "when the source models map is null"() {
    given:
    def modelMap = null

    when:
    def mapped = Mappers.getMapper(ModelMapper).mapModels(modelMap)

    then:
    mapped == null
  }

  def "models with allowable ranges are serialized correctly"() {
    given:
    Model model = modelProvider.modelFor(
        inputParam(
            "group",
            resolver.resolve(simpleType()),
            Optional.absent(),
            new HashSet<>(),
            DocumentationType.SWAGGER_2,
            typeNameAdjuster,
            alternateTypeProvider(),
            namingStrategy,
            ImmutableSet.builder().build())).get()
    def modelMap = newHashMap()

    and:
    modelMap.put("test", model)

    and: "we add a fake allowable range"
    def intObject = model.properties.get("anObjectInt")
    model.properties.put("anObjectInt", updatedIntObject(intObject))

    when:
    def mapped = Mappers.getMapper(ModelMapper).mapModels(modelMap)

    then:
    mapped.containsKey("test")

    and: "Required values contains the modified property"
    def mappedModel = mapped.get("test")
    mappedModel.properties.size() == model.properties.size()
    mappedModel.getRequired().size() == 1
    mappedModel.getRequired().contains("anObjectInt")

    and: "Range expectations are mapped correctly"
    def mappedIntObject = mappedModel.properties.get("anObjectInt")
    ((AbstractNumericProperty) mappedIntObject).minimum == 1
    ((AbstractNumericProperty) mappedIntObject).maximum == 2000
  }

  def "Properties that are Map subclasses that close closed generic types are supported"() {
    given:
    def model = Mock(Model)

    and:
    model.type >> customMapOfType(SimpleType)

    when:
    def valueClass = Mappers.getMapper(ModelMapper).typeOfValue(model)

    then:
    valueClass.isPresent()
    valueClass.get() == SimpleType
  }

  def "Properties that are Map subclasses that close the open generic types are supported"() {
    given:
    def model = Mock(Model)

    and:
    model.type >> customMapOpen()

    when:
    def valueClass = Mappers.getMapper(ModelMapper).typeOfValue(model)

    then:
    valueClass.isPresent()
    valueClass.get() == Object
  }

  def "Properties that are not maps will have the value class absent"() {
    given:
    def model = Mock(Model)

    and:
    model.type >> genericClassWithTypeErased()

    when:
    def valueClass = Mappers.getMapper(ModelMapper).typeOfValue(model)

    then:
    !valueClass.isPresent()
  }

  @Unroll
  def "safe parses #stringValue"() {
    when:
    def safeParsed = safeInteger(stringValue)

    then:
    safeParsed == expected

    where:
    stringValue | expected
    "0"         | 0
    "infinity"  | null
    "-infinity" | null
    "1.0"       | null

  }


  ModelProperty updatedIntObject(ModelProperty modelProperty) {
    ModelPropertyBuilder builder = new ModelPropertyBuilder()
    def newModel = builder
        .allowableValues(new AllowableRangeValues("1", "2000"))
        .description(modelProperty.description)
        .isHidden(modelProperty.hidden)
        .required(true)
        .name(modelProperty.name)
        .position(modelProperty.position)
        .type(modelProperty.type)
        .example(modelProperty.example)
        .xml(modelProperty.xml)
        .build()
    newModel.updateModelRef(forSupplier(ofInstance((modelProperty.modelRef))))
  }


  def "models with allowable ranges are serialized correctly for string property"() {
    given:
    Model model = modelProvider.modelFor(
        inputParam(
            "group",
            resolver.resolve(simpleType()),
            Optional.absent(),
            new HashSet<>(),
            DocumentationType.SWAGGER_2,
            typeNameAdjuster,
            alternateTypeProvider(),
            namingStrategy,
            ImmutableSet.builder().build())).get()
    def modelMap = newHashMap()

    and:
    modelMap.put("test", model)

    and: "we add a fake allowable range"
    def stringObject = model.properties.get("aString")
    model.properties.put("aString", updatedStringObject(stringObject))

    when:
    def mapped = Mappers.getMapper(ModelMapper).mapModels(modelMap)

    then:
    mapped.containsKey("test")

    and: "Required values contains the modified property"
    def mappedModel = mapped.get("test")
    mappedModel.properties.size() == model.properties.size()
    mappedModel.getRequired().size() == 1
    mappedModel.getRequired().contains("aString")

    and: "Range expectations are mapped correctly"
    def mappedStringObject = mappedModel.properties.get("aString")
    ((StringProperty) mappedStringObject).minLength == 1
    ((StringProperty) mappedStringObject).maxLength == 255
  }

  ModelProperty updatedStringObject(ModelProperty modelProperty) {
    ModelPropertyBuilder builder = new ModelPropertyBuilder()
    def newModel = builder
        .allowableValues(new AllowableRangeValues("1", "255"))
        .description(modelProperty.description)
        .isHidden(modelProperty.hidden)
        .required(true)
        .name(modelProperty.name)
        .position(modelProperty.position)
        .type(modelProperty.type)
        .build()
    newModel.updateModelRef(forSupplier(ofInstance((modelProperty.modelRef))))
  }

  def "model property positions affect the serialization order"() {
    given:
    def properties = [
        'a': createModelPropertyWithPosition('a', 3),
        'b': createModelPropertyWithPosition('b', 2),
        'c': createModelPropertyWithPosition('c', 1),
        'd': createModelPropertyWithPosition('d', 0),
        'e': createModelPropertyWithPosition('e', 4),
    ]
    Model model = createModel(properties)

    when:
    def mapped = Mappers.getMapper(ModelMapper).mapModels([test: model])

    then:
    mapped != null
    ['d', 'c', 'b', 'a', 'e'] == mapped['test'].properties.keySet().toList()
  }

  def "model property positions affect the serialization order with same positions"() {
    given:
    def properties = [
        'a': createModelPropertyWithPosition('a', 0),
        'b': createModelPropertyWithPosition('b', 0),
        'c': createModelPropertyWithPosition('c', 0),
        'd': createModelPropertyWithPosition('d', 0),
        'e': createModelPropertyWithPosition('e', 0),
    ]
    Model model = createModel(properties)

    when:
    def mapped = Mappers.getMapper(ModelMapper).mapModels([test: model])

    then:
    mapped != null
    ['a', 'b', 'c', 'd', 'e'] == mapped['test'].properties.keySet().toList()
  }

  ModelProperty createModelPropertyWithPosition(String name, int position) {
    def stringProperty = resolver.resolve(String)
    new ModelProperty(
        name,
        resolver.resolve(stringProperty),
        simpleQualifiedTypeName(stringProperty),
        position,
        false,
        false,
        false,
        false,
        '',
        null,
        '',
        '',
        '',
        null,
        []
    ).with {
      it.updateModelRef({ rt -> new ModelRef(simpleQualifiedTypeName(stringProperty)) })
      it
    }
  }

  Model createModel(properties) {
    def modelType = typeForTestingPropertyPositions()
    def model = new Model(
        'test',
        'test',
        modelType,
        simpleQualifiedTypeName(modelType),
        properties,
        '',
        '',
        '',
        null,
        '',
        null)
    model
  }

}<|MERGE_RESOLUTION|>--- conflicted
+++ resolved
@@ -18,7 +18,7 @@
  */
 package springfox.documentation.swagger2.mappers
 
-import com.google.common.base.Optional;
+import com.google.common.base.Optional
 import com.google.common.collect.ImmutableSet
 import io.swagger.models.properties.AbstractNumericProperty
 import io.swagger.models.properties.ObjectProperty
@@ -34,6 +34,7 @@
 import springfox.documentation.schema.ModelRef
 import springfox.documentation.schema.SchemaSpecification
 import springfox.documentation.schema.SimpleType
+import springfox.documentation.schema.TypeNameIndexingAdapter
 import springfox.documentation.schema.mixins.TypesForTestingSupport
 import springfox.documentation.service.AllowableRangeValues
 import springfox.documentation.spi.DocumentationType
@@ -85,7 +86,6 @@
 
   def "void properties or collection of voids are filtered in the model"() {
     given:
-<<<<<<< HEAD
       Model model = modelProvider.modelFor(
           inputParam(
               "group",
@@ -99,19 +99,7 @@
               ImmutableSet.builder().build()))
           .get()
       def modelMap = newHashMap()
-=======
-    Model model = modelProvider.modelFor(
-        inputParam(
-            "group",
-            typeWithVoidLists(),
-            DocumentationType.SWAGGER_2,
-            alternateTypeProvider(),
-            namingStrategy,
-            ImmutableSet.builder().build()))
-        .get()
-    def modelMap = newHashMap()
-
->>>>>>> 36c53cf6
+
     and:
     modelMap.put("test", model)
 
@@ -142,19 +130,11 @@
     def mapped = Mappers.getMapper(ModelMapper).mapModels(modelMap)
 
     then:
-<<<<<<< HEAD
       mapped.containsKey("1484189964")
     and:
       def mappedModel = mapped.get("1484189964")
       mappedModel.name.equals("MapOfstringAndstring")
       mappedModel.additionalProperties instanceof StringProperty
-=======
-    mapped.containsKey("MapOfstringAndstring")
-
-    and:
-    def mappedModel = mapped.get("MapOfstringAndstring")
-    mappedModel.additionalProperties instanceof StringProperty
->>>>>>> 36c53cf6
   }
 
   def "model dependencies are inferred correctly for list of ModelMap"() {
@@ -175,19 +155,12 @@
     def mapped = Mappers.getMapper(ModelMapper).mapModels(modelMap)
 
     then:
-<<<<<<< HEAD
       mapped.containsKey("1038962798")
     and:
       def mappedModel = mapped.get("1038962798")
       mappedModel.name.equals("ModelMap")
       mappedModel.additionalProperties instanceof ObjectProperty
-=======
-    mapped.containsKey("ModelMap")
-
-    and:
-    def mappedModel = mapped.get("ModelMap")
-    mappedModel.additionalProperties instanceof ObjectProperty
->>>>>>> 36c53cf6
+
   }
 
   def "model dependencies are inferred correctly for list of map of string to Simpletype"() {
@@ -208,21 +181,13 @@
     def mapped = Mappers.getMapper(ModelMapper).mapModels(modelMap)
 
     then:
-<<<<<<< HEAD
       mapped.containsKey("-1575815720")
       mapped.containsKey("1620190715")
     and:
       def mappedModel = mapped.get("-1575815720")
       mappedModel.name.equals("MapOfstringAndSimpleType")
       mappedModel.additionalProperties instanceof RefProperty
-=======
-    mapped.containsKey("MapOfstringAndSimpleType")
-    mapped.containsKey("SimpleType")
-
-    and:
-    def mappedModel = mapped.get("MapOfstringAndSimpleType")
-    mappedModel.additionalProperties instanceof RefProperty
->>>>>>> 36c53cf6
+
   }
 
   def "model dependencies are inferred correctly for list of erased map"() {
