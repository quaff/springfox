--- conflicted
+++ resolved
@@ -18,15 +18,8 @@
  */
 package springfox.documentation.swagger2.mappers
 
-<<<<<<< HEAD
+import com.fasterxml.classmate.ResolvedType
 import com.fasterxml.classmate.types.ResolvedObjectType
-=======
-import com.fasterxml.classmate.ResolvedType
-import com.google.common.base.Function
-import com.google.common.base.Optional
-import com.google.common.collect.ImmutableSet
-import com.google.common.collect.Maps
->>>>>>> 40a71a6d
 import io.swagger.models.properties.AbstractNumericProperty
 import io.swagger.models.properties.ObjectProperty
 import io.swagger.models.properties.RefProperty
@@ -48,6 +41,7 @@
 import springfox.documentation.spi.DocumentationType
 
 import java.util.function.Function
+import java.util.stream.Collectors
 
 import static java.util.Collections.*
 import static springfox.documentation.schema.ResolvedTypes.*
@@ -59,11 +53,11 @@
 
   def namingStrategy = new CodeGenGenericTypeNamingStrategy()
 
-  def getIds =
-  new Function<Model, String>() {
-    public String apply(Model model) {
-      return model.getId();
-    }}
+  def getIds = new Function<Model, String>() {
+    String apply(Model model) {
+      return model.getId()
+    }
+  }
 
   def "models are serialized correctly"() {
     given:
@@ -72,7 +66,7 @@
             "0_0",
             "group",
             resolver.resolve(typeToTest),
-            Optional.absent(),
+            Optional.empty(),
             new HashSet<>(),
             DocumentationType.SWAGGER_2,
             alternateTypeProvider(),
@@ -99,32 +93,19 @@
 
   def "void properties or collection of voids are filtered in the model"() {
     given:
-<<<<<<< HEAD
     Model model = modelProvider.modelFor(
         inputParam(
-            "group",
-            typeWithVoidLists(),
+            "0_0",
+            "group",
+            resolver.resolve(typeWithVoidLists()),
+            Optional.empty(),
+            new HashSet<>(),
             DocumentationType.SWAGGER_2,
             alternateTypeProvider(),
             namingStrategy,
             emptySet()))
         .get()
     def modelMap = new HashMap<>()
-=======
-      Model model = modelProvider.modelFor(
-          inputParam(
-              "0_0",
-              "group",
-              resolver.resolve(typeWithVoidLists()),
-              Optional.absent(),
-              new HashSet<>(),
-              DocumentationType.SWAGGER_2,
-              alternateTypeProvider(),
-              namingStrategy,
-              ImmutableSet.builder().build()))
-          .get()
-      def modelMap = newHashMap()
->>>>>>> 40a71a6d
 
     and:
     modelMap.put("test", model)
@@ -145,7 +126,7 @@
             "0_0",
             "group",
             resolver.resolve(listOfMapOfStringToString()),
-            Optional.absent(),
+            Optional.empty(),
             new HashSet<>(),
             DocumentationType.SWAGGER_2,
             alternateTypeProvider(),
@@ -153,14 +134,18 @@
             emptySet()))
 
     when:
-    def mapped = Mappers.getMapper(ModelMapper).mapModels(Maps.uniqueIndex(modelMap.values(), getIds))
-
-    then:
-      mapped.containsKey("0_0_java.util.Map<java.lang.String,java.lang.String>")
-    and:
-      def mappedModel = mapped.get("0_0_java.util.Map<java.lang.String,java.lang.String>")
-      mappedModel.name.equals("MapOfstringAndstring")
-      mappedModel.additionalProperties instanceof StringProperty
+    def mapped = Mappers.getMapper(ModelMapper)
+        .mapModels(modelMap.values().stream()
+            .collect(Collectors.toMap(getIds,
+                Function.identity())))
+
+
+    then:
+    mapped.containsKey("0_0_java.util.Map<java.lang.String,java.lang.String>")
+    and:
+    def mappedModel = mapped.get("0_0_java.util.Map<java.lang.String,java.lang.String>")
+    mappedModel.name == "MapOfstringAndstring"
+    mappedModel.additionalProperties instanceof StringProperty
   }
 
   def "model dependencies are inferred correctly for list of ModelMap"() {
@@ -170,7 +155,7 @@
             "0_0",
             "group",
             resolver.resolve(listOfModelMap()),
-            Optional.absent(),
+            Optional.empty(),
             new HashSet<>(),
             DocumentationType.SWAGGER_2,
             alternateTypeProvider(),
@@ -178,14 +163,16 @@
             emptySet()))
 
     when:
-    def mapped = Mappers.getMapper(ModelMapper).mapModels(Maps.uniqueIndex(modelMap.values(), getIds))
-
-    then:
-      mapped.containsKey("0_0_org.springframework.ui.ModelMap")
-    and:
-      def mappedModel = mapped.get("0_0_org.springframework.ui.ModelMap")
-      mappedModel.name.equals("ModelMap")
-      mappedModel.additionalProperties instanceof ObjectProperty
+    def mapped = Mappers.getMapper(ModelMapper).mapModels(modelMap.values().stream()
+        .collect(Collectors.toMap(getIds,
+            Function.identity())))
+
+    then:
+    mapped.containsKey("0_0_org.springframework.ui.ModelMap")
+    and:
+    def mappedModel = mapped.get("0_0_org.springframework.ui.ModelMap")
+    mappedModel.name == "ModelMap"
+    mappedModel.additionalProperties instanceof ObjectProperty
 
   }
 
@@ -196,7 +183,7 @@
             "0_0",
             "group",
             resolver.resolve(listOfMapOfStringToSimpleType()),
-            Optional.absent(),
+            Optional.empty(),
             new HashSet<>(),
             DocumentationType.SWAGGER_2,
             alternateTypeProvider(),
@@ -204,15 +191,17 @@
             emptySet()))
 
     when:
-    def mapped = Mappers.getMapper(ModelMapper).mapModels(Maps.uniqueIndex(modelMap.values(), getIds))
-
-    then:
-      mapped.containsKey("0_0_java.util.Map<java.lang.String,springfox.documentation.schema.SimpleType>")
-      mapped.containsKey("0_0_springfox.documentation.schema.SimpleType")
-    and:
-      def mappedModel = mapped.get("0_0_java.util.Map<java.lang.String,springfox.documentation.schema.SimpleType>")
-      mappedModel.name.equals("MapOfstringAndSimpleType")
-      mappedModel.additionalProperties instanceof RefProperty
+    def mapped = Mappers.getMapper(ModelMapper).mapModels(modelMap.values().stream()
+        .collect(Collectors.toMap(getIds,
+            Function.identity())))
+
+    then:
+    mapped.containsKey("0_0_java.util.Map<java.lang.String,springfox.documentation.schema.SimpleType>")
+    mapped.containsKey("0_0_springfox.documentation.schema.SimpleType")
+    and:
+    def mappedModel = mapped.get("0_0_java.util.Map<java.lang.String,springfox.documentation.schema.SimpleType>")
+    mappedModel.name == "MapOfstringAndSimpleType"
+    mappedModel.additionalProperties instanceof RefProperty
 
   }
 
@@ -223,7 +212,7 @@
             "0_0",
             "group",
             resolver.resolve(listOfErasedMap()),
-            Optional.absent(),
+            Optional.empty(),
             new HashSet<>(),
             DocumentationType.SWAGGER_2,
             alternateTypeProvider(),
@@ -244,7 +233,7 @@
             "0_0",
             "group",
             resolver.resolve(genericClassOfType(Void)),
-            Optional.absent(),
+            Optional.empty(),
             new HashSet<>(),
             DocumentationType.SWAGGER_2,
             alternateTypeProvider(),
@@ -285,7 +274,7 @@
             "0_0",
             "group",
             resolver.resolve(simpleType()),
-            Optional.absent(),
+            Optional.empty(),
             new HashSet<>(),
             DocumentationType.SWAGGER_2,
             alternateTypeProvider(),
@@ -298,9 +287,9 @@
 
     and: "we add a fake allowable range"
     def intObject = model.properties.get("anObjectInt")
-    def properteis = new HashMap(model.properties)
-    properteis.put("anObjectInt", updatedIntObject(intObject))
-    model = new ModelBuilder(model).properties(properteis).build()
+    def properties = new HashMap(model.properties)
+    properties.put("anObjectInt", updatedIntObject(intObject))
+    model = new ModelBuilder(model).properties(properties).build()
     modelMap.put("test", model)
 
     when:
@@ -407,7 +396,7 @@
             "0_0",
             "group",
             resolver.resolve(simpleType()),
-            Optional.absent(),
+            Optional.empty(),
             new HashSet<>(),
             DocumentationType.SWAGGER_2,
             alternateTypeProvider(),
