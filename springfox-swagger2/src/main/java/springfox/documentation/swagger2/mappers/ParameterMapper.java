--- conflicted
+++ resolved
@@ -51,7 +51,6 @@
 @Mapper
 public class ParameterMapper {
 
-<<<<<<< HEAD
   // This list is directly copied from the OpenAPI 2.0 spec
   private static final Set<String> supportedFormDataTypes = Stream.of(
           "string",
@@ -61,10 +60,7 @@
           "array",
           "file").collect(toSet());
 
-  private static final VendorExtensionsMapper vendorMapper = new VendorExtensionsMapper();
-=======
   private static final VendorExtensionsMapper VENDOR_EXTENSIONS_MAPPER = new VendorExtensionsMapper();
->>>>>>> fb478cf8
 
   public Parameter mapParameter(springfox.documentation.service.Parameter source) {
     Parameter parameter;
@@ -97,7 +93,7 @@
     parameter.setAccess(source.getParamAccess());
     parameter.setPattern(source.getPattern());
     parameter.setRequired(source.isRequired());
-    parameter.getVendorExtensions().putAll(vendorMapper.mapExtensions(source.getVendorExtentions()));
+    parameter.getVendorExtensions().putAll(VENDOR_EXTENSIONS_MAPPER.mapExtensions(source.getVendorExtentions()));
     for (Entry<String, List<Example>> each : source.getExamples().entrySet()) {
       Optional<Example> example = each.getValue().stream().findFirst();
       if (example.isPresent() && example.get().getValue() != null) {
