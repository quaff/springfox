/*
 *
 *  Copyright 2015-2019 the original author or authors.
 *
 *  Licensed under the Apache License, Version 2.0 (the "License");
 *  you may not use this file except in compliance with the License.
 *  You may obtain a copy of the License at
 *
 *         http://www.apache.org/licenses/LICENSE-2.0
 *
 *  Unless required by applicable law or agreed to in writing, software
 *  distributed under the License is distributed on an "AS IS" BASIS,
 *  WITHOUT WARRANTIES OR CONDITIONS OF ANY KIND, either express or implied.
 *  See the License for the specific language governing permissions and
 *  limitations under the License.
 *
 *
 */
package springfox.documentation.swagger2.mappers;


import org.mapstruct.Mapper;
import springfox.documentation.service.ObjectVendorExtension;
import springfox.documentation.service.StringVendorExtension;
import springfox.documentation.service.VendorExtension;

import java.util.HashMap;
import java.util.List;
import java.util.Map;
import java.util.TreeMap;
import java.util.function.Function;

import static java.util.stream.Collectors.*;
import static org.springframework.util.StringUtils.*;

@Mapper
public class VendorExtensionsMapper {

  public Map<String, Object> mapExtensions(List<VendorExtension> from) {
    Map<String, Object> extensions = new TreeMap<>();
<<<<<<< HEAD
    Iterable<ListVendorExtension> listExtensions = from.stream()
        .filter(ListVendorExtension.class::isInstance).map(each -> (ListVendorExtension) each).collect(toList());
    for (ListVendorExtension each : listExtensions) {
      extensions.put(each.getName(), each.getValue());
    }
=======
>>>>>>> 4f500fc7
    Iterable<Map<String, Object>> objectExtensions = from.stream()
        .filter(ObjectVendorExtension.class::isInstance).map(each -> (ObjectVendorExtension) each)
        .map(toExtensionMap()).collect(toList());
    for (Map<String, Object> each : objectExtensions) {
      extensions.putAll(each);
    }
<<<<<<< HEAD
    Iterable<StringVendorExtension> propertyExtensions = from.stream()
        .filter(StringVendorExtension.class::isInstance).map(each -> (StringVendorExtension) each).collect(toList());
    for (StringVendorExtension each : propertyExtensions) {
=======
    Iterable<VendorExtension> propertyExtensions = from.stream()
        .filter(each -> !ObjectVendorExtension.class.isInstance(each))
        .map(each -> (VendorExtension)each).collect(toList());
    for (VendorExtension each : propertyExtensions) {
>>>>>>> 4f500fc7
      extensions.put(each.getName(), each.getValue());
    }
    return extensions;
  }

  private Function<ObjectVendorExtension, Map<String, Object>> toExtensionMap() {
    return input -> {
      if (!isEmpty(input.getName())) {
        Map<String, Object> map = new HashMap<>();
        map.put(input.getName(), mapExtensions(input.getValue()));
        return map;
      }
      return propertiesAsMap(input);
    };
  }

  private Map<String, Object> propertiesAsMap(ObjectVendorExtension input) {
    Map<String, Object> properties = new HashMap<>();
    Iterable<StringVendorExtension> stringExtensions =
        input.getValue().stream().filter(StringVendorExtension.class::isInstance)
        .map(each -> (StringVendorExtension) each).collect(toList());
    for (StringVendorExtension property : stringExtensions) {
      properties.put(property.getName(), property.getValue());
    }
    Iterable<ObjectVendorExtension> objectExtensions =
        input.getValue().stream().filter(ObjectVendorExtension.class::isInstance)
        .map(each -> (ObjectVendorExtension) each).collect(toList());
    for (ObjectVendorExtension property : objectExtensions) {
      properties.put(property.getName(), mapExtensions(property.getValue()));
    }
    return properties;
  }
}<|MERGE_RESOLUTION|>--- conflicted
+++ resolved
@@ -38,31 +38,21 @@
 
   public Map<String, Object> mapExtensions(List<VendorExtension> from) {
     Map<String, Object> extensions = new TreeMap<>();
-<<<<<<< HEAD
-    Iterable<ListVendorExtension> listExtensions = from.stream()
-        .filter(ListVendorExtension.class::isInstance).map(each -> (ListVendorExtension) each).collect(toList());
-    for (ListVendorExtension each : listExtensions) {
-      extensions.put(each.getName(), each.getValue());
-    }
-=======
->>>>>>> 4f500fc7
     Iterable<Map<String, Object>> objectExtensions = from.stream()
-        .filter(ObjectVendorExtension.class::isInstance).map(each -> (ObjectVendorExtension) each)
+        .filter(ObjectVendorExtension.class::isInstance)
+        .map(each -> (ObjectVendorExtension) each)
         .map(toExtensionMap()).collect(toList());
     for (Map<String, Object> each : objectExtensions) {
       extensions.putAll(each);
     }
-<<<<<<< HEAD
-    Iterable<StringVendorExtension> propertyExtensions = from.stream()
-        .filter(StringVendorExtension.class::isInstance).map(each -> (StringVendorExtension) each).collect(toList());
-    for (StringVendorExtension each : propertyExtensions) {
-=======
+
     Iterable<VendorExtension> propertyExtensions = from.stream()
-        .filter(each -> !ObjectVendorExtension.class.isInstance(each))
-        .map(each -> (VendorExtension)each).collect(toList());
+        .filter(each -> !(each instanceof ObjectVendorExtension))
+        .collect(toList());
     for (VendorExtension each : propertyExtensions) {
->>>>>>> 4f500fc7
-      extensions.put(each.getName(), each.getValue());
+      extensions.put(
+          each.getName(),
+          each.getValue());
     }
     return extensions;
   }
@@ -71,7 +61,9 @@
     return input -> {
       if (!isEmpty(input.getName())) {
         Map<String, Object> map = new HashMap<>();
-        map.put(input.getName(), mapExtensions(input.getValue()));
+        map.put(
+            input.getName(),
+            mapExtensions(input.getValue()));
         return map;
       }
       return propertiesAsMap(input);
@@ -82,15 +74,19 @@
     Map<String, Object> properties = new HashMap<>();
     Iterable<StringVendorExtension> stringExtensions =
         input.getValue().stream().filter(StringVendorExtension.class::isInstance)
-        .map(each -> (StringVendorExtension) each).collect(toList());
+            .map(each -> (StringVendorExtension) each).collect(toList());
     for (StringVendorExtension property : stringExtensions) {
-      properties.put(property.getName(), property.getValue());
+      properties.put(
+          property.getName(),
+          property.getValue());
     }
     Iterable<ObjectVendorExtension> objectExtensions =
         input.getValue().stream().filter(ObjectVendorExtension.class::isInstance)
-        .map(each -> (ObjectVendorExtension) each).collect(toList());
+            .map(each -> (ObjectVendorExtension) each).collect(toList());
     for (ObjectVendorExtension property : objectExtensions) {
-      properties.put(property.getName(), mapExtensions(property.getValue()));
+      properties.put(
+          property.getName(),
+          mapExtensions(property.getValue()));
     }
     return properties;
   }
