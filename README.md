--- conflicted
+++ resolved
@@ -51,12 +51,8 @@
     jcenter()
 }
 
-<<<<<<< HEAD
-compile "com.mangofactory:swagger-springmvc:1.0.1"
-=======
 compile "com.mangofactory:swagger-springmvc:1.0.2"
 ```
->>>>>>> 207b340d
 
 #### Snapshot version
 
