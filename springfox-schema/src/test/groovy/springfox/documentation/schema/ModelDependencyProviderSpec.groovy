/*
 *
 *  Copyright 2015-2019 the original author or authors.
 *
 *  Licensed under the Apache License, Version 2.0 (the "License");
 *  you may not use this file except in compliance with the License.
 *  You may obtain a copy of the License at
 *
 *         http://www.apache.org/licenses/LICENSE-2.0
 *
 *  Unless required by applicable law or agreed to in writing, software
 *  distributed under the License is distributed on an "AS IS" BASIS,
 *  WITHOUT WARRANTIES OR CONDITIONS OF ANY KIND, either express or implied.
 *  See the License for the specific language governing permissions and
 *  limitations under the License.
 *
 *
 */
package springfox.documentation.schema

<<<<<<< HEAD
=======
import com.google.common.base.Optional;
import com.google.common.collect.ImmutableSet
>>>>>>> 40a71a6d
import spock.lang.Unroll
import springfox.documentation.schema.mixins.TypesForTestingSupport

import static java.util.Collections.*
import static springfox.documentation.spi.schema.contexts.ModelContext.*

@Mixin([TypesForTestingSupport, AlternateTypesSupport])
class ModelDependencyProviderSpec extends SchemaSpecification {
  def namingStrategy = new DefaultGenericTypeNamingStrategy()

  @Unroll
  def "dependencies are inferred correctly"() {
    given:
    def context = inputParam(
        "0_0",
        "group",
        resolver.resolve(modelType),
        Optional.absent(),
        new HashSet<>(),
        documentationType,
        alternateTypeProvider(),
        namingStrategy,
        emptySet())
    def dependentTypes = modelDependencyProvider.dependentModels(context)
    def dependentTypeNames = dependentTypes.collect() {
      typeNameExtractor.typeName(
          inputParam(
              "0_0",
              "group",
              it,
              Optional.absent(),
              new HashSet<>(),
              documentationType,
              alternateTypeProvider(),
              namingStrategy,
              emptySet()))
    }.unique()
        .sort()

    expect:
    dependencies == dependentTypeNames

    where:
    modelType                       | dependencies
    simpleType()                    | []
    complexType()                   | ["Category"]
    enumType()                      | []
    typeWithLists()                 | ["List", "Category", "ComplexType", "Substituted"].sort()
    typeWithSets()                  | ["Set", "Category", "ComplexType"].sort()
    typeWithArrays()                | ["Array", "Category", "ComplexType", "List", "Substituted"].sort()
    genericClass()                  | ["List", "SimpleType"].sort()
    genericClassWithListField()     | ["List", "SimpleType"].sort()
    genericClassWithGenericField()  | ["List", "ResponseEntityAlternative«SimpleType»", "SimpleType"].sort()
    genericClassWithDeepGenerics()  | ["List", "ResponseEntityAlternative«List«SimpleType»»", "SimpleType"].sort()
    genericCollectionWithEnum()     | ["List"].sort()
    recursiveType()                 | ["SimpleType"]
    listOfMapOfStringToString()     | ["Map«string,string»"]
    listOfMapOfStringToSimpleType() | ["Map«string,SimpleType»", "SimpleType"]
    listOfErasedMap()               | []
    nestedMaps()                    | ["ApplicationLang", "Language", "LanguageResponse", "LanguageText", "List"]
  }

  @Unroll
  def "dependencies are inferred correctly for return parameters"() {
    given:
    def context = returnValue(
        "0_0",
        "group",
        resolver.resolve(modelType),
        Optional.absent(),
        documentationType,
        alternateTypeProvider(),
        namingStrategy,
        emptySet())
    def dependentTypes = modelDependencyProvider.dependentModels(context)
    def dependentTypeNames = dependentTypes.collect() {
      typeNameExtractor.typeName(
          returnValue(
              "0_0",
              "group",
              it,
              Optional.absent(),
              documentationType,
              alternateTypeProvider(),
              namingStrategy,
              emptySet()))
    }.unique()
        .sort()
    expect:
    dependencies == dependentTypeNames

    where:
    modelType                       | dependencies
    simpleType()                    | []
    complexType()                   | ["Category"]
    enumType()                      | []
    inheritedComplexType()          | ["Category"]
    typeWithLists()                 | ["List", "Category", "ComplexType", "Substituted"].sort()
    typeWithSets()                  | ["Set", "Category", "ComplexType"].sort()
    typeWithArrays()                | ["Array", "Category", "ComplexType", "List", "Substituted"].sort()
    genericClass()                  | ["List", "SimpleType"].sort()
    genericClassWithListField()     | ["List", "SimpleType"].sort()
    genericClassWithGenericField()  | ["List", "ResponseEntityAlternative«SimpleType»", "SimpleType"].sort()
    genericClassWithDeepGenerics()  | ["List", "ResponseEntityAlternative«List«SimpleType»»", "SimpleType"].sort()
    genericCollectionWithEnum()     | ["List"].sort()
    recursiveType()                 | ["SimpleType"]
    listOfMapOfStringToString()     | ["Map«string,string»"]
    listOfMapOfStringToSimpleType() | ["Map«string,SimpleType»", "SimpleType"]
    listOfErasedMap()               | []
    nestedMaps()                    | ["ApplicationLang", "Language", "LanguageResponse", "LanguageText", "List"]
  }


}<|MERGE_RESOLUTION|>--- conflicted
+++ resolved
@@ -18,11 +18,6 @@
  */
 package springfox.documentation.schema
 
-<<<<<<< HEAD
-=======
-import com.google.common.base.Optional;
-import com.google.common.collect.ImmutableSet
->>>>>>> 40a71a6d
 import spock.lang.Unroll
 import springfox.documentation.schema.mixins.TypesForTestingSupport
 
@@ -40,7 +35,7 @@
         "0_0",
         "group",
         resolver.resolve(modelType),
-        Optional.absent(),
+        Optional.empty(),
         new HashSet<>(),
         documentationType,
         alternateTypeProvider(),
@@ -53,7 +48,7 @@
               "0_0",
               "group",
               it,
-              Optional.absent(),
+              Optional.empty(),
               new HashSet<>(),
               documentationType,
               alternateTypeProvider(),
@@ -92,7 +87,7 @@
         "0_0",
         "group",
         resolver.resolve(modelType),
-        Optional.absent(),
+        Optional.empty(),
         documentationType,
         alternateTypeProvider(),
         namingStrategy,
@@ -104,7 +99,7 @@
               "0_0",
               "group",
               it,
-              Optional.absent(),
+              Optional.empty(),
               documentationType,
               alternateTypeProvider(),
               namingStrategy,
@@ -135,5 +130,4 @@
     nestedMaps()                    | ["ApplicationLang", "Language", "LanguageResponse", "LanguageText", "List"]
   }
 
-
 }