--- conflicted
+++ resolved
@@ -19,11 +19,6 @@
 
 package springfox.documentation.schema
 
-<<<<<<< HEAD
-=======
-import com.google.common.base.Optional
-import com.google.common.collect.ImmutableSet
->>>>>>> 40a71a6d
 import spock.lang.Shared
 import spock.lang.Specification
 import springfox.documentation.schema.mixins.ModelProviderSupport
@@ -37,163 +32,150 @@
 class ComplexTypeSpec extends Specification {
   @Shared
   def namingStrategy = new DefaultGenericTypeNamingStrategy()
+
   def "complex type properties are inferred correctly"() {
     given:
-      def provider = defaultModelProvider()
-      Model asInput = provider.modelFor(inputParam("0_0",
-          "group",
-          resolver.resolve(complexType()),
-          Optional.absent(),
-          new HashSet<>(),
-          SWAGGER_12,
-          alternateTypeProvider(),
-          namingStrategy,
-<<<<<<< HEAD
-          emptySet())).get()
-      Model asReturn = provider.modelFor(returnValue("group",
-          complexType(),
-=======
-          ImmutableSet.builder().build())).get()
-      Model asReturn = provider.modelFor(returnValue("0_0",
-          "group",
-          resolver.resolve(complexType()),
-          Optional.absent(),
->>>>>>> 40a71a6d
-          SWAGGER_12,
-          alternateTypeProvider(),
-          namingStrategy,
-          emptySet())).get()
+    def provider = defaultModelProvider()
+    Model asInput = provider.modelFor(inputParam("0_0",
+        "group",
+        resolver.resolve(complexType()),
+        Optional.empty(),
+        new HashSet<>(),
+        SWAGGER_12,
+        alternateTypeProvider(),
+        namingStrategy,
+        emptySet())).get()
+
+    Model asReturn = provider.modelFor(returnValue("0_0",
+        "group",
+        resolver.resolve(complexType()),
+        Optional.empty(),
+        SWAGGER_12,
+        alternateTypeProvider(),
+        namingStrategy,
+        emptySet())).get()
 
     expect:
-      asInput.getName() == "ComplexType"
-      asInput.getProperties().containsKey(property)
-      def modelProperty = asInput.getProperties().get(property)
-      modelProperty.type.erasedType == type
-      modelProperty.getQualifiedType() == qualifiedType
-      modelProperty.getModelRef().type == typeName
-      !modelProperty.getModelRef().collection
-      modelProperty.getModelRef().itemType == null
+    asInput.getName() == "ComplexType"
+    asInput.getProperties().containsKey(property)
+    def modelProperty = asInput.getProperties().get(property)
+    modelProperty.type.erasedType == type
+    modelProperty.getQualifiedType() == qualifiedType
+    modelProperty.getModelRef().type == typeName
+    !modelProperty.getModelRef().collection
+    modelProperty.getModelRef().itemType == null
 
-      asReturn.getName() == "ComplexType"
-      asReturn.getProperties().containsKey(property)
-      def retModelProperty = asReturn.getProperties().get(property)
-      retModelProperty.type.erasedType == type
-      retModelProperty.getQualifiedType() == qualifiedType
-      retModelProperty.getModelRef().type == typeName
-      !retModelProperty.getModelRef().collection
-      retModelProperty.getModelRef().itemType == null
+    asReturn.getName() == "ComplexType"
+    asReturn.getProperties().containsKey(property)
+    def retModelProperty = asReturn.getProperties().get(property)
+    retModelProperty.type.erasedType == type
+    retModelProperty.getQualifiedType() == qualifiedType
+    retModelProperty.getModelRef().type == typeName
+    !retModelProperty.getModelRef().collection
+    retModelProperty.getModelRef().itemType == null
 
     where:
-      property     | type         | typeName   | qualifiedType
-      "name"       | String       | "string"   | "java.lang.String"
-      "age"        | Integer.TYPE | "int"      | "int"
-      "category"   | Category     | "Category" | "springfox.documentation.schema.Category"
-      "customType" | BigDecimal   | "bigdecimal"   | "java.math.BigDecimal"
+    property     | type         | typeName     | qualifiedType
+    "name"       | String       | "string"     | "java.lang.String"
+    "age"        | Integer.TYPE | "int"        | "int"
+    "category"   | Category     | "Category"   | "springfox.documentation.schema.Category"
+    "customType" | BigDecimal   | "bigdecimal" | "java.math.BigDecimal"
   }
 
   def "recursive type properties are inferred correctly"() {
     given:
-      def complexType = resolver.resolve(recursiveType())
-      def provider = defaultModelProvider()
-      Model asInput = provider.modelFor(inputParam("0_0",
-          "group",
-          complexType,
-          Optional.absent(),
-          new HashSet<>(),
-          SWAGGER_12,
-          alternateTypeProvider(),
-          namingStrategy,
-<<<<<<< HEAD
-          emptySet())).get()
-      Model asReturn = provider.modelFor(returnValue("group",
-=======
-          ImmutableSet.builder().build())).get()
-      Model asReturn = provider.modelFor(returnValue("0_0",
-          "group",
->>>>>>> 40a71a6d
-          complexType,
-          Optional.absent(),
-          SWAGGER_12,
-          alternateTypeProvider(),
-          namingStrategy,
-          emptySet())).get()
+    def complexType = resolver.resolve(recursiveType())
+    def provider = defaultModelProvider()
+    Model asInput = provider.modelFor(inputParam("0_0",
+        "group",
+        complexType,
+        Optional.empty(),
+        new HashSet<>(),
+        SWAGGER_12,
+        alternateTypeProvider(),
+        namingStrategy,
+        emptySet())).get()
+    Model asReturn = provider.modelFor(returnValue("0_0",
+        "group",
+        complexType,
+        Optional.empty(),
+        SWAGGER_12,
+        alternateTypeProvider(),
+        namingStrategy,
+        emptySet())).get()
 
     expect:
-      asInput.getName() == "RecursiveType"
-      asInput.getProperties().containsKey(property)
-      def modelProperty = asInput.getProperties().get(property)
-      modelProperty.type.erasedType == type
-      modelProperty.getQualifiedType() == qualifiedType
-      modelProperty.getModelRef().type == "RecursiveType"
-      !modelProperty.getModelRef().collection
-      modelProperty.getModelRef().itemType == null
+    asInput.getName() == "RecursiveType"
+    asInput.getProperties().containsKey(property)
+    def modelProperty = asInput.getProperties().get(property)
+    modelProperty.type.erasedType == type
+    modelProperty.getQualifiedType() == qualifiedType
+    modelProperty.getModelRef().type == "RecursiveType"
+    !modelProperty.getModelRef().collection
+    modelProperty.getModelRef().itemType == null
 
-      asReturn.getName() == "RecursiveType"
-      asReturn.getProperties().containsKey(property)
-      def retModelProperty = asReturn.getProperties().get(property)
-      retModelProperty.type.erasedType == type
-      retModelProperty.getQualifiedType() == qualifiedType
-      retModelProperty.getModelRef().type == "RecursiveType"
-      !retModelProperty.getModelRef().collection
-      retModelProperty.getModelRef().itemType == null
+    asReturn.getName() == "RecursiveType"
+    asReturn.getProperties().containsKey(property)
+    def retModelProperty = asReturn.getProperties().get(property)
+    retModelProperty.type.erasedType == type
+    retModelProperty.getQualifiedType() == qualifiedType
+    retModelProperty.getModelRef().type == "RecursiveType"
+    !retModelProperty.getModelRef().collection
+    retModelProperty.getModelRef().itemType == null
 
     where:
-      property | type          | qualifiedType
-      "parent" | RecursiveType | "springfox.documentation.schema.RecursiveType"
+    property | type          | qualifiedType
+    "parent" | RecursiveType | "springfox.documentation.schema.RecursiveType"
   }
 
   def "inherited type properties are inferred correctly"() {
     given:
-      def complexType = resolver.resolve(inheritedComplexType())
-      def provider = defaultModelProvider()
-      Model asInput = provider.modelFor(inputParam("0_0",
-          "group",
-          complexType,
-          Optional.absent(),
-          new HashSet<>(),
-          SWAGGER_12,
-          alternateTypeProvider(),
-          namingStrategy,
-<<<<<<< HEAD
-          emptySet())).get()
-      Model asReturn = provider.modelFor(returnValue("group",
-=======
-          ImmutableSet.builder().build())).get()
-      Model asReturn = provider.modelFor(returnValue("0_0",
-          "group",
->>>>>>> 40a71a6d
-          complexType,
-          Optional.absent(),
-          SWAGGER_12,
-          alternateTypeProvider(),
-          namingStrategy,
-          emptySet())).get()
+    def complexType = resolver.resolve(inheritedComplexType())
+    def provider = defaultModelProvider()
+    Model asInput = provider.modelFor(inputParam("0_0",
+        "group",
+        complexType,
+        Optional.empty(),
+        new HashSet<>(),
+        SWAGGER_12,
+        alternateTypeProvider(),
+        namingStrategy,
+        emptySet())).get()
+
+    Model asReturn = provider.modelFor(returnValue("0_0",
+        "group",
+        complexType,
+        Optional.empty(),
+        SWAGGER_12,
+        alternateTypeProvider(),
+        namingStrategy,
+        emptySet())).get()
 
     expect:
-      asInput.getName() == "InheritedComplexType"
-      asInput.getProperties().containsKey(property)
-      def modelProperty = asInput.getProperties().get(property)
-      modelProperty.type.erasedType == type
-      modelProperty.getQualifiedType() == qualifiedType
-      modelProperty.getModelRef().type == typeName
-      !modelProperty.getModelRef().collection
-      modelProperty.getModelRef().itemType == null
+    asInput.getName() == "InheritedComplexType"
+    asInput.getProperties().containsKey(property)
+    def modelProperty = asInput.getProperties().get(property)
+    modelProperty.type.erasedType == type
+    modelProperty.getQualifiedType() == qualifiedType
+    modelProperty.getModelRef().type == typeName
+    !modelProperty.getModelRef().collection
+    modelProperty.getModelRef().itemType == null
 
-      asReturn.getName() == "InheritedComplexType"
-      asReturn.getProperties().containsKey(property)
-      def retModelProperty = asReturn.getProperties().get(property)
-      retModelProperty.type.erasedType == type
-      retModelProperty.getQualifiedType() == qualifiedType
-      retModelProperty.getModelRef().type == typeName
-      !retModelProperty.getModelRef().collection
-      retModelProperty.getModelRef().itemType == null
+    asReturn.getName() == "InheritedComplexType"
+    asReturn.getProperties().containsKey(property)
+    def retModelProperty = asReturn.getProperties().get(property)
+    retModelProperty.type.erasedType == type
+    retModelProperty.getQualifiedType() == qualifiedType
+    retModelProperty.getModelRef().type == typeName
+    !retModelProperty.getModelRef().collection
+    retModelProperty.getModelRef().itemType == null
 
     where:
-      property            | type         | typeName   | typeProperty | qualifiedType
-      "name"              | String       | "string"   | 'type'       | "java.lang.String"
-      "age"               | Integer.TYPE | "int"      | 'type'       | "int"
-      "category"          | Category     | "Category" | 'reference'  | "springfox.documentation.schema.Category"
-      "customType"        | BigDecimal   | "bigdecimal"   | 'type'       | "java.math.BigDecimal"
-      "inheritedProperty" | String       | "string"   | 'type'       | "java.lang.String"
+    property            | type         | typeName     | typeProperty | qualifiedType
+    "name"              | String       | "string"     | 'type'       | "java.lang.String"
+    "age"               | Integer.TYPE | "int"        | 'type'       | "int"
+    "category"          | Category     | "Category"   | 'reference'  | "springfox.documentation.schema.Category"
+    "customType"        | BigDecimal   | "bigdecimal" | 'type'       | "java.math.BigDecimal"
+    "inheritedProperty" | String       | "string"     | 'type'       | "java.lang.String"
   }
 }