--- conflicted
+++ resolved
@@ -18,32 +18,19 @@
  */
 package springfox.documentation.schema.plugins
 
-<<<<<<< HEAD
-=======
 import com.fasterxml.classmate.ResolvedType
-import com.fasterxml.classmate.TypeResolver
-import com.google.common.base.Optional
-import com.google.common.collect.ImmutableSet
-
-import groovy.lang.Mixin
->>>>>>> 40a71a6d
 import spock.lang.Shared
 import spock.lang.Specification
-import springfox.documentation.schema.AlternateTypesSupport
 import springfox.documentation.schema.DefaultGenericTypeNamingStrategy
 import springfox.documentation.schema.ExampleEnum
 import springfox.documentation.schema.ExampleWithEnums
 import springfox.documentation.schema.mixins.TypesForTestingSupport
-import springfox.documentation.spi.DocumentationType
 import springfox.documentation.spi.schema.AlternateTypeProvider
-import springfox.documentation.spi.schema.GenericTypeNamingStrategy
 import springfox.documentation.spi.schema.contexts.ModelContext
 
 import static java.util.Collections.*
 import static springfox.documentation.spi.DocumentationType.*
 import static springfox.documentation.spi.schema.contexts.ModelContext.*
-
-import java.util.Set
 
 @Mixin(TypesForTestingSupport)
 class ModelContextSpec extends Specification {
@@ -54,32 +41,34 @@
 
   def "ModelContext equals works as expected"() {
     given:
-      ModelContext context = inputParam(
-          "0_0",
-          "group",
-          resolver.resolve(ExampleEnum),
-          Optional.absent(),
-          new HashSet<>(),
-          SWAGGER_12,
-          provider,
-          namingStrategy,
-          emptySet())
+    ModelContext context = inputParam(
+        "0_0",
+        "group",
+        resolver.resolve(ExampleEnum),
+        Optional.empty(),
+        new HashSet<>(),
+        SWAGGER_12,
+        provider,
+        namingStrategy,
+        emptySet())
+
     expect:
-      context.equals(test) == expectedEquality
-      context.equals(context)
+    (context == test) == expectedEquality
+    context == context
+
     where:
-      test                                               | expectedEquality
-      inputParam(resolver.resolve(ExampleEnum))      | true
-      inputParam(resolver.resolve(ExampleWithEnums)) | false
-      returnValue(resolver.resolve(ExampleEnum))     | false
-      ExampleEnum                                        | false
+    test                                           | expectedEquality
+    inputParam(resolver.resolve(ExampleEnum))      | true
+    inputParam(resolver.resolve(ExampleWithEnums)) | false
+    returnValue(resolver.resolve(ExampleEnum))     | false
+    ExampleEnum                                    | false
   }
 
   def inputParam(ResolvedType ofType) {
     inputParam("0_0",
         "group",
         ofType,
-        Optional.absent(),
+        Optional.empty(),
         new HashSet<>(),
         SWAGGER_12,
         provider,
@@ -91,7 +80,7 @@
     returnValue("0_0",
         "group",
         ofType,
-        Optional.absent(),
+        Optional.empty(),
         SWAGGER_12,
         provider,
         namingStrategy,
@@ -100,46 +89,37 @@
 
   def "ModelContext hashcode generated takes into account immutable values"() {
     given:
-      ModelContext context = inputParam("0_0",
-          "group",
-          resolver.resolve(ExampleEnum),
-          Optional.absent(),
-          new HashSet<>(),
-          SWAGGER_12,
-          provider,
-          namingStrategy,
-<<<<<<< HEAD
-          emptySet())
-      ModelContext other = inputParam("group",
-          ExampleEnum,
-          SWAGGER_12,
-          provider,
-          namingStrategy,
-          emptySet())
-      ModelContext otherReturn = returnValue("group",
-          ExampleEnum,
-=======
-          ImmutableSet.builder().build())
-      ModelContext other = inputParam("0_0",
-          "group",
-          resolver.resolve(ExampleEnum),
-          Optional.absent(),
-          new HashSet<>(),
-          SWAGGER_12,
-          provider,
-          namingStrategy,
-          ImmutableSet.builder().build())
-      ModelContext otherReturn = returnValue("0_0",
-          "group",
-          resolver.resolve(ExampleEnum),
-          Optional.absent(),
->>>>>>> 40a71a6d
-          SWAGGER_12,
-          provider,
-          namingStrategy,
-          emptySet())
+    ModelContext context = inputParam("0_0",
+        "group",
+        resolver.resolve(ExampleEnum),
+        Optional.empty(),
+        new HashSet<>(),
+        SWAGGER_12,
+        provider,
+        namingStrategy,
+        emptySet())
+
+    ModelContext other = inputParam("0_0",
+        "group",
+        resolver.resolve(ExampleEnum),
+        Optional.empty(),
+        new HashSet<>(),
+        SWAGGER_12,
+        provider,
+        namingStrategy,
+        emptySet())
+
+    ModelContext otherReturn = returnValue("0_0",
+        "group",
+        resolver.resolve(ExampleEnum),
+        Optional.empty(),
+        SWAGGER_12,
+        provider,
+        namingStrategy,
+        emptySet())
+
     expect:
-      context.hashCode() == other.hashCode()
-      context.hashCode() != otherReturn.hashCode()
+    context.hashCode() == other.hashCode()
+    context.hashCode() != otherReturn.hashCode()
   }
 }