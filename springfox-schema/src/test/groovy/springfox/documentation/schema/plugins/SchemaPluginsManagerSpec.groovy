/*
 *
 *  Copyright 2015-2018 the original author or authors.
 *
 *  Licensed under the Apache License, Version 2.0 (the "License");
 *  you may not use this file except in compliance with the License.
 *  You may obtain a copy of the License at
 *
 *         http://www.apache.org/licenses/LICENSE-2.0
 *
 *  Unless required by applicable law or agreed to in writing, software
 *  distributed under the License is distributed on an "AS IS" BASIS,
 *  WITHOUT WARRANTIES OR CONDITIONS OF ANY KIND, either express or implied.
 *  See the License for the specific language governing permissions and
 *  limitations under the License.
 *
 *
 */
package springfox.documentation.schema.plugins

import com.fasterxml.classmate.TypeResolver
<<<<<<< HEAD
=======
import com.google.common.base.Optional
import com.google.common.collect.ImmutableSet
>>>>>>> 40a71a6d
import org.springframework.plugin.core.OrderAwarePluginRegistry
import org.springframework.plugin.core.PluginRegistry
import spock.lang.Specification
import springfox.documentation.builders.ModelPropertyBuilder
<<<<<<< HEAD
import springfox.documentation.schema.AlternateTypesSupport
import springfox.documentation.schema.DefaultGenericTypeNamingStrategy
import springfox.documentation.schema.ExampleWithEnums
import springfox.documentation.schema.JacksonEnumTypeDeterminer
import springfox.documentation.schema.TypeForTestingPropertyNames
import springfox.documentation.schema.TypeNameExtractor
=======
import springfox.documentation.schema.*
import springfox.documentation.schema.mixins.TypesForTestingSupport
>>>>>>> 40a71a6d
import springfox.documentation.spi.DocumentationType
import springfox.documentation.spi.schema.AlternateTypeProvider
import springfox.documentation.spi.schema.ModelBuilderPlugin
import springfox.documentation.spi.schema.ModelPropertyBuilderPlugin
import springfox.documentation.spi.schema.SyntheticModelProviderPlugin
import springfox.documentation.spi.schema.TypeNameProviderPlugin
import springfox.documentation.spi.schema.ViewProviderPlugin
import springfox.documentation.spi.schema.contexts.ModelContext
import springfox.documentation.spi.schema.contexts.ModelPropertyContext

import java.lang.reflect.AnnotatedElement

import static java.util.Collections.*
import static springfox.documentation.spi.DocumentationType.*
import static springfox.documentation.spi.schema.contexts.ModelContext.*

@Mixin([TypesForTestingSupport, AlternateTypesSupport])
class SchemaPluginsManagerSpec extends Specification {
  SchemaPluginsManager sut
  TypeNameExtractor typeNames
  def propertyPlugin = Mock(ModelPropertyBuilderPlugin)
  def modelPlugin = Mock(ModelBuilderPlugin)
  def namePlugin = Mock(TypeNameProviderPlugin)
  def resourcesModelPlugin = Mock(SyntheticModelProviderPlugin)

  def setup() {
    PluginRegistry<ModelPropertyBuilderPlugin, DocumentationType> propRegistry =
            OrderAwarePluginRegistry.create(singletonList(propertyPlugin))
    propertyPlugin.supports(SPRING_WEB) >> true

    PluginRegistry<ModelBuilderPlugin, DocumentationType> modelRegistry =
            OrderAwarePluginRegistry.create(singletonList(modelPlugin))
    modelPlugin.supports(SPRING_WEB) >> true

    PluginRegistry<TypeNameProviderPlugin, DocumentationType> modelNameRegistry =
            OrderAwarePluginRegistry.create(singletonList(namePlugin))
    namePlugin.supports(SPRING_WEB) >> true
    
    PluginRegistry<ViewProviderPlugin, DocumentationType> viewProviderPlugin =
            OrderAwarePluginRegistry.create(newArrayList(namePlugin))
    namePlugin.supports(SPRING_WEB) >> true

    PluginRegistry<SyntheticModelProviderPlugin, ModelContext> sytheticModelRegistry =
        OrderAwarePluginRegistry.create(singletonList(resourcesModelPlugin))
    resourcesModelPlugin.supports(_) >> false

    sut = new SchemaPluginsManager(propRegistry, modelRegistry, viewProviderPlugin, sytheticModelRegistry)
    typeNames = new TypeNameExtractor(
        new TypeResolver(),
        modelNameRegistry,
        new JacksonEnumTypeDeterminer())
  }

  def "enriches model property when plugins are found"() {
    given:
      def context = new ModelPropertyContext(Mock(ModelPropertyBuilder), Mock(AnnotatedElement),
              new TypeResolver(), SPRING_WEB)
    when:
      sut.property(context)
    then:
      1 * propertyPlugin.apply(context)
  }

  def "enriches model when plugins are found"() {
    given:
      def namingStrategy = new DefaultGenericTypeNamingStrategy()
      def context = inputParam(
          "0_0",
          "group",
          resolver.resolve(TypeForTestingPropertyNames),
          Optional.absent(),
          new HashSet<>(),
          SPRING_WEB,
          new AlternateTypeProvider([]),
          namingStrategy,
          emptySet())
    and:
      context.documentationType >> SPRING_WEB
    when:
      sut.model(context)
    then:
      1 * modelPlugin.apply(context)
  }

  def "enriches model name when plugins are found"() {
    given:
      def context = inputParam(
          "0_0",
          "group",
          resolver.resolve(ExampleWithEnums),
          Optional.absent(),
          new HashSet<>(),
          SPRING_WEB,
          alternateTypeProvider(),
          new DefaultGenericTypeNamingStrategy(),
          emptySet())
    and:
      context.documentationType >> SPRING_WEB
    when:
      typeNames.typeName(context)
    then:
      1 * namePlugin.nameFor(_)
  }
}<|MERGE_RESOLUTION|>--- conflicted
+++ resolved
@@ -19,26 +19,17 @@
 package springfox.documentation.schema.plugins
 
 import com.fasterxml.classmate.TypeResolver
-<<<<<<< HEAD
-=======
-import com.google.common.base.Optional
-import com.google.common.collect.ImmutableSet
->>>>>>> 40a71a6d
 import org.springframework.plugin.core.OrderAwarePluginRegistry
 import org.springframework.plugin.core.PluginRegistry
 import spock.lang.Specification
 import springfox.documentation.builders.ModelPropertyBuilder
-<<<<<<< HEAD
 import springfox.documentation.schema.AlternateTypesSupport
 import springfox.documentation.schema.DefaultGenericTypeNamingStrategy
 import springfox.documentation.schema.ExampleWithEnums
 import springfox.documentation.schema.JacksonEnumTypeDeterminer
 import springfox.documentation.schema.TypeForTestingPropertyNames
 import springfox.documentation.schema.TypeNameExtractor
-=======
-import springfox.documentation.schema.*
 import springfox.documentation.schema.mixins.TypesForTestingSupport
->>>>>>> 40a71a6d
 import springfox.documentation.spi.DocumentationType
 import springfox.documentation.spi.schema.AlternateTypeProvider
 import springfox.documentation.spi.schema.ModelBuilderPlugin
@@ -63,29 +54,30 @@
   def modelPlugin = Mock(ModelBuilderPlugin)
   def namePlugin = Mock(TypeNameProviderPlugin)
   def resourcesModelPlugin = Mock(SyntheticModelProviderPlugin)
+  def viewProviderPlugin = Mock(ViewProviderPlugin)
 
   def setup() {
     PluginRegistry<ModelPropertyBuilderPlugin, DocumentationType> propRegistry =
-            OrderAwarePluginRegistry.create(singletonList(propertyPlugin))
+        OrderAwarePluginRegistry.create(singletonList(propertyPlugin))
     propertyPlugin.supports(SPRING_WEB) >> true
 
     PluginRegistry<ModelBuilderPlugin, DocumentationType> modelRegistry =
-            OrderAwarePluginRegistry.create(singletonList(modelPlugin))
+        OrderAwarePluginRegistry.create(singletonList(modelPlugin))
     modelPlugin.supports(SPRING_WEB) >> true
 
     PluginRegistry<TypeNameProviderPlugin, DocumentationType> modelNameRegistry =
-            OrderAwarePluginRegistry.create(singletonList(namePlugin))
-    namePlugin.supports(SPRING_WEB) >> true
-    
-    PluginRegistry<ViewProviderPlugin, DocumentationType> viewProviderPlugin =
-            OrderAwarePluginRegistry.create(newArrayList(namePlugin))
+        OrderAwarePluginRegistry.create(singletonList(namePlugin))
     namePlugin.supports(SPRING_WEB) >> true
 
-    PluginRegistry<SyntheticModelProviderPlugin, ModelContext> sytheticModelRegistry =
+    PluginRegistry<ViewProviderPlugin, DocumentationType> viewProviderPlugin =
+        OrderAwarePluginRegistry.create([viewProviderPlugin])
+    namePlugin.supports(SPRING_WEB) >> true
+
+    PluginRegistry<SyntheticModelProviderPlugin, ModelContext> syntheticModelRegistry =
         OrderAwarePluginRegistry.create(singletonList(resourcesModelPlugin))
     resourcesModelPlugin.supports(_) >> false
 
-    sut = new SchemaPluginsManager(propRegistry, modelRegistry, viewProviderPlugin, sytheticModelRegistry)
+    sut = new SchemaPluginsManager(propRegistry, modelRegistry, viewProviderPlugin, syntheticModelRegistry)
     typeNames = new TypeNameExtractor(
         new TypeResolver(),
         modelNameRegistry,
@@ -94,52 +86,52 @@
 
   def "enriches model property when plugins are found"() {
     given:
-      def context = new ModelPropertyContext(Mock(ModelPropertyBuilder), Mock(AnnotatedElement),
-              new TypeResolver(), SPRING_WEB)
+    def context = new ModelPropertyContext(Mock(ModelPropertyBuilder), Mock(AnnotatedElement),
+        new TypeResolver(), SPRING_WEB)
     when:
-      sut.property(context)
+    sut.property(context)
     then:
-      1 * propertyPlugin.apply(context)
+    1 * propertyPlugin.apply(context)
   }
 
   def "enriches model when plugins are found"() {
     given:
-      def namingStrategy = new DefaultGenericTypeNamingStrategy()
-      def context = inputParam(
-          "0_0",
-          "group",
-          resolver.resolve(TypeForTestingPropertyNames),
-          Optional.absent(),
-          new HashSet<>(),
-          SPRING_WEB,
-          new AlternateTypeProvider([]),
-          namingStrategy,
-          emptySet())
+    def namingStrategy = new DefaultGenericTypeNamingStrategy()
+    def context = inputParam(
+        "0_0",
+        "group",
+        resolver.resolve(TypeForTestingPropertyNames),
+        Optional.empty(),
+        new HashSet<>(),
+        SPRING_WEB,
+        new AlternateTypeProvider([]),
+        namingStrategy,
+        emptySet())
     and:
-      context.documentationType >> SPRING_WEB
+    context.documentationType >> SPRING_WEB
     when:
-      sut.model(context)
+    sut.model(context)
     then:
-      1 * modelPlugin.apply(context)
+    1 * modelPlugin.apply(context)
   }
 
   def "enriches model name when plugins are found"() {
     given:
-      def context = inputParam(
-          "0_0",
-          "group",
-          resolver.resolve(ExampleWithEnums),
-          Optional.absent(),
-          new HashSet<>(),
-          SPRING_WEB,
-          alternateTypeProvider(),
-          new DefaultGenericTypeNamingStrategy(),
-          emptySet())
+    def context = inputParam(
+        "0_0",
+        "group",
+        resolver.resolve(ExampleWithEnums),
+        Optional.empty(),
+        new HashSet<>(),
+        SPRING_WEB,
+        alternateTypeProvider(),
+        new DefaultGenericTypeNamingStrategy(),
+        emptySet())
     and:
-      context.documentationType >> SPRING_WEB
+    context.documentationType >> SPRING_WEB
     when:
-      typeNames.typeName(context)
+    typeNames.typeName(context)
     then:
-      1 * namePlugin.nameFor(_)
+    1 * namePlugin.nameFor(_)
   }
 }