/*
 *
 *  Copyright 2015-2019 the original author or authors.
 *
 *  Licensed under the Apache License, Version 2.0 (the "License");
 *  you may not use this file except in compliance with the License.
 *  You may obtain a copy of the License at
 *
 *         http://www.apache.org/licenses/LICENSE-2.0
 *
 *  Unless required by applicable law or agreed to in writing, software
 *  distributed under the License is distributed on an "AS IS" BASIS,
 *  WITHOUT WARRANTIES OR CONDITIONS OF ANY KIND, either express or implied.
 *  See the License for the specific language governing permissions and
 *  limitations under the License.
 *
 *
 */
package springfox.documentation.schema

import com.fasterxml.classmate.TypeResolver
<<<<<<< HEAD
=======
import com.google.common.base.Optional
import com.google.common.collect.ImmutableSet
>>>>>>> 40a71a6d
import spock.lang.Specification
import springfox.documentation.schema.mixins.TypesForTestingSupport
import springfox.documentation.spi.DocumentationType
import springfox.documentation.spi.schema.AlternateTypeProvider

import static java.util.Collections.*
import static springfox.documentation.spi.schema.contexts.ModelContext.*

@Mixin(TypesForTestingSupport)
class CachingModelDependencyProviderSpec extends Specification {
  def "Implementation caches the invocations" () {
    given:
      def context = inputParam("0_0",
          "group",
          resolver.resolve(complexType()),
          Optional.absent(),
          new HashSet<>(),
          DocumentationType.SWAGGER_2,
          new AlternateTypeProvider([]),
          new CodeGenGenericTypeNamingStrategy(),
          emptySet())
      def mock = Mock(ModelDependencyProvider) {
        dependentModels(context) >> singleton(aResolvedType())
      }
    when:
      def sut = new CachingModelDependencyProvider(mock)
    then:
      sut.dependentModels(context) == sut.dependentModels(context)
  }

  def "Cache misses are handled correctly" () {
    given:
      def context = inputParam("0_0",
          "group",
          resolver.resolve(complexType()),
          Optional.absent(),
          new HashSet<>(),
          DocumentationType.SWAGGER_2,
          new AlternateTypeProvider([]),
          new CodeGenGenericTypeNamingStrategy(),
          emptySet())
      def mock = Mock(ModelDependencyProvider) {
        dependentModels(context) >> { throw new NullPointerException() }
      }
    when:
    def sut = new CachingModelDependencyProvider(mock)
    then:
    sut.dependentModels(context).size() == 0
  }

  def aResolvedType() {
    new TypeResolver().resolve(complexType())
  }
}<|MERGE_RESOLUTION|>--- conflicted
+++ resolved
@@ -19,11 +19,6 @@
 package springfox.documentation.schema
 
 import com.fasterxml.classmate.TypeResolver
-<<<<<<< HEAD
-=======
-import com.google.common.base.Optional
-import com.google.common.collect.ImmutableSet
->>>>>>> 40a71a6d
 import spock.lang.Specification
 import springfox.documentation.schema.mixins.TypesForTestingSupport
 import springfox.documentation.spi.DocumentationType
@@ -34,40 +29,40 @@
 
 @Mixin(TypesForTestingSupport)
 class CachingModelDependencyProviderSpec extends Specification {
-  def "Implementation caches the invocations" () {
+  def "Implementation caches the invocations"() {
     given:
-      def context = inputParam("0_0",
-          "group",
-          resolver.resolve(complexType()),
-          Optional.absent(),
-          new HashSet<>(),
-          DocumentationType.SWAGGER_2,
-          new AlternateTypeProvider([]),
-          new CodeGenGenericTypeNamingStrategy(),
-          emptySet())
-      def mock = Mock(ModelDependencyProvider) {
-        dependentModels(context) >> singleton(aResolvedType())
-      }
+    def context = inputParam("0_0",
+        "group",
+        resolver.resolve(complexType()),
+        Optional.empty(),
+        new HashSet<>(),
+        DocumentationType.SWAGGER_2,
+        new AlternateTypeProvider([]),
+        new CodeGenGenericTypeNamingStrategy(),
+        emptySet())
+    def mock = Mock(ModelDependencyProvider) {
+      dependentModels(context) >> singleton(aResolvedType())
+    }
     when:
-      def sut = new CachingModelDependencyProvider(mock)
+    def sut = new CachingModelDependencyProvider(mock)
     then:
-      sut.dependentModels(context) == sut.dependentModels(context)
+    sut.dependentModels(context) == sut.dependentModels(context)
   }
 
-  def "Cache misses are handled correctly" () {
+  def "Cache misses are handled correctly"() {
     given:
-      def context = inputParam("0_0",
-          "group",
-          resolver.resolve(complexType()),
-          Optional.absent(),
-          new HashSet<>(),
-          DocumentationType.SWAGGER_2,
-          new AlternateTypeProvider([]),
-          new CodeGenGenericTypeNamingStrategy(),
-          emptySet())
-      def mock = Mock(ModelDependencyProvider) {
-        dependentModels(context) >> { throw new NullPointerException() }
-      }
+    def context = inputParam("0_0",
+        "group",
+        resolver.resolve(complexType()),
+        Optional.empty(),
+        new HashSet<>(),
+        DocumentationType.SWAGGER_2,
+        new AlternateTypeProvider([]),
+        new CodeGenGenericTypeNamingStrategy(),
+        emptySet())
+    def mock = Mock(ModelDependencyProvider) {
+      dependentModels(context) >> { throw new NullPointerException() }
+    }
     when:
     def sut = new CachingModelDependencyProvider(mock)
     then:
