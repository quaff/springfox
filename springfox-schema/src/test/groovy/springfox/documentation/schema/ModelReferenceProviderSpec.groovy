--- conflicted
+++ resolved
@@ -18,7 +18,6 @@
  */
 package springfox.documentation.schema
 
-import com.google.common.base.Optional;
 import com.fasterxml.classmate.TypeResolver
 import org.springframework.plugin.core.OrderAwarePluginRegistry
 import org.springframework.plugin.core.PluginRegistry
@@ -32,34 +31,29 @@
 
 @Mixin(AlternateTypesSupport)
 class ModelReferenceProviderSpec extends Specification {
-  def "Map of Maps is rendered correctly" () {
+  def "Map of Maps is rendered correctly"() {
     given:
-      def resolver = new TypeResolver()
-      def modelContext = inputParam(
-          "0_0",
-          "group",
-          resolver.resolve(TypeWithMapOfMaps),
-          Optional.absent(),
-          new HashSet<>(),
-          DocumentationType.SWAGGER_2,
-          alternateTypeProvider(),
-          new DefaultGenericTypeNamingStrategy(),
-<<<<<<< HEAD
-          emptySet())
-      def resolver = new TypeResolver()
-=======
-          ImmutableSet.builder().build())
->>>>>>> 40a71a6d
-      def typeNameExtractor = aTypeNameExtractor(resolver)
+    def resolver = new TypeResolver()
+    def modelContext = inputParam(
+        "0_0",
+        "group",
+        resolver.resolve(TypeWithMapOfMaps),
+        Optional.empty(),
+        new HashSet<>(),
+        DocumentationType.SWAGGER_2,
+        alternateTypeProvider(),
+        new DefaultGenericTypeNamingStrategy(),
+        emptySet())
+    def typeNameExtractor = aTypeNameExtractor(resolver)
     when:
-      def sut = modelRefFactory(modelContext, new JacksonEnumTypeDeterminer(), typeNameExtractor)
-          .apply(resolver.resolve(
+    def sut = modelRefFactory(modelContext, new JacksonEnumTypeDeterminer(), typeNameExtractor)
+        .apply(resolver.resolve(
             Map,
             resolver.resolve(String),
             resolver.resolve(Map, String, Foo)))
     then:
-      //TODO: Elaborate this test
-      sut.itemModel().isPresent()
+    //TODO: Elaborate this test
+    sut.itemModel().isPresent()
   }
 
   def aTypeNameExtractor(TypeResolver resolver) {
@@ -74,11 +68,11 @@
 
 
   class TypeWithMapOfMaps {
-    public Map<String, Map<String, Foo>> innerMap;
+    public Map<String, Map<String, Foo>> innerMap
   }
 
   class Foo {
-    public Integer fooInt;
+    public Integer fooInt
   }
 
 }