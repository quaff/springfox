--- conflicted
+++ resolved
@@ -19,11 +19,6 @@
 
 package springfox.documentation.schema.alternates
 
-<<<<<<< HEAD
-=======
-import com.google.common.base.Optional;
-import com.google.common.collect.ImmutableSet
->>>>>>> 40a71a6d
 import org.springframework.http.ResponseEntity
 import spock.lang.Specification
 import springfox.documentation.schema.AlternateTypeRule
@@ -41,54 +36,55 @@
 @Mixin([ModelProviderSupport, TypesForTestingSupport, AlternateTypesSupport])
 class AlternatePropertiesSpec extends Specification {
   def namingStrategy = new DefaultGenericTypeNamingStrategy()
-  def "Nested properties that have alternate types defined are rendered correctly" () {
+
+  def "Nested properties that have alternate types defined are rendered correctly"() {
     given:
-      def provider = alternateTypeProvider()
-      ModelProvider modelProvider = defaultModelProvider()
-      Model model = modelProvider.modelFor(inputParam("0_0",
-          "group",
-          typeWithAlternateProperty(),
-          Optional.absent(),
-          new HashSet<>(),
-          SWAGGER_12,
-          provider,
-          namingStrategy,
-          emptySet())).get()
+    def provider = alternateTypeProvider()
+    ModelProvider modelProvider = defaultModelProvider()
+    Model model = modelProvider.modelFor(inputParam("0_0",
+        "group",
+        typeWithAlternateProperty(),
+        Optional.empty(),
+        new HashSet<>(),
+        SWAGGER_12,
+        provider,
+        namingStrategy,
+        emptySet())).get()
     expect:
-      model.getName() == "TypeWithAlternateProperty"
-      model.getProperties().containsKey("localDate")
-      def modelProperty = model.getProperties().get("localDate")
-      modelProperty.type.erasedType == java.sql.Date
-      modelProperty.getQualifiedType() == "java.sql.Date"
-      def item = modelProperty.getModelRef()
-      item.type == "date"
-      !item.collection
-      item.itemType == null
+    model.getName() == "TypeWithAlternateProperty"
+    model.getProperties().containsKey("localDate")
+    def modelProperty = model.getProperties().get("localDate")
+    modelProperty.type.erasedType == java.sql.Date
+    modelProperty.getQualifiedType() == "java.sql.Date"
+    def item = modelProperty.getModelRef()
+    item.type == "date"
+    !item.collection
+    item.itemType == null
   }
 
-  def "ResponseEntity«Void» renders correctly when an alternate type is provided" () {
+  def "ResponseEntity«Void» renders correctly when an alternate type is provided"() {
     given:
-      def provider = alternateTypeProvider()
-      provider.addRule(new AlternateTypeRule(resolver.resolve(ResponseEntity, Void), resolver.resolve(Void)))
-      ModelProvider modelProvider = defaultModelProvider()
-      Model model = modelProvider.modelFor(inputParam("0_0",
-          "group",
-          typeWithResponseEntityOfVoid(),
-          Optional.absent(),
-          new HashSet<>(),
-          SWAGGER_12,
-          provider,
-          namingStrategy,
-          emptySet())).get()
+    def provider = alternateTypeProvider()
+    provider.addRule(new AlternateTypeRule(resolver.resolve(ResponseEntity, Void), resolver.resolve(Void)))
+    ModelProvider modelProvider = defaultModelProvider()
+    Model model = modelProvider.modelFor(inputParam("0_0",
+        "group",
+        typeWithResponseEntityOfVoid(),
+        Optional.empty(),
+        new HashSet<>(),
+        SWAGGER_12,
+        provider,
+        namingStrategy,
+        emptySet())).get()
     expect:
-      model.getName() == "GenericType«ResponseEntity«Void»»"
-      model.getProperties().containsKey("genericField")
-      def modelProperty = model.getProperties().get("genericField")
-      modelProperty.type.erasedType == Void
-      modelProperty.getQualifiedType() == "java.lang.Void"
-      def item = modelProperty.getModelRef()
-      item.type == "void"
-      !item.collection
-      item.itemType == null
+    model.getName() == "GenericType«ResponseEntity«Void»»"
+    model.getProperties().containsKey("genericField")
+    def modelProperty = model.getProperties().get("genericField")
+    modelProperty.type.erasedType == Void
+    modelProperty.getQualifiedType() == "java.lang.Void"
+    def item = modelProperty.getModelRef()
+    item.type == "void"
+    !item.collection
+    item.itemType == null
   }
 }