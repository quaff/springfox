--- conflicted
+++ resolved
@@ -18,14 +18,8 @@
  */
 package springfox.documentation.schema
 
-<<<<<<< HEAD
-=======
 import com.fasterxml.classmate.TypeResolver
-import com.google.common.base.Optional;
-import com.google.common.collect.ImmutableSet
->>>>>>> 40a71a6d
 import springfox.documentation.schema.mixins.TypesForTestingSupport
-import springfox.documentation.spi.schema.contexts.ModelContext
 
 import static java.util.Collections.*
 import static springfox.documentation.spi.DocumentationType.*
@@ -34,98 +28,99 @@
 @Mixin([TypesForTestingSupport, AlternateTypesSupport])
 class TypeNameExtractorSpec extends SchemaSpecification {
   def namingStrategy = new DefaultGenericTypeNamingStrategy()
-  def TypeResolver resolver = new TypeResolver()
+  TypeResolver resolver = new TypeResolver()
+
   def "Response class for container types are inferred correctly"() {
     given:
-      def context = returnValue("0_0",
-          "group",
-          containerType,
-          Optional.absent(),
-          SWAGGER_12,
-          alternateTypeProvider(),
-          namingStrategy,
-          emptySet())
+    def context = returnValue("0_0",
+        "group",
+        containerType,
+        Optional.empty(),
+        SWAGGER_12,
+        alternateTypeProvider(),
+        namingStrategy,
+        emptySet())
     expect:
-      typeNameExtractor.typeName(context) == name
+    typeNameExtractor.typeName(context) == name
 
     where:
-      containerType                   | name
-      genericListOfSimpleType()       | "List"
-      genericListOfInteger()          | "List"
-      erasedList()                    | "List"
-      genericSetOfSimpleType()        | "Set"
-      genericSetOfInteger()           | "Set"
-      erasedSet()                     | "Set"
-      genericClassWithGenericField()  | "GenericType«ResponseEntityAlternative«SimpleType»»"
-      hashMap(String, SimpleType)     | "Map«string,SimpleType»"
-      hashMap(String, String)         | "Map«string,string»"
-      genericTypeWithPrimitiveArray() | "GenericType«Array«byte»»"
+    containerType                   | name
+    genericListOfSimpleType()       | "List"
+    genericListOfInteger()          | "List"
+    erasedList()                    | "List"
+    genericSetOfSimpleType()        | "Set"
+    genericSetOfInteger()           | "Set"
+    erasedSet()                     | "Set"
+    genericClassWithGenericField()  | "GenericType«ResponseEntityAlternative«SimpleType»»"
+    hashMap(String, SimpleType)     | "Map«string,SimpleType»"
+    hashMap(String, String)         | "Map«string,string»"
+    genericTypeWithPrimitiveArray() | "GenericType«Array«byte»»"
   }
 
   def "Input class for container types are inferred correctly"() {
     given:
-      def context = inputParam("0_0",
-          "group",
-          containerType,
-          Optional.absent(),
-          new HashSet<>(),
-          SWAGGER_12,
-          alternateTypeProvider(),
-          namingStrategy,
-          emptySet())
+    def context = inputParam("0_0",
+        "group",
+        containerType,
+        Optional.empty(),
+        new HashSet<>(),
+        SWAGGER_12,
+        alternateTypeProvider(),
+        namingStrategy,
+        emptySet())
     expect:
-      typeNameExtractor.typeName(context) == name
+    typeNameExtractor.typeName(context) == name
 
     where:
-      containerType                  | name
-      genericListOfSimpleType()      | "List"
-      genericListOfInteger()         | "List"
-      erasedList()                   | "List"
-      genericSetOfSimpleType()       | "Set"
-      genericSetOfInteger()          | "Set"
-      erasedSet()                    | "Set"
-      genericClassWithGenericField() | "GenericType«ResponseEntityAlternative«SimpleType»»"
-      hashMap(String, SimpleType)    | "Map«string,SimpleType»"
-      hashMap(String, String)        | "Map«string,string»"
+    containerType                  | name
+    genericListOfSimpleType()      | "List"
+    genericListOfInteger()         | "List"
+    erasedList()                   | "List"
+    genericSetOfSimpleType()       | "Set"
+    genericSetOfInteger()          | "Set"
+    erasedSet()                    | "Set"
+    genericClassWithGenericField() | "GenericType«ResponseEntityAlternative«SimpleType»»"
+    hashMap(String, SimpleType)    | "Map«string,SimpleType»"
+    hashMap(String, String)        | "Map«string,string»"
   }
 
   def "Extractor for different contexts with same type produced different names"() {
     given:
-      def contextInput = inputParam("0_0",
-          "group",
-          hashMap(SimpleType, genericListOfSimpleType()),
-          Optional.absent(),
-          new HashSet<>(),
-          SWAGGER_12,
-          alternateTypeProvider(),
-          namingStrategy,
-          ImmutableSet.builder().build())
-      def contextReturn = returnValue("0_1",
+    def contextInput = inputParam("0_0",
         "group",
-        genericClassWithGenericField(),
-        Optional.absent(),
+        hashMap(SimpleType, genericListOfSimpleType()),
+        Optional.empty(),
+        new HashSet<>(),
         SWAGGER_12,
         alternateTypeProvider(),
         namingStrategy,
-        ImmutableSet.builder().build())
-      def knownNames = new HashMap<String, String>();
-      knownNames.put("0_0_springfox.documentation.schema.SimpleType", "SimpleType_1");
-      knownNames.put("0_1_springfox.documentation.schema.SimpleType", "SimpleType_2");
-      knownNames.put("0_1_springfox.documentation.schema.GenericType" +
+        emptySet())
+    def contextReturn = returnValue("0_1",
+        "group",
+        genericClassWithGenericField(),
+        Optional.empty(),
+        SWAGGER_12,
+        alternateTypeProvider(),
+        namingStrategy,
+        emptySet())
+    def knownNames = new HashMap<String, String>()
+    knownNames.put("0_0_springfox.documentation.schema.SimpleType", "SimpleType_1")
+    knownNames.put("0_1_springfox.documentation.schema.SimpleType", "SimpleType_2")
+    knownNames.put("0_1_springfox.documentation.schema.GenericType" +
         "<springfox.documentation.schema.ResponseEntityAlternative" +
-        "<springfox.documentation.schema.SimpleType>>", "GenericType_4«ResponseEntityAlternative«SimpleType_2»»"); 
+        "<springfox.documentation.schema.SimpleType>>", "GenericType_4«ResponseEntityAlternative«SimpleType_2»»")
     expect:
-      def nameInput = typeNameExtractor.typeName(contextInput)
-      nameInput == "Map«SimpleType,List«SimpleType»»"
+    def nameInput = typeNameExtractor.typeName(contextInput)
+    nameInput == "Map«SimpleType,List«SimpleType»»"
 
-      def nameReturn = typeNameExtractor.typeName(contextReturn)
-      nameReturn == "GenericType«ResponseEntityAlternative«SimpleType»»"
-    and:      
-      def nameInputAdjusted = typeNameExtractor.typeName(contextInput, knownNames)
-      nameInputAdjusted == "Map«SimpleType_1,List«SimpleType_1»»"
+    def nameReturn = typeNameExtractor.typeName(contextReturn)
+    nameReturn == "GenericType«ResponseEntityAlternative«SimpleType»»"
+    and:
+    def nameInputAdjusted = typeNameExtractor.typeName(contextInput, knownNames)
+    nameInputAdjusted == "Map«SimpleType_1,List«SimpleType_1»»"
 
-      def nameReturnAdjusted = typeNameExtractor.typeName(contextReturn, knownNames)
-      nameReturnAdjusted == "GenericType_4«ResponseEntityAlternative«SimpleType_2»»"
+    def nameReturnAdjusted = typeNameExtractor.typeName(contextReturn, knownNames)
+    nameReturnAdjusted == "GenericType_4«ResponseEntityAlternative«SimpleType_2»»"
   }
 
   //TODO: test cases for parent (withAndWithout)
