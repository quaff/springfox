/*
 *
 *  Copyright 2015-2018 the original author or authors.
 *
 *  Licensed under the Apache License, Version 2.0 (the "License");
 *  you may not use this file except in compliance with the License.
 *  You may obtain a copy of the License at
 *
 *         http://www.apache.org/licenses/LICENSE-2.0
 *
 *  Unless required by applicable law or agreed to in writing, software
 *  distributed under the License is distributed on an "AS IS" BASIS,
 *  WITHOUT WARRANTIES OR CONDITIONS OF ANY KIND, either express or implied.
 *  See the License for the specific language governing permissions and
 *  limitations under the License.
 *
 *
 */
package springfox.documentation.schema.property

import com.fasterxml.classmate.ResolvedType
import com.fasterxml.classmate.TypeResolver
import com.fasterxml.jackson.databind.ObjectMapper
import com.fasterxml.jackson.databind.MapperFeature
import com.google.common.base.Optional
import com.google.common.collect.ImmutableSet
import org.springframework.plugin.core.OrderAwarePluginRegistry
import org.springframework.plugin.core.PluginRegistry
import spock.lang.Specification
import springfox.documentation.schema.Category
import springfox.documentation.schema.DefaultGenericTypeNamingStrategy
import springfox.documentation.schema.DefaultTypeNameProvider
import springfox.documentation.schema.JacksonEnumTypeDeterminer
import springfox.documentation.schema.TypeNameExtractor
import springfox.documentation.schema.TypeWithJsonFormat
import springfox.documentation.schema.TypeWithSetterButNoGetter
import springfox.documentation.schema.UnwrappedType
import springfox.documentation.schema.configuration.ObjectMapperConfigured
import springfox.documentation.schema.mixins.SchemaPluginsSupport
import springfox.documentation.schema.property.bean.AccessorsProvider
import springfox.documentation.schema.property.field.FieldProvider
import springfox.documentation.spi.DocumentationType
import springfox.documentation.spi.schema.AlternateTypeProvider
import springfox.documentation.spi.schema.TypeNameProviderPlugin

import static com.google.common.collect.Lists.*
import static springfox.documentation.spi.DocumentationType.*
import static springfox.documentation.spi.schema.contexts.ModelContext.*

@Mixin(SchemaPluginsSupport)
class OptimizedModelPropertiesProviderSpec extends Specification {
  def "model properties are detected correctly"() {
    given:
<<<<<<< HEAD
      TypeResolver typeResolver = new TypeResolver()
      BeanPropertyNamingStrategy namingStrategy = new ObjectMapperBeanPropertyNamingStrategy()
      PluginRegistry<TypeNameProviderPlugin, DocumentationType> modelNameRegistry =
          OrderAwarePluginRegistry.create([new DefaultTypeNameProvider()])
      TypeNameExtractor typeNameExtractor = new TypeNameExtractor(
          typeResolver,
          modelNameRegistry,
          new JacksonEnumTypeDeterminer())
      OptimizedModelPropertiesProvider sut = new OptimizedModelPropertiesProvider(
          new AccessorsProvider(typeResolver),
          new FieldProvider(typeResolver),
          new FactoryMethodProvider(typeResolver),
          typeResolver,
          namingStrategy,
          defaultSchemaPlugins(),
          new JacksonEnumTypeDeterminer(),
          typeNameExtractor)
      ResolvedType type = typeResolver.resolve(TypeWithSetterButNoGetter)

    and:
      ObjectMapper mapper = new ObjectMapper()
      mapper.disable(MapperFeature.DEFAULT_VIEW_INCLUSION)
      def objectMapperConfigured = new ObjectMapperConfigured(this, mapper)
      namingStrategy.onApplicationEvent(objectMapperConfigured)
      sut.onApplicationEvent(objectMapperConfigured)
=======
    TypeResolver typeResolver = new TypeResolver()
    BeanPropertyNamingStrategy namingStrategy = new ObjectMapperBeanPropertyNamingStrategy()
    PluginRegistry<TypeNameProviderPlugin, DocumentationType> modelNameRegistry =
        OrderAwarePluginRegistry.create([new DefaultTypeNameProvider()])
    TypeNameExtractor typeNameExtractor = new TypeNameExtractor(
        typeResolver,
        modelNameRegistry,
        new JacksonEnumTypeDeterminer())
    OptimizedModelPropertiesProvider sut = new OptimizedModelPropertiesProvider(
        new AccessorsProvider(typeResolver),
        new FieldProvider(typeResolver),
        new FactoryMethodProvider(typeResolver),
        typeResolver,
        namingStrategy,
        defaultSchemaPlugins(),
        typeNameExtractor)
    ResolvedType type = typeResolver.resolve(TypeWithSetterButNoGetter)

    and:
    def objectMapperConfigured = new ObjectMapperConfigured(this, new ObjectMapper())
    namingStrategy.onApplicationEvent(objectMapperConfigured)
    sut.onApplicationEvent(objectMapperConfigured)

>>>>>>> 09d4a734
    when:
    def inputValue = sut.propertiesFor(
        type,
        inputParam("group",
            type,
            Optional.absent(),
            new HashSet<>(),
            SPRING_WEB,
            new TypeNameIndexingAdapter(),
            new AlternateTypeProvider(newArrayList()),
            new DefaultGenericTypeNamingStrategy(),
            ImmutableSet.builder().build()))
    def returnValue = sut.propertiesFor(
        type,
        returnValue("group",
            type,
            Optional.absent(),
            SPRING_WEB,
            new TypeNameIndexingAdapter(),
            new AlternateTypeProvider(newArrayList()),
            new DefaultGenericTypeNamingStrategy(),
            ImmutableSet.builder().build()))

    then:
    inputValue.collect { it.name }.containsAll(['property'])
    returnValue.collect { it.name }.containsAll(['property'])
  }

  def "model unwrapped properties are detected correctly"() {
    given:
<<<<<<< HEAD
      TypeResolver typeResolver = new TypeResolver()
      BeanPropertyNamingStrategy namingStrategy = new ObjectMapperBeanPropertyNamingStrategy()
      PluginRegistry<TypeNameProviderPlugin, DocumentationType> modelNameRegistry =
          OrderAwarePluginRegistry.create([new DefaultTypeNameProvider()])
      TypeNameExtractor typeNameExtractor = new TypeNameExtractor(
          typeResolver,
          modelNameRegistry,
          new JacksonEnumTypeDeterminer())
      OptimizedModelPropertiesProvider sut = new OptimizedModelPropertiesProvider(
          new AccessorsProvider(typeResolver),
          new FieldProvider(typeResolver),
          new FactoryMethodProvider(typeResolver),
          typeResolver,
          namingStrategy,
          defaultSchemaPlugins(),
          new JacksonEnumTypeDeterminer(),
          typeNameExtractor)
      ResolvedType type = typeResolver.resolve(UnwrappedType)
=======
    TypeResolver typeResolver = new TypeResolver()
    BeanPropertyNamingStrategy namingStrategy = new ObjectMapperBeanPropertyNamingStrategy()
    PluginRegistry<TypeNameProviderPlugin, DocumentationType> modelNameRegistry =
        OrderAwarePluginRegistry.create([new DefaultTypeNameProvider()])
    TypeNameExtractor typeNameExtractor = new TypeNameExtractor(
        typeResolver,
        modelNameRegistry,
        new JacksonEnumTypeDeterminer())
    OptimizedModelPropertiesProvider sut = new OptimizedModelPropertiesProvider(
        new AccessorsProvider(typeResolver),
        new FieldProvider(typeResolver),
        new FactoryMethodProvider(typeResolver),
        typeResolver,
        namingStrategy,
        defaultSchemaPlugins(),
        typeNameExtractor)
    ResolvedType type = typeResolver.resolve(UnwrappedType)
>>>>>>> 09d4a734

    and:
    def objectMapperConfigured = new ObjectMapperConfigured(
        this,
        new ObjectMapper())
    namingStrategy.onApplicationEvent(objectMapperConfigured)
    sut.onApplicationEvent(objectMapperConfigured)

    when:
<<<<<<< HEAD
      def inputValue = sut.propertiesFor(
          type,
          inputParam("group",
              type,
              Optional.absent(),
              new HashSet<>(),
              SPRING_WEB,
              new TypeNameIndexingAdapter(),
              new AlternateTypeProvider(newArrayList()),
              new DefaultGenericTypeNamingStrategy(),
              ImmutableSet.builder().build()))
      def returnValue = sut.propertiesFor(
          type,
          returnValue("group",
              type,
              Optional.absent(),
              SPRING_WEB,
              new TypeNameIndexingAdapter(),
              new AlternateTypeProvider(newArrayList()),
              new DefaultGenericTypeNamingStrategy(),
              ImmutableSet.builder().build()))
=======
    def inputValue = sut.propertiesFor(
        type,
        inputParam("group",
            type,
            SPRING_WEB,
            new AlternateTypeProvider(newArrayList()),
            new DefaultGenericTypeNamingStrategy(),
            ImmutableSet.builder().build()))
    def returnValue = sut.propertiesFor(
        type,
        returnValue("group",
            type,
            SPRING_WEB,
            new AlternateTypeProvider(newArrayList()),
            new DefaultGenericTypeNamingStrategy(),
            ImmutableSet.builder().build()))

>>>>>>> 09d4a734
    then:
    inputValue.collect { it.name }.containsAll(['name'])
    returnValue.collect { it.name }.containsAll(['name'])
  }

  def "model ignored properties are detected correctly"() {
    given:
<<<<<<< HEAD
      TypeResolver typeResolver = new TypeResolver()
      BeanPropertyNamingStrategy namingStrategy = new ObjectMapperBeanPropertyNamingStrategy()
      PluginRegistry<TypeNameProviderPlugin, DocumentationType> modelNameRegistry =
          OrderAwarePluginRegistry.create(
              [new DefaultTypeNameProvider()])
      TypeNameExtractor typeNameExtractor = new TypeNameExtractor(
          typeResolver,
          modelNameRegistry,
          new JacksonEnumTypeDeterminer())
      OptimizedModelPropertiesProvider sut = new OptimizedModelPropertiesProvider(
          new AccessorsProvider(typeResolver),
          new FieldProvider(typeResolver),
          new FactoryMethodProvider(typeResolver),
          typeResolver,
          namingStrategy,
          defaultSchemaPlugins(),
          new JacksonEnumTypeDeterminer(),
          typeNameExtractor)
      ResolvedType type = typeResolver.resolve(UnwrappedType)
=======
    TypeResolver typeResolver = new TypeResolver()
    BeanPropertyNamingStrategy namingStrategy = new ObjectMapperBeanPropertyNamingStrategy()
    PluginRegistry<TypeNameProviderPlugin, DocumentationType> modelNameRegistry =
        OrderAwarePluginRegistry.create(
            [new DefaultTypeNameProvider()])
    TypeNameExtractor typeNameExtractor = new TypeNameExtractor(
        typeResolver,
        modelNameRegistry,
        new JacksonEnumTypeDeterminer())
    OptimizedModelPropertiesProvider sut = new OptimizedModelPropertiesProvider(
        new AccessorsProvider(typeResolver),
        new FieldProvider(typeResolver),
        new FactoryMethodProvider(typeResolver),
        typeResolver,
        namingStrategy,
        defaultSchemaPlugins(),
        typeNameExtractor)
    ResolvedType type = typeResolver.resolve(UnwrappedType)
>>>>>>> 09d4a734

    and:
    def objectMapperConfigured = new ObjectMapperConfigured(
        this,
        new ObjectMapper())
    namingStrategy.onApplicationEvent(objectMapperConfigured)
    sut.onApplicationEvent(objectMapperConfigured)

    and:
<<<<<<< HEAD
      def inputContext = inputParam("group",
          type,
          Optional.absent(),
          new HashSet<>(),
          SPRING_WEB,
          new TypeNameIndexingAdapter(),
          new AlternateTypeProvider(newArrayList()),
          new DefaultGenericTypeNamingStrategy(),
          ImmutableSet.builder().build())
      def returnContext = returnValue("group",
          type,
          Optional.absent(),
          SPRING_WEB,
          new TypeNameIndexingAdapter(),
          new AlternateTypeProvider(newArrayList()),
          new DefaultGenericTypeNamingStrategy(),
          ImmutableSet.builder().build())
=======
    def inputContext = inputParam("group",
        type,
        SPRING_WEB,
        new AlternateTypeProvider(newArrayList()),
        new DefaultGenericTypeNamingStrategy(),
        ImmutableSet.builder().build())
    def returnContext = returnValue("group",
        type,
        SPRING_WEB,
        new AlternateTypeProvider(newArrayList()),
        new DefaultGenericTypeNamingStrategy(),
        ImmutableSet.builder().build())

>>>>>>> 09d4a734
    when:
    inputContext.seen(typeResolver.resolve(Category))
    returnContext.seen(typeResolver.resolve(Category))

    and:
    def inputValue = sut.propertiesFor(type, inputContext)
    def returnValue = sut.propertiesFor(type, returnContext)

    then:
    inputValue.collect { it.name }.containsAll([])
    returnValue.collect { it.name }.containsAll([])
  }

  def "model JsonFormat properties are detected correctly"() {
    given:
<<<<<<< HEAD
      TypeResolver typeResolver = new TypeResolver()
      BeanPropertyNamingStrategy namingStrategy = new ObjectMapperBeanPropertyNamingStrategy()
      PluginRegistry<TypeNameProviderPlugin, DocumentationType> modelNameRegistry =
          OrderAwarePluginRegistry.create([new DefaultTypeNameProvider()])
      TypeNameExtractor typeNameExtractor = new TypeNameExtractor(
          typeResolver,
          modelNameRegistry,
          new JacksonEnumTypeDeterminer())
      OptimizedModelPropertiesProvider sut = new OptimizedModelPropertiesProvider(
          new AccessorsProvider(typeResolver),
          new FieldProvider(typeResolver),
          new FactoryMethodProvider(typeResolver),
          typeResolver,
          namingStrategy,
          defaultSchemaPlugins(),
          new JacksonEnumTypeDeterminer(),
          typeNameExtractor)
      ResolvedType type = typeResolver.resolve(TypeWithJsonFormat)
=======
    TypeResolver typeResolver = new TypeResolver()
    BeanPropertyNamingStrategy namingStrategy = new ObjectMapperBeanPropertyNamingStrategy()
    PluginRegistry<TypeNameProviderPlugin, DocumentationType> modelNameRegistry =
        OrderAwarePluginRegistry.create([new DefaultTypeNameProvider()])
    TypeNameExtractor typeNameExtractor = new TypeNameExtractor(
        typeResolver,
        modelNameRegistry,
        new JacksonEnumTypeDeterminer())
    OptimizedModelPropertiesProvider sut = new OptimizedModelPropertiesProvider(
        new AccessorsProvider(typeResolver),
        new FieldProvider(typeResolver),
        new FactoryMethodProvider(typeResolver),
        typeResolver,
        namingStrategy,
        defaultSchemaPlugins(),
        typeNameExtractor)
    ResolvedType type = typeResolver.resolve(TypeWithJsonFormat)
>>>>>>> 09d4a734

    and:
    def objectMapperConfigured = new ObjectMapperConfigured(
        this,
        new ObjectMapper())
    namingStrategy.onApplicationEvent(objectMapperConfigured)
    sut.onApplicationEvent(objectMapperConfigured)

    when:
<<<<<<< HEAD
      def inputValue = sut.propertiesFor(
          type,
          inputParam("group",
              type,
              Optional.absent(),
              new HashSet<>(),
              SPRING_WEB,
              new TypeNameIndexingAdapter(),
              new AlternateTypeProvider(newArrayList()),
              new DefaultGenericTypeNamingStrategy(),
              ImmutableSet.builder().build()))
      def returnValue = sut.propertiesFor(
          type,
          returnValue("group",
              type,
              Optional.absent(),
              SPRING_WEB,
              new TypeNameIndexingAdapter(),
              new AlternateTypeProvider(newArrayList()),
              new DefaultGenericTypeNamingStrategy(),
              ImmutableSet.builder().build()))
=======
    def inputValue = sut.propertiesFor(
        type,
        inputParam("group",
            type,
            SPRING_WEB,
            new AlternateTypeProvider(newArrayList()),
            new DefaultGenericTypeNamingStrategy(),
            ImmutableSet.builder().build()))
    def returnValue = sut.propertiesFor(
        type,
        returnValue("group",
            type,
            SPRING_WEB,
            new AlternateTypeProvider(newArrayList()),
            new DefaultGenericTypeNamingStrategy(),
            ImmutableSet.builder().build()))

>>>>>>> 09d4a734
    then:
    def inputProp = inputValue.find({ it.name == "localDate" })
    inputProp.type.erasedType.equals(String.class)
    inputProp.example.equals("MM-dd-yyyy")
    def returnProp = returnValue.find({ it.name == "localDate" })
    returnProp.type.erasedType.equals(String.class)
    returnProp.example.equals("MM-dd-yyyy")
  }

  def "model with @JsonView are detected correctly"() {
    given:
      TypeResolver typeResolver = new TypeResolver()
      BeanPropertyNamingStrategy namingStrategy = new ObjectMapperBeanPropertyNamingStrategy()
      PluginRegistry<TypeNameProviderPlugin, DocumentationType> modelNameRegistry =
          OrderAwarePluginRegistry.create([new DefaultTypeNameProvider()])
      TypeNameExtractor typeNameExtractor = new TypeNameExtractor(
          typeResolver,
          modelNameRegistry,
          new JacksonEnumTypeDeterminer())
      OptimizedModelPropertiesProvider sut = new OptimizedModelPropertiesProvider(
          new AccessorsProvider(typeResolver),
          new FieldProvider(typeResolver),
          new FactoryMethodProvider(typeResolver),
          typeResolver,
          namingStrategy,
          defaultSchemaPlugins(),
          new JacksonEnumTypeDeterminer(),
          typeNameExtractor)
      ResolvedType type = typeResolver.resolve(TypeWithJsonView)

    and:
      def objectMapperConfigured = new ObjectMapperConfigured(
          this,
          new ObjectMapper())
      namingStrategy.onApplicationEvent(objectMapperConfigured)
      sut.onApplicationEvent(objectMapperConfigured)
    when:
      def inputValue = sut.propertiesFor(
          type,
          inputParam("group",
              type,
              Optional.of(typeResolver.resolve(Views.FirstView.class)),
              new HashSet<>(),
              SPRING_WEB,
              new TypeNameIndexingAdapter(),
              new AlternateTypeProvider(newArrayList()),
              new DefaultGenericTypeNamingStrategy(),
              ImmutableSet.builder().build()))
      def returnValue = sut.propertiesFor(
          type,
          returnValue("group",
              type,
              Optional.of(typeResolver.resolve(Views.FirstView.class)),
              SPRING_WEB,
              new TypeNameIndexingAdapter(),
              new AlternateTypeProvider(newArrayList()),
              new DefaultGenericTypeNamingStrategy(),
              ImmutableSet.builder().build()))
    then:
      def inputProp = inputValue.find( { it.name == "foo" })
      inputProp.type.erasedType.equals(String.class)
      def inputPropWithOutView = inputValue.find( { it.name == "propertyWithoutView" })
      inputProp.type.erasedType.equals(String.class)
      def returnProp = returnValue.find( { it.name == "foo" })
      returnProp.type.erasedType.equals(String.class)
      def returnPropWithOutView = inputValue.find( { it.name == "propertyWithoutView" })
      inputProp.type.erasedType.equals(String.class)
  }
}<|MERGE_RESOLUTION|>--- conflicted
+++ resolved
@@ -32,6 +32,7 @@
 import springfox.documentation.schema.DefaultTypeNameProvider
 import springfox.documentation.schema.JacksonEnumTypeDeterminer
 import springfox.documentation.schema.TypeNameExtractor
+import springfox.documentation.schema.TypeNameIndexingAdapter
 import springfox.documentation.schema.TypeWithJsonFormat
 import springfox.documentation.schema.TypeWithSetterButNoGetter
 import springfox.documentation.schema.UnwrappedType
@@ -51,33 +52,6 @@
 class OptimizedModelPropertiesProviderSpec extends Specification {
   def "model properties are detected correctly"() {
     given:
-<<<<<<< HEAD
-      TypeResolver typeResolver = new TypeResolver()
-      BeanPropertyNamingStrategy namingStrategy = new ObjectMapperBeanPropertyNamingStrategy()
-      PluginRegistry<TypeNameProviderPlugin, DocumentationType> modelNameRegistry =
-          OrderAwarePluginRegistry.create([new DefaultTypeNameProvider()])
-      TypeNameExtractor typeNameExtractor = new TypeNameExtractor(
-          typeResolver,
-          modelNameRegistry,
-          new JacksonEnumTypeDeterminer())
-      OptimizedModelPropertiesProvider sut = new OptimizedModelPropertiesProvider(
-          new AccessorsProvider(typeResolver),
-          new FieldProvider(typeResolver),
-          new FactoryMethodProvider(typeResolver),
-          typeResolver,
-          namingStrategy,
-          defaultSchemaPlugins(),
-          new JacksonEnumTypeDeterminer(),
-          typeNameExtractor)
-      ResolvedType type = typeResolver.resolve(TypeWithSetterButNoGetter)
-
-    and:
-      ObjectMapper mapper = new ObjectMapper()
-      mapper.disable(MapperFeature.DEFAULT_VIEW_INCLUSION)
-      def objectMapperConfigured = new ObjectMapperConfigured(this, mapper)
-      namingStrategy.onApplicationEvent(objectMapperConfigured)
-      sut.onApplicationEvent(objectMapperConfigured)
-=======
     TypeResolver typeResolver = new TypeResolver()
     BeanPropertyNamingStrategy namingStrategy = new ObjectMapperBeanPropertyNamingStrategy()
     PluginRegistry<TypeNameProviderPlugin, DocumentationType> modelNameRegistry =
@@ -93,15 +67,16 @@
         typeResolver,
         namingStrategy,
         defaultSchemaPlugins(),
+        new JacksonEnumTypeDeterminer(),
         typeNameExtractor)
     ResolvedType type = typeResolver.resolve(TypeWithSetterButNoGetter)
 
     and:
-    def objectMapperConfigured = new ObjectMapperConfigured(this, new ObjectMapper())
-    namingStrategy.onApplicationEvent(objectMapperConfigured)
-    sut.onApplicationEvent(objectMapperConfigured)
-
->>>>>>> 09d4a734
+    ObjectMapper mapper = new ObjectMapper()
+    mapper.disable(MapperFeature.DEFAULT_VIEW_INCLUSION)
+    def objectMapperConfigured = new ObjectMapperConfigured(this, mapper)
+    namingStrategy.onApplicationEvent(objectMapperConfigured)
+    sut.onApplicationEvent(objectMapperConfigured)
     when:
     def inputValue = sut.propertiesFor(
         type,
@@ -132,26 +107,6 @@
 
   def "model unwrapped properties are detected correctly"() {
     given:
-<<<<<<< HEAD
-      TypeResolver typeResolver = new TypeResolver()
-      BeanPropertyNamingStrategy namingStrategy = new ObjectMapperBeanPropertyNamingStrategy()
-      PluginRegistry<TypeNameProviderPlugin, DocumentationType> modelNameRegistry =
-          OrderAwarePluginRegistry.create([new DefaultTypeNameProvider()])
-      TypeNameExtractor typeNameExtractor = new TypeNameExtractor(
-          typeResolver,
-          modelNameRegistry,
-          new JacksonEnumTypeDeterminer())
-      OptimizedModelPropertiesProvider sut = new OptimizedModelPropertiesProvider(
-          new AccessorsProvider(typeResolver),
-          new FieldProvider(typeResolver),
-          new FactoryMethodProvider(typeResolver),
-          typeResolver,
-          namingStrategy,
-          defaultSchemaPlugins(),
-          new JacksonEnumTypeDeterminer(),
-          typeNameExtractor)
-      ResolvedType type = typeResolver.resolve(UnwrappedType)
-=======
     TypeResolver typeResolver = new TypeResolver()
     BeanPropertyNamingStrategy namingStrategy = new ObjectMapperBeanPropertyNamingStrategy()
     PluginRegistry<TypeNameProviderPlugin, DocumentationType> modelNameRegistry =
@@ -167,9 +122,9 @@
         typeResolver,
         namingStrategy,
         defaultSchemaPlugins(),
+        new JacksonEnumTypeDeterminer(),
         typeNameExtractor)
     ResolvedType type = typeResolver.resolve(UnwrappedType)
->>>>>>> 09d4a734
 
     and:
     def objectMapperConfigured = new ObjectMapperConfigured(
@@ -177,36 +132,15 @@
         new ObjectMapper())
     namingStrategy.onApplicationEvent(objectMapperConfigured)
     sut.onApplicationEvent(objectMapperConfigured)
-
-    when:
-<<<<<<< HEAD
-      def inputValue = sut.propertiesFor(
-          type,
-          inputParam("group",
-              type,
-              Optional.absent(),
-              new HashSet<>(),
-              SPRING_WEB,
-              new TypeNameIndexingAdapter(),
-              new AlternateTypeProvider(newArrayList()),
-              new DefaultGenericTypeNamingStrategy(),
-              ImmutableSet.builder().build()))
-      def returnValue = sut.propertiesFor(
-          type,
-          returnValue("group",
-              type,
-              Optional.absent(),
-              SPRING_WEB,
-              new TypeNameIndexingAdapter(),
-              new AlternateTypeProvider(newArrayList()),
-              new DefaultGenericTypeNamingStrategy(),
-              ImmutableSet.builder().build()))
-=======
+    when:
     def inputValue = sut.propertiesFor(
         type,
         inputParam("group",
             type,
-            SPRING_WEB,
+            Optional.absent(),
+            new HashSet<>(),
+            SPRING_WEB,
+            new TypeNameIndexingAdapter(),
             new AlternateTypeProvider(newArrayList()),
             new DefaultGenericTypeNamingStrategy(),
             ImmutableSet.builder().build()))
@@ -214,12 +148,13 @@
         type,
         returnValue("group",
             type,
-            SPRING_WEB,
-            new AlternateTypeProvider(newArrayList()),
-            new DefaultGenericTypeNamingStrategy(),
-            ImmutableSet.builder().build()))
-
->>>>>>> 09d4a734
+            Optional.absent(),
+            SPRING_WEB,
+            new TypeNameIndexingAdapter(),
+            new AlternateTypeProvider(newArrayList()),
+            new DefaultGenericTypeNamingStrategy(),
+            ImmutableSet.builder().build()))
+
     then:
     inputValue.collect { it.name }.containsAll(['name'])
     returnValue.collect { it.name }.containsAll(['name'])
@@ -227,27 +162,6 @@
 
   def "model ignored properties are detected correctly"() {
     given:
-<<<<<<< HEAD
-      TypeResolver typeResolver = new TypeResolver()
-      BeanPropertyNamingStrategy namingStrategy = new ObjectMapperBeanPropertyNamingStrategy()
-      PluginRegistry<TypeNameProviderPlugin, DocumentationType> modelNameRegistry =
-          OrderAwarePluginRegistry.create(
-              [new DefaultTypeNameProvider()])
-      TypeNameExtractor typeNameExtractor = new TypeNameExtractor(
-          typeResolver,
-          modelNameRegistry,
-          new JacksonEnumTypeDeterminer())
-      OptimizedModelPropertiesProvider sut = new OptimizedModelPropertiesProvider(
-          new AccessorsProvider(typeResolver),
-          new FieldProvider(typeResolver),
-          new FactoryMethodProvider(typeResolver),
-          typeResolver,
-          namingStrategy,
-          defaultSchemaPlugins(),
-          new JacksonEnumTypeDeterminer(),
-          typeNameExtractor)
-      ResolvedType type = typeResolver.resolve(UnwrappedType)
-=======
     TypeResolver typeResolver = new TypeResolver()
     BeanPropertyNamingStrategy namingStrategy = new ObjectMapperBeanPropertyNamingStrategy()
     PluginRegistry<TypeNameProviderPlugin, DocumentationType> modelNameRegistry =
@@ -264,9 +178,9 @@
         typeResolver,
         namingStrategy,
         defaultSchemaPlugins(),
+        new JacksonEnumTypeDeterminer(),
         typeNameExtractor)
     ResolvedType type = typeResolver.resolve(UnwrappedType)
->>>>>>> 09d4a734
 
     and:
     def objectMapperConfigured = new ObjectMapperConfigured(
@@ -276,39 +190,24 @@
     sut.onApplicationEvent(objectMapperConfigured)
 
     and:
-<<<<<<< HEAD
-      def inputContext = inputParam("group",
-          type,
-          Optional.absent(),
-          new HashSet<>(),
-          SPRING_WEB,
-          new TypeNameIndexingAdapter(),
-          new AlternateTypeProvider(newArrayList()),
-          new DefaultGenericTypeNamingStrategy(),
-          ImmutableSet.builder().build())
-      def returnContext = returnValue("group",
-          type,
-          Optional.absent(),
-          SPRING_WEB,
-          new TypeNameIndexingAdapter(),
-          new AlternateTypeProvider(newArrayList()),
-          new DefaultGenericTypeNamingStrategy(),
-          ImmutableSet.builder().build())
-=======
     def inputContext = inputParam("group",
         type,
+        Optional.absent(),
+        new HashSet<>(),
         SPRING_WEB,
+        new TypeNameIndexingAdapter(),
         new AlternateTypeProvider(newArrayList()),
         new DefaultGenericTypeNamingStrategy(),
         ImmutableSet.builder().build())
     def returnContext = returnValue("group",
         type,
+        Optional.absent(),
         SPRING_WEB,
+        new TypeNameIndexingAdapter(),
         new AlternateTypeProvider(newArrayList()),
         new DefaultGenericTypeNamingStrategy(),
         ImmutableSet.builder().build())
 
->>>>>>> 09d4a734
     when:
     inputContext.seen(typeResolver.resolve(Category))
     returnContext.seen(typeResolver.resolve(Category))
@@ -324,26 +223,6 @@
 
   def "model JsonFormat properties are detected correctly"() {
     given:
-<<<<<<< HEAD
-      TypeResolver typeResolver = new TypeResolver()
-      BeanPropertyNamingStrategy namingStrategy = new ObjectMapperBeanPropertyNamingStrategy()
-      PluginRegistry<TypeNameProviderPlugin, DocumentationType> modelNameRegistry =
-          OrderAwarePluginRegistry.create([new DefaultTypeNameProvider()])
-      TypeNameExtractor typeNameExtractor = new TypeNameExtractor(
-          typeResolver,
-          modelNameRegistry,
-          new JacksonEnumTypeDeterminer())
-      OptimizedModelPropertiesProvider sut = new OptimizedModelPropertiesProvider(
-          new AccessorsProvider(typeResolver),
-          new FieldProvider(typeResolver),
-          new FactoryMethodProvider(typeResolver),
-          typeResolver,
-          namingStrategy,
-          defaultSchemaPlugins(),
-          new JacksonEnumTypeDeterminer(),
-          typeNameExtractor)
-      ResolvedType type = typeResolver.resolve(TypeWithJsonFormat)
-=======
     TypeResolver typeResolver = new TypeResolver()
     BeanPropertyNamingStrategy namingStrategy = new ObjectMapperBeanPropertyNamingStrategy()
     PluginRegistry<TypeNameProviderPlugin, DocumentationType> modelNameRegistry =
@@ -359,9 +238,9 @@
         typeResolver,
         namingStrategy,
         defaultSchemaPlugins(),
+        new JacksonEnumTypeDeterminer(),
         typeNameExtractor)
     ResolvedType type = typeResolver.resolve(TypeWithJsonFormat)
->>>>>>> 09d4a734
 
     and:
     def objectMapperConfigured = new ObjectMapperConfigured(
@@ -371,34 +250,14 @@
     sut.onApplicationEvent(objectMapperConfigured)
 
     when:
-<<<<<<< HEAD
-      def inputValue = sut.propertiesFor(
-          type,
-          inputParam("group",
-              type,
-              Optional.absent(),
-              new HashSet<>(),
-              SPRING_WEB,
-              new TypeNameIndexingAdapter(),
-              new AlternateTypeProvider(newArrayList()),
-              new DefaultGenericTypeNamingStrategy(),
-              ImmutableSet.builder().build()))
-      def returnValue = sut.propertiesFor(
-          type,
-          returnValue("group",
-              type,
-              Optional.absent(),
-              SPRING_WEB,
-              new TypeNameIndexingAdapter(),
-              new AlternateTypeProvider(newArrayList()),
-              new DefaultGenericTypeNamingStrategy(),
-              ImmutableSet.builder().build()))
-=======
     def inputValue = sut.propertiesFor(
         type,
         inputParam("group",
             type,
-            SPRING_WEB,
+            Optional.absent(),
+            new HashSet<>(),
+            SPRING_WEB,
+            new TypeNameIndexingAdapter(),
             new AlternateTypeProvider(newArrayList()),
             new DefaultGenericTypeNamingStrategy(),
             ImmutableSet.builder().build()))
@@ -406,12 +265,13 @@
         type,
         returnValue("group",
             type,
-            SPRING_WEB,
-            new AlternateTypeProvider(newArrayList()),
-            new DefaultGenericTypeNamingStrategy(),
-            ImmutableSet.builder().build()))
-
->>>>>>> 09d4a734
+            Optional.absent(),
+            SPRING_WEB,
+            new TypeNameIndexingAdapter(),
+            new AlternateTypeProvider(newArrayList()),
+            new DefaultGenericTypeNamingStrategy(),
+            ImmutableSet.builder().build()))
+
     then:
     def inputProp = inputValue.find({ it.name == "localDate" })
     inputProp.type.erasedType.equals(String.class)
@@ -423,61 +283,62 @@
 
   def "model with @JsonView are detected correctly"() {
     given:
-      TypeResolver typeResolver = new TypeResolver()
-      BeanPropertyNamingStrategy namingStrategy = new ObjectMapperBeanPropertyNamingStrategy()
-      PluginRegistry<TypeNameProviderPlugin, DocumentationType> modelNameRegistry =
-          OrderAwarePluginRegistry.create([new DefaultTypeNameProvider()])
-      TypeNameExtractor typeNameExtractor = new TypeNameExtractor(
-          typeResolver,
-          modelNameRegistry,
-          new JacksonEnumTypeDeterminer())
-      OptimizedModelPropertiesProvider sut = new OptimizedModelPropertiesProvider(
-          new AccessorsProvider(typeResolver),
-          new FieldProvider(typeResolver),
-          new FactoryMethodProvider(typeResolver),
-          typeResolver,
-          namingStrategy,
-          defaultSchemaPlugins(),
-          new JacksonEnumTypeDeterminer(),
-          typeNameExtractor)
-      ResolvedType type = typeResolver.resolve(TypeWithJsonView)
-
-    and:
-      def objectMapperConfigured = new ObjectMapperConfigured(
-          this,
-          new ObjectMapper())
-      namingStrategy.onApplicationEvent(objectMapperConfigured)
-      sut.onApplicationEvent(objectMapperConfigured)
-    when:
-      def inputValue = sut.propertiesFor(
-          type,
-          inputParam("group",
-              type,
-              Optional.of(typeResolver.resolve(Views.FirstView.class)),
-              new HashSet<>(),
-              SPRING_WEB,
-              new TypeNameIndexingAdapter(),
-              new AlternateTypeProvider(newArrayList()),
-              new DefaultGenericTypeNamingStrategy(),
-              ImmutableSet.builder().build()))
-      def returnValue = sut.propertiesFor(
-          type,
-          returnValue("group",
-              type,
-              Optional.of(typeResolver.resolve(Views.FirstView.class)),
-              SPRING_WEB,
-              new TypeNameIndexingAdapter(),
-              new AlternateTypeProvider(newArrayList()),
-              new DefaultGenericTypeNamingStrategy(),
-              ImmutableSet.builder().build()))
-    then:
-      def inputProp = inputValue.find( { it.name == "foo" })
-      inputProp.type.erasedType.equals(String.class)
-      def inputPropWithOutView = inputValue.find( { it.name == "propertyWithoutView" })
-      inputProp.type.erasedType.equals(String.class)
-      def returnProp = returnValue.find( { it.name == "foo" })
-      returnProp.type.erasedType.equals(String.class)
-      def returnPropWithOutView = inputValue.find( { it.name == "propertyWithoutView" })
-      inputProp.type.erasedType.equals(String.class)
+    TypeResolver typeResolver = new TypeResolver()
+    BeanPropertyNamingStrategy namingStrategy = new ObjectMapperBeanPropertyNamingStrategy()
+    PluginRegistry<TypeNameProviderPlugin, DocumentationType> modelNameRegistry =
+        OrderAwarePluginRegistry.create([new DefaultTypeNameProvider()])
+    TypeNameExtractor typeNameExtractor = new TypeNameExtractor(
+        typeResolver,
+        modelNameRegistry,
+        new JacksonEnumTypeDeterminer())
+    OptimizedModelPropertiesProvider sut = new OptimizedModelPropertiesProvider(
+        new AccessorsProvider(typeResolver),
+        new FieldProvider(typeResolver),
+        new FactoryMethodProvider(typeResolver),
+        typeResolver,
+        namingStrategy,
+        defaultSchemaPlugins(),
+        new JacksonEnumTypeDeterminer(),
+        typeNameExtractor)
+    ResolvedType type = typeResolver.resolve(TypeWithJsonView)
+
+    and:
+    def objectMapperConfigured = new ObjectMapperConfigured(
+        this,
+        new ObjectMapper())
+    namingStrategy.onApplicationEvent(objectMapperConfigured)
+    sut.onApplicationEvent(objectMapperConfigured)
+    when:
+    def inputValue = sut.propertiesFor(
+        type,
+        inputParam("group",
+            type,
+            Optional.of(typeResolver.resolve(Views.FirstView.class)),
+            new HashSet<>(),
+            SPRING_WEB,
+            new TypeNameIndexingAdapter(),
+            new AlternateTypeProvider(newArrayList()),
+            new DefaultGenericTypeNamingStrategy(),
+            ImmutableSet.builder().build()))
+    def returnValue = sut.propertiesFor(
+        type,
+        returnValue("group",
+            type,
+            Optional.of(typeResolver.resolve(Views.FirstView.class)),
+            SPRING_WEB,
+            new TypeNameIndexingAdapter(),
+            new AlternateTypeProvider(newArrayList()),
+            new DefaultGenericTypeNamingStrategy(),
+            ImmutableSet.builder().build()))
+
+    then:
+    def inputProp = inputValue.find( { it.name == "foo" })
+    inputProp.type.erasedType.equals(String.class)
+    def inputPropWithOutView = inputValue.find( { it.name == "propertyWithoutView" })
+    inputProp.type.erasedType.equals(String.class)
+    def returnProp = returnValue.find( { it.name == "foo" })
+    returnProp.type.erasedType.equals(String.class)
+    def returnPropWithOutView = inputValue.find( { it.name == "propertyWithoutView" })
+    inputProp.type.erasedType.equals(String.class)
   }
 }