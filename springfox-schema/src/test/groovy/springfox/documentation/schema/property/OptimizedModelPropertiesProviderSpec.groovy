/*
 *
 *  Copyright 2015-2018 the original author or authors.
 *
 *  Licensed under the Apache License, Version 2.0 (the "License");
 *  you may not use this file except in compliance with the License.
 *  You may obtain a copy of the License at
 *
 *         http://www.apache.org/licenses/LICENSE-2.0
 *
 *  Unless required by applicable law or agreed to in writing, software
 *  distributed under the License is distributed on an "AS IS" BASIS,
 *  WITHOUT WARRANTIES OR CONDITIONS OF ANY KIND, either express or implied.
 *  See the License for the specific language governing permissions and
 *  limitations under the License.
 *
 *
 */
package springfox.documentation.schema.property

import com.fasterxml.classmate.ResolvedType
import com.fasterxml.classmate.TypeResolver
import com.fasterxml.jackson.databind.ObjectMapper
<<<<<<< HEAD
=======
import com.fasterxml.jackson.databind.MapperFeature
import com.google.common.base.Optional
import com.google.common.collect.ImmutableSet
>>>>>>> 40a71a6d
import org.springframework.plugin.core.OrderAwarePluginRegistry
import org.springframework.plugin.core.PluginRegistry
import spock.lang.Specification
import springfox.documentation.schema.Category
import springfox.documentation.schema.DefaultGenericTypeNamingStrategy
import springfox.documentation.schema.DefaultTypeNameProvider
import springfox.documentation.schema.JacksonEnumTypeDeterminer
import springfox.documentation.schema.TypeNameExtractor
import springfox.documentation.schema.TypeWithJsonFormat
import springfox.documentation.schema.TypeWithSetterButNoGetter
import springfox.documentation.schema.TypeWithJsonView
import springfox.documentation.schema.Views
import springfox.documentation.schema.UnwrappedType
import springfox.documentation.schema.configuration.ObjectMapperConfigured
import springfox.documentation.schema.mixins.SchemaPluginsSupport
import springfox.documentation.schema.property.bean.AccessorsProvider
import springfox.documentation.schema.property.field.FieldProvider
import springfox.documentation.spi.DocumentationType
import springfox.documentation.spi.schema.AlternateTypeProvider
import springfox.documentation.spi.schema.TypeNameProviderPlugin

import static java.util.Collections.*
import static springfox.documentation.spi.DocumentationType.*
import static springfox.documentation.spi.schema.contexts.ModelContext.*

@Mixin(SchemaPluginsSupport)
class OptimizedModelPropertiesProviderSpec extends Specification {
  def "model properties are detected correctly"() {
    given:
    TypeResolver typeResolver = new TypeResolver()
    BeanPropertyNamingStrategy namingStrategy = new ObjectMapperBeanPropertyNamingStrategy()
    PluginRegistry<TypeNameProviderPlugin, DocumentationType> modelNameRegistry =
        OrderAwarePluginRegistry.create([new DefaultTypeNameProvider()])
    TypeNameExtractor typeNameExtractor = new TypeNameExtractor(
        typeResolver,
        modelNameRegistry,
        new JacksonEnumTypeDeterminer())
    OptimizedModelPropertiesProvider sut = new OptimizedModelPropertiesProvider(
        new AccessorsProvider(typeResolver),
        new FieldProvider(typeResolver),
        new FactoryMethodProvider(typeResolver),
        typeResolver,
        namingStrategy,
        defaultSchemaPlugins(),
        new JacksonEnumTypeDeterminer(),
        typeNameExtractor)
    ResolvedType type = typeResolver.resolve(TypeWithSetterButNoGetter)

    and:
    ObjectMapper mapper = new ObjectMapper()
    mapper.disable(MapperFeature.DEFAULT_VIEW_INCLUSION)
    def objectMapperConfigured = new ObjectMapperConfigured(this, mapper)
    namingStrategy.onApplicationEvent(objectMapperConfigured)
    sut.onApplicationEvent(objectMapperConfigured)
    when:
    def inputValue = sut.propertiesFor(
        type,
        inputParam("0_0",
            "group",
            type,
            Optional.absent(),
            new HashSet<>(),
            SPRING_WEB,
            new AlternateTypeProvider(new ArrayList<>()),
            new DefaultGenericTypeNamingStrategy(),
            emptySet()))
    def returnValue = sut.propertiesFor(
        type,
        returnValue("0_0",
            "group",
            type,
            Optional.absent(),
            SPRING_WEB,
            new AlternateTypeProvider(new ArrayList<>()),
            new DefaultGenericTypeNamingStrategy(),
            emptySet()))

    then:
    inputValue.collect { it.name }.containsAll(['property'])
    returnValue.collect { it.name }.containsAll(['property'])
  }

  def "model unwrapped properties are detected correctly"() {
    given:
    TypeResolver typeResolver = new TypeResolver()
    BeanPropertyNamingStrategy namingStrategy = new ObjectMapperBeanPropertyNamingStrategy()
    PluginRegistry<TypeNameProviderPlugin, DocumentationType> modelNameRegistry =
        OrderAwarePluginRegistry.create([new DefaultTypeNameProvider()])
    TypeNameExtractor typeNameExtractor = new TypeNameExtractor(
        typeResolver,
        modelNameRegistry,
        new JacksonEnumTypeDeterminer())
    OptimizedModelPropertiesProvider sut = new OptimizedModelPropertiesProvider(
        new AccessorsProvider(typeResolver),
        new FieldProvider(typeResolver),
        new FactoryMethodProvider(typeResolver),
        typeResolver,
        namingStrategy,
        defaultSchemaPlugins(),
        new JacksonEnumTypeDeterminer(),
        typeNameExtractor)
    ResolvedType type = typeResolver.resolve(UnwrappedType)

    and:
    def objectMapperConfigured = new ObjectMapperConfigured(
        this,
        new ObjectMapper())
    namingStrategy.onApplicationEvent(objectMapperConfigured)
    sut.onApplicationEvent(objectMapperConfigured)
    when:
    def inputValue = sut.propertiesFor(
        type,
        inputParam("0_0",
            "group",
            type,
            Optional.absent(),
            new HashSet<>(),
            SPRING_WEB,
            new AlternateTypeProvider(new ArrayList<>()),
            new DefaultGenericTypeNamingStrategy(),
            emptySet()))
    def returnValue = sut.propertiesFor(
        type,
        returnValue("0_0",
            "group",
            type,
            Optional.absent(),
            SPRING_WEB,
            new AlternateTypeProvider(new ArrayList<>()),
            new DefaultGenericTypeNamingStrategy(),
            emptySet()))

    then:
    inputValue.collect { it.name }.containsAll(['name'])
    returnValue.collect { it.name }.containsAll(['name'])
  }

  def "model ignored properties are detected correctly"() {
    given:
    TypeResolver typeResolver = new TypeResolver()
    BeanPropertyNamingStrategy namingStrategy = new ObjectMapperBeanPropertyNamingStrategy()
    PluginRegistry<TypeNameProviderPlugin, DocumentationType> modelNameRegistry =
        OrderAwarePluginRegistry.create(
            [new DefaultTypeNameProvider()])
    TypeNameExtractor typeNameExtractor = new TypeNameExtractor(
        typeResolver,
        modelNameRegistry,
        new JacksonEnumTypeDeterminer())
    OptimizedModelPropertiesProvider sut = new OptimizedModelPropertiesProvider(
        new AccessorsProvider(typeResolver),
        new FieldProvider(typeResolver),
        new FactoryMethodProvider(typeResolver),
        typeResolver,
        namingStrategy,
        defaultSchemaPlugins(),
        new JacksonEnumTypeDeterminer(),
        typeNameExtractor)
    ResolvedType type = typeResolver.resolve(UnwrappedType)

    and:
    def objectMapperConfigured = new ObjectMapperConfigured(
        this,
        new ObjectMapper())
    namingStrategy.onApplicationEvent(objectMapperConfigured)
    sut.onApplicationEvent(objectMapperConfigured)

    and:
    def inputContext = inputParam("0_0",
        "group",
        type,
        Optional.absent(),
        new HashSet<>(),
        SPRING_WEB,
        new AlternateTypeProvider(new ArrayList<>()),
        new DefaultGenericTypeNamingStrategy(),
<<<<<<< HEAD
        emptySet())
    def returnContext = returnValue("group",
=======
        ImmutableSet.builder().build())
    def returnContext = returnValue("0_0",
        "group",
>>>>>>> 40a71a6d
        type,
        Optional.absent(),
        SPRING_WEB,
        new AlternateTypeProvider(new ArrayList<>()),
        new DefaultGenericTypeNamingStrategy(),
        emptySet())

    when:
    inputContext.seen(typeResolver.resolve(Category))
    returnContext.seen(typeResolver.resolve(Category))

    and:
    def inputValue = sut.propertiesFor(type, inputContext)
    def returnValue = sut.propertiesFor(type, returnContext)

    then:
    inputValue.collect { it.name }.containsAll([])
    returnValue.collect { it.name }.containsAll([])
  }

  def "model JsonFormat properties are detected correctly"() {
    given:
    TypeResolver typeResolver = new TypeResolver()
    BeanPropertyNamingStrategy namingStrategy = new ObjectMapperBeanPropertyNamingStrategy()
    PluginRegistry<TypeNameProviderPlugin, DocumentationType> modelNameRegistry =
        OrderAwarePluginRegistry.create([new DefaultTypeNameProvider()])
    TypeNameExtractor typeNameExtractor = new TypeNameExtractor(
        typeResolver,
        modelNameRegistry,
        new JacksonEnumTypeDeterminer())
    OptimizedModelPropertiesProvider sut = new OptimizedModelPropertiesProvider(
        new AccessorsProvider(typeResolver),
        new FieldProvider(typeResolver),
        new FactoryMethodProvider(typeResolver),
        typeResolver,
        namingStrategy,
        defaultSchemaPlugins(),
        new JacksonEnumTypeDeterminer(),
        typeNameExtractor)
    ResolvedType type = typeResolver.resolve(TypeWithJsonFormat)

    and:
    def objectMapperConfigured = new ObjectMapperConfigured(
        this,
        new ObjectMapper())
    namingStrategy.onApplicationEvent(objectMapperConfigured)
    sut.onApplicationEvent(objectMapperConfigured)

    when:
    def inputValue = sut.propertiesFor(
        type,
        inputParam("0_0",
            "group",
            type,
            Optional.absent(),
            new HashSet<>(),
            SPRING_WEB,
            new AlternateTypeProvider(new ArrayList<>()),
            new DefaultGenericTypeNamingStrategy(),
            emptySet()))
    def returnValue = sut.propertiesFor(
        type,
        returnValue("0_0",
            "group",
            type,
            Optional.absent(),
            SPRING_WEB,
            new AlternateTypeProvider(new ArrayList<>()),
            new DefaultGenericTypeNamingStrategy(),
            emptySet()))

    then:
    def inputProp = inputValue.find({ it.name == "localDate" })
    inputProp.type.erasedType.equals(String.class)
    inputProp.example.equals("MM-dd-yyyy")
    def returnProp = returnValue.find({ it.name == "localDate" })
    returnProp.type.erasedType.equals(String.class)
    returnProp.example.equals("MM-dd-yyyy")
  }

  def "model with @JsonView are detected correctly"() {
    given:
    TypeResolver typeResolver = new TypeResolver()
    BeanPropertyNamingStrategy namingStrategy = new ObjectMapperBeanPropertyNamingStrategy()
    PluginRegistry<TypeNameProviderPlugin, DocumentationType> modelNameRegistry =
        OrderAwarePluginRegistry.create([new DefaultTypeNameProvider()])
    TypeNameExtractor typeNameExtractor = new TypeNameExtractor(
        typeResolver,
        modelNameRegistry,
        new JacksonEnumTypeDeterminer())
    OptimizedModelPropertiesProvider sut = new OptimizedModelPropertiesProvider(
        new AccessorsProvider(typeResolver),
        new FieldProvider(typeResolver),
        new FactoryMethodProvider(typeResolver),
        typeResolver,
        namingStrategy,
        defaultSchemaPlugins(),
        new JacksonEnumTypeDeterminer(),
        typeNameExtractor)
    ResolvedType type = typeResolver.resolve(TypeWithJsonView)

    and:
    def objectMapperConfigured = new ObjectMapperConfigured(
        this,
        new ObjectMapper())
    namingStrategy.onApplicationEvent(objectMapperConfigured)
    sut.onApplicationEvent(objectMapperConfigured)
    when:
    def inputValue = sut.propertiesFor(
        type,
        inputParam("0_0",
            "group",
            type,
            Optional.of(typeResolver.resolve(Views.FirstView.class)),
            new HashSet<>(),
            SPRING_WEB,
            new AlternateTypeProvider(newArrayList()),
            new DefaultGenericTypeNamingStrategy(),
            ImmutableSet.builder().build()))
    def returnValue = sut.propertiesFor(
        type,
        returnValue("0_0",
            "group",
            type,
            Optional.of(typeResolver.resolve(Views.FirstView.class)),
            SPRING_WEB,
            new AlternateTypeProvider(newArrayList()),
            new DefaultGenericTypeNamingStrategy(),
            ImmutableSet.builder().build()))

    then:
    def inputProp = inputValue.find( { it.name == "foo" })
    inputProp.type.erasedType.equals(String.class)
    def inputPropWithOutView = inputValue.find( { it.name == "propertyWithoutView" })
    inputProp.type.erasedType.equals(String.class)
    def returnProp = returnValue.find( { it.name == "foo" })
    returnProp.type.erasedType.equals(String.class)
    def returnPropWithOutView = inputValue.find( { it.name == "propertyWithoutView" })
    inputProp.type.erasedType.equals(String.class)
  }
}<|MERGE_RESOLUTION|>--- conflicted
+++ resolved
@@ -20,13 +20,8 @@
 
 import com.fasterxml.classmate.ResolvedType
 import com.fasterxml.classmate.TypeResolver
+import com.fasterxml.jackson.databind.MapperFeature
 import com.fasterxml.jackson.databind.ObjectMapper
-<<<<<<< HEAD
-=======
-import com.fasterxml.jackson.databind.MapperFeature
-import com.google.common.base.Optional
-import com.google.common.collect.ImmutableSet
->>>>>>> 40a71a6d
 import org.springframework.plugin.core.OrderAwarePluginRegistry
 import org.springframework.plugin.core.PluginRegistry
 import spock.lang.Specification
@@ -36,10 +31,10 @@
 import springfox.documentation.schema.JacksonEnumTypeDeterminer
 import springfox.documentation.schema.TypeNameExtractor
 import springfox.documentation.schema.TypeWithJsonFormat
+import springfox.documentation.schema.TypeWithJsonView
 import springfox.documentation.schema.TypeWithSetterButNoGetter
-import springfox.documentation.schema.TypeWithJsonView
+import springfox.documentation.schema.UnwrappedType
 import springfox.documentation.schema.Views
-import springfox.documentation.schema.UnwrappedType
 import springfox.documentation.schema.configuration.ObjectMapperConfigured
 import springfox.documentation.schema.mixins.SchemaPluginsSupport
 import springfox.documentation.schema.property.bean.AccessorsProvider
@@ -87,7 +82,7 @@
         inputParam("0_0",
             "group",
             type,
-            Optional.absent(),
+            Optional.empty(),
             new HashSet<>(),
             SPRING_WEB,
             new AlternateTypeProvider(new ArrayList<>()),
@@ -98,7 +93,7 @@
         returnValue("0_0",
             "group",
             type,
-            Optional.absent(),
+            Optional.empty(),
             SPRING_WEB,
             new AlternateTypeProvider(new ArrayList<>()),
             new DefaultGenericTypeNamingStrategy(),
@@ -142,7 +137,7 @@
         inputParam("0_0",
             "group",
             type,
-            Optional.absent(),
+            Optional.empty(),
             new HashSet<>(),
             SPRING_WEB,
             new AlternateTypeProvider(new ArrayList<>()),
@@ -153,7 +148,7 @@
         returnValue("0_0",
             "group",
             type,
-            Optional.absent(),
+            Optional.empty(),
             SPRING_WEB,
             new AlternateTypeProvider(new ArrayList<>()),
             new DefaultGenericTypeNamingStrategy(),
@@ -197,21 +192,17 @@
     def inputContext = inputParam("0_0",
         "group",
         type,
-        Optional.absent(),
+        Optional.empty(),
         new HashSet<>(),
         SPRING_WEB,
         new AlternateTypeProvider(new ArrayList<>()),
         new DefaultGenericTypeNamingStrategy(),
-<<<<<<< HEAD
         emptySet())
-    def returnContext = returnValue("group",
-=======
-        ImmutableSet.builder().build())
+
     def returnContext = returnValue("0_0",
         "group",
->>>>>>> 40a71a6d
-        type,
-        Optional.absent(),
+        type,
+        Optional.empty(),
         SPRING_WEB,
         new AlternateTypeProvider(new ArrayList<>()),
         new DefaultGenericTypeNamingStrategy(),
@@ -264,7 +255,7 @@
         inputParam("0_0",
             "group",
             type,
-            Optional.absent(),
+            Optional.empty(),
             new HashSet<>(),
             SPRING_WEB,
             new AlternateTypeProvider(new ArrayList<>()),
@@ -275,7 +266,7 @@
         returnValue("0_0",
             "group",
             type,
-            Optional.absent(),
+            Optional.empty(),
             SPRING_WEB,
             new AlternateTypeProvider(new ArrayList<>()),
             new DefaultGenericTypeNamingStrategy(),
@@ -283,11 +274,11 @@
 
     then:
     def inputProp = inputValue.find({ it.name == "localDate" })
-    inputProp.type.erasedType.equals(String.class)
-    inputProp.example.equals("MM-dd-yyyy")
+    inputProp.type.erasedType == String.class
+    inputProp.example == "MM-dd-yyyy"
     def returnProp = returnValue.find({ it.name == "localDate" })
-    returnProp.type.erasedType.equals(String.class)
-    returnProp.example.equals("MM-dd-yyyy")
+    returnProp.type.erasedType == String.class
+    returnProp.example == "MM-dd-yyyy"
   }
 
   def "model with @JsonView are detected correctly"() {
@@ -326,9 +317,9 @@
             Optional.of(typeResolver.resolve(Views.FirstView.class)),
             new HashSet<>(),
             SPRING_WEB,
-            new AlternateTypeProvider(newArrayList()),
-            new DefaultGenericTypeNamingStrategy(),
-            ImmutableSet.builder().build()))
+            new AlternateTypeProvider([]),
+            new DefaultGenericTypeNamingStrategy(),
+            emptySet()))
     def returnValue = sut.propertiesFor(
         type,
         returnValue("0_0",
@@ -336,18 +327,18 @@
             type,
             Optional.of(typeResolver.resolve(Views.FirstView.class)),
             SPRING_WEB,
-            new AlternateTypeProvider(newArrayList()),
-            new DefaultGenericTypeNamingStrategy(),
-            ImmutableSet.builder().build()))
-
-    then:
-    def inputProp = inputValue.find( { it.name == "foo" })
-    inputProp.type.erasedType.equals(String.class)
-    def inputPropWithOutView = inputValue.find( { it.name == "propertyWithoutView" })
-    inputProp.type.erasedType.equals(String.class)
-    def returnProp = returnValue.find( { it.name == "foo" })
-    returnProp.type.erasedType.equals(String.class)
-    def returnPropWithOutView = inputValue.find( { it.name == "propertyWithoutView" })
-    inputProp.type.erasedType.equals(String.class)
+            new AlternateTypeProvider([]),
+            new DefaultGenericTypeNamingStrategy(),
+            emptySet()))
+
+    then:
+    def inputProp = inputValue.find({ it.name == "foo" })
+    inputProp.type.erasedType == String.class
+    null != inputValue.find({ it.name == "propertyWithoutView" })
+    inputProp.type.erasedType == String.class
+    def returnProp = returnValue.find({ it.name == "foo" })
+    returnProp.type.erasedType == String.class
+    null != inputValue.find({ it.name == "propertyWithoutView" })
+    inputProp.type.erasedType == String.class
   }
 }