--- conflicted
+++ resolved
@@ -19,12 +19,6 @@
 package springfox.documentation.schema.property.constructor
 
 import com.fasterxml.jackson.databind.ObjectMapper
-<<<<<<< HEAD
-=======
-import com.google.common.base.Optional
-import com.google.common.collect.ImmutableSet
-import springfox.documentation.service.AllowableListValues
->>>>>>> 40a71a6d
 import springfox.documentation.schema.AlternateTypesSupport
 import springfox.documentation.schema.DefaultGenericTypeNamingStrategy
 import springfox.documentation.schema.SchemaSpecification
@@ -42,49 +36,49 @@
 @Mixin([TypesForTestingSupport, ModelPropertyLookupSupport, AlternateTypesSupport])
 class ConstructorModelPropertySpec extends SchemaSpecification {
 
-  def "Extracting information from resolved constructor params" () {
+  def "Extracting information from resolved constructor params"() {
     given:
-      def genericNamingStrategy = new DefaultGenericTypeNamingStrategy()
-      def typeToTest = typeWithConstructorProperty()
-      def beanPropertyDefinition = beanPropertyDefinitionByField(typeToTest, fieldName)
-      def modelContext = inputParam("0_0",
-          "group",
-          resolver.resolve(typeToTest),
-          Optional.absent(),
-          new HashSet<>(),
-          documentationType,
-          alternateTypeProvider(),
-          genericNamingStrategy,
-          emptySet())
-      def field = field(typeToTest, fieldName)
-      ObjectMapper mapper = new ObjectMapper()
-      def namingStrategy = new ObjectMapperBeanPropertyNamingStrategy()
-      namingStrategy.onApplicationEvent(new ObjectMapperConfigured(this, mapper))
-      String propName = name(beanPropertyDefinition, true,  namingStrategy, "")
-      def sut = new FieldModelProperty(
-          propName,
-          field,
-          resolver,
-          alternateTypeProvider(),
-          beanPropertyDefinition)
+    def genericNamingStrategy = new DefaultGenericTypeNamingStrategy()
+    def typeToTest = typeWithConstructorProperty()
+    def beanPropertyDefinition = beanPropertyDefinitionByField(typeToTest, fieldName)
+    def modelContext = inputParam("0_0",
+        "group",
+        resolver.resolve(typeToTest),
+        Optional.empty(),
+        new HashSet<>(),
+        documentationType,
+        alternateTypeProvider(),
+        genericNamingStrategy,
+        emptySet())
+    def field = field(typeToTest, fieldName)
+    ObjectMapper mapper = new ObjectMapper()
+    def namingStrategy = new ObjectMapperBeanPropertyNamingStrategy()
+    namingStrategy.onApplicationEvent(new ObjectMapperConfigured(this, mapper))
+    String propName = name(beanPropertyDefinition, true, namingStrategy, "")
+    def sut = new FieldModelProperty(
+        propName,
+        field,
+        resolver,
+        alternateTypeProvider(),
+        beanPropertyDefinition)
 
     expect:
-      sut.propertyDescription() == description
-      sut.required == isRequired
-      typeNameExtractor.typeName(fromParent(modelContext, sut.getType())) == typeName
-      sut.qualifiedTypeName() == qualifiedTypeName
-      if (allowableValues != null) {
-        sut.allowableValues() == new AllowableListValues(new ArrayList(allowableValues), "string")
-      } else {
-        sut.allowableValues() == null
-      }
-      sut.getName() == fieldName
-      sut.getType() == field.getType()
+    sut.propertyDescription() == description
+    sut.required == isRequired
+    typeNameExtractor.typeName(fromParent(modelContext, sut.getType())) == typeName
+    sut.qualifiedTypeName() == qualifiedTypeName
+    if (allowableValues != null) {
+      sut.allowableValues() == new AllowableListValues(new ArrayList(allowableValues), "string")
+    } else {
+      sut.allowableValues() == null
+    }
+    sut.getName() == fieldName
+    sut.getType() == field.getType()
 
 
     where:
-    fieldName             || description  | isRequired | typeName             | qualifiedTypeName                                                     | allowableValues
-    "foobar"              || null         | false      | "string"             | "springfox.documentation.schema.TypeWithConstructorProperty\$Foobar" | ["Foo", "Bar"]
-    "visibleForSerialize" || null         | false      | "long"               | "java.lang.Long"                                                      | null
+    fieldName             || description | isRequired | typeName | qualifiedTypeName                                                    | allowableValues
+    "foobar"              || null        | false      | "string" | "springfox.documentation.schema.TypeWithConstructorProperty\$Foobar" | ["Foo", "Bar"]
+    "visibleForSerialize" || null        | false      | "long"   | "java.lang.Long"                                                     | null
   }
 }