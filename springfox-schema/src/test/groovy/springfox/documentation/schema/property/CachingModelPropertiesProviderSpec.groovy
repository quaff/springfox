/*
 *
 *  Copyright 2015-2018 the original author or authors.
 *
 *  Licensed under the Apache License, Version 2.0 (the "License");
 *  you may not use this file except in compliance with the License.
 *  You may obtain a copy of the License at
 *
 *         http://www.apache.org/licenses/LICENSE-2.0
 *
 *  Unless required by applicable law or agreed to in writing, software
 *  distributed under the License is distributed on an "AS IS" BASIS,
 *  WITHOUT WARRANTIES OR CONDITIONS OF ANY KIND, either express or implied.
 *  See the License for the specific language governing permissions and
 *  limitations under the License.
 *
 *
 */
package springfox.documentation.schema.property

import com.fasterxml.classmate.ResolvedType
import com.fasterxml.classmate.TypeResolver
import com.google.common.base.Optional
import com.google.common.collect.ImmutableSet
import spock.lang.Specification
import springfox.documentation.schema.CodeGenGenericTypeNamingStrategy
import springfox.documentation.schema.TypeNameIndexingAdapter
import springfox.documentation.schema.mixins.TypesForTestingSupport
import springfox.documentation.spi.DocumentationType
import springfox.documentation.spi.schema.AlternateTypeProvider

import static springfox.documentation.spi.schema.contexts.ModelContext.*

@Mixin(TypesForTestingSupport)
class CachingModelPropertiesProviderSpec extends Specification {
  def "Implementation caches the invocations"() {
    given:
<<<<<<< HEAD
      def context = inputParam("group",
          resolver.resolve(complexType()),
          Optional.absent(),
          new HashSet<>(),
          DocumentationType.SWAGGER_2,
          new TypeNameIndexingAdapter(),
          new AlternateTypeProvider([]),
          new CodeGenGenericTypeNamingStrategy(),
          ImmutableSet.builder().build())
      def property = aProperty()
      def mock = Mock(ModelPropertiesProvider) {
        propertiesFor(_, context) >> [ property ]
      }
=======
    def context = inputParam("group",
        complexType(),
        DocumentationType.SWAGGER_2,
        new AlternateTypeProvider([]),
        new CodeGenGenericTypeNamingStrategy(),
        ImmutableSet.builder().build())
    def property = aProperty()
    def mock = Mock(ModelPropertiesProvider) {
      propertiesFor(_, context) >> [property]
    }

>>>>>>> 09d4a734
    when:
    def sut = new CachingModelPropertiesProvider(new TypeResolver(), mock)

    then:
    sut.propertiesFor(Mock(ResolvedType), context) == sut.propertiesFor(Mock(ResolvedType), context)
  }

  def "When cache miss occurs"() {
    given:
<<<<<<< HEAD
      def context = inputParam("group",
          resolver.resolve(complexType()),
          Optional.absent(),
          new HashSet<>(),
          DocumentationType.SWAGGER_2,
          new TypeNameIndexingAdapter(),
          new AlternateTypeProvider([]),
          new CodeGenGenericTypeNamingStrategy(),
          ImmutableSet.builder().build())
      def mock = Mock(ModelPropertiesProvider) {
        propertiesFor(_, context) >> { throw new NullPointerException("") }
      }
=======
    def context = inputParam("group",
        complexType(),
        DocumentationType.SWAGGER_2,
        new AlternateTypeProvider([]),
        new CodeGenGenericTypeNamingStrategy(),
        ImmutableSet.builder().build())
    def mock = Mock(ModelPropertiesProvider) {
      propertiesFor(_, context) >> { throw new NullPointerException("") }
    }

>>>>>>> 09d4a734
    when:
    def sut = new CachingModelPropertiesProvider(new TypeResolver(), mock)

    then:
    0 == sut.propertiesFor(Mock(ResolvedType), context).size()
  }

  def aProperty() {
    Mock(ModelProperty)
  }
}<|MERGE_RESOLUTION|>--- conflicted
+++ resolved
@@ -35,24 +35,12 @@
 class CachingModelPropertiesProviderSpec extends Specification {
   def "Implementation caches the invocations"() {
     given:
-<<<<<<< HEAD
-      def context = inputParam("group",
-          resolver.resolve(complexType()),
-          Optional.absent(),
-          new HashSet<>(),
-          DocumentationType.SWAGGER_2,
-          new TypeNameIndexingAdapter(),
-          new AlternateTypeProvider([]),
-          new CodeGenGenericTypeNamingStrategy(),
-          ImmutableSet.builder().build())
-      def property = aProperty()
-      def mock = Mock(ModelPropertiesProvider) {
-        propertiesFor(_, context) >> [ property ]
-      }
-=======
     def context = inputParam("group",
-        complexType(),
+        resolver.resolve(complexType()),
+        Optional.absent(),
+        new HashSet<>(),
         DocumentationType.SWAGGER_2,
+        new TypeNameIndexingAdapter(),
         new AlternateTypeProvider([]),
         new CodeGenGenericTypeNamingStrategy(),
         ImmutableSet.builder().build())
@@ -61,7 +49,6 @@
       propertiesFor(_, context) >> [property]
     }
 
->>>>>>> 09d4a734
     when:
     def sut = new CachingModelPropertiesProvider(new TypeResolver(), mock)
 
@@ -71,23 +58,12 @@
 
   def "When cache miss occurs"() {
     given:
-<<<<<<< HEAD
-      def context = inputParam("group",
-          resolver.resolve(complexType()),
-          Optional.absent(),
-          new HashSet<>(),
-          DocumentationType.SWAGGER_2,
-          new TypeNameIndexingAdapter(),
-          new AlternateTypeProvider([]),
-          new CodeGenGenericTypeNamingStrategy(),
-          ImmutableSet.builder().build())
-      def mock = Mock(ModelPropertiesProvider) {
-        propertiesFor(_, context) >> { throw new NullPointerException("") }
-      }
-=======
     def context = inputParam("group",
-        complexType(),
+        resolver.resolve(complexType()),
+        Optional.absent(),
+        new HashSet<>(),
         DocumentationType.SWAGGER_2,
+        new TypeNameIndexingAdapter(),
         new AlternateTypeProvider([]),
         new CodeGenGenericTypeNamingStrategy(),
         ImmutableSet.builder().build())
@@ -95,7 +71,6 @@
       propertiesFor(_, context) >> { throw new NullPointerException("") }
     }
 
->>>>>>> 09d4a734
     when:
     def sut = new CachingModelPropertiesProvider(new TypeResolver(), mock)
 
