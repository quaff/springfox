--- conflicted
+++ resolved
@@ -20,11 +20,6 @@
 
 import com.fasterxml.classmate.ResolvedType
 import com.fasterxml.classmate.TypeResolver
-<<<<<<< HEAD
-=======
-import com.google.common.base.Optional
-import com.google.common.collect.ImmutableSet
->>>>>>> 40a71a6d
 import spock.lang.Specification
 import springfox.documentation.schema.CodeGenGenericTypeNamingStrategy
 import springfox.documentation.schema.mixins.TypesForTestingSupport
@@ -41,7 +36,7 @@
     def context = inputParam("0_0",
         "group",
         resolver.resolve(complexType()),
-        Optional.absent(),
+        Optional.empty(),
         new HashSet<>(),
         DocumentationType.SWAGGER_2,
         new AlternateTypeProvider([]),
@@ -64,7 +59,7 @@
     def context = inputParam("0_0",
         "group",
         resolver.resolve(complexType()),
-        Optional.absent(),
+        Optional.empty(),
         new HashSet<>(),
         DocumentationType.SWAGGER_2,
         new AlternateTypeProvider([]),
