/*
 *
 *  Copyright 2015-2018 the original author or authors.
 *
 *  Licensed under the Apache License, Version 2.0 (the "License");
 *  you may not use this file except in compliance with the License.
 *  You may obtain a copy of the License at
 *
 *         http://www.apache.org/licenses/LICENSE-2.0
 *
 *  Unless required by applicable law or agreed to in writing, software
 *  distributed under the License is distributed on an "AS IS" BASIS,
 *  WITHOUT WARRANTIES OR CONDITIONS OF ANY KIND, either express or implied.
 *  See the License for the specific language governing permissions and
 *  limitations under the License.
 *
 *
 */
package springfox.documentation.schema

import com.google.common.base.Function
import com.google.common.base.Optional
import com.google.common.collect.Maps
import com.fasterxml.classmate.TypeResolver
import org.springframework.http.HttpHeaders
import spock.lang.Specification
import spock.lang.Unroll
import springfox.documentation.schema.mixins.ModelProviderSupport
import springfox.documentation.schema.mixins.TypesForTestingSupport

import static java.util.Collections.*
import static springfox.documentation.spi.DocumentationType.*
import static springfox.documentation.spi.schema.contexts.ModelContext.*

@Mixin([TypesForTestingSupport, ModelProviderSupport, AlternateTypesSupport])
class ModelProviderSpec extends Specification {

  def namingStrategy = new DefaultGenericTypeNamingStrategy()
  def getNames = 
      new Function<Model, String>() {
        public String apply(Model model) {
          return model.getName();
        }}
  def "dependencies provider respects ignorables"() {
    given:
      ModelProvider sut = defaultModelProvider()
      def context = inputParam(
          "0_0",
          "group",
          modelType,
          Optional.absent(),
          new HashSet<>(),
          SWAGGER_12,
          alternateTypeProvider(),
          namingStrategy,
          emptySet())
      context.seen(new TypeResolver().resolve(HttpHeaders))
      def dependentTypeNames = Maps.uniqueIndex(sut.dependencies(context).values(), getNames)
          .keySet().sort()

    expect:
      dependencies == dependentTypeNames

    where:
      modelType                      | dependencies
      genericClassWithGenericField() | ["ResponseEntityAlternative«SimpleType»", "SimpleType"].sort()
  }

  @Unroll
  def "dependencies are inferred correctly by the model provider"() {
    given:
      ModelProvider provider = defaultModelProvider()
      def dependentTypeNames = Maps.uniqueIndex(provider.dependencies(
        inputParam(
            "0_0",
            "group",
            resolver.resolve(modelType),
            Optional.absent(),
            new HashSet<>(),
            SWAGGER_12,
            alternateTypeProvider(),
            namingStrategy,
<<<<<<< HEAD
            emptySet())).keySet().sort()
=======
            ImmutableSet.builder().build())).values(), getNames)
        .keySet().sort()
>>>>>>> 40a71a6d

    expect:
      dependencies == dependentTypeNames

    where:
      modelType                      | dependencies
      simpleType()                   | []
      complexType()                  | ["Category"]
      inheritedComplexType()         | ["Category"]
      typeWithLists()                | ["Category", "ComplexType", "Substituted"].sort()
      typeWithSets()                 | ["Category", "ComplexType"].sort()
      typeWithArrays()               | ["Category", "ComplexType", "Substituted"]
      genericClass()                 | ["SimpleType"]
      genericClassWithListField()    | ["SimpleType"]
      genericClassWithGenericField() | ["ResponseEntityAlternative«SimpleType»", "SimpleType"].sort()
      genericClassWithDeepGenerics() | ["ResponseEntityAlternative«List«SimpleType»»", "SimpleType"].sort()
      genericCollectionWithEnum()    | []
      recursiveType()                | ["SimpleType"]
  }
}<|MERGE_RESOLUTION|>--- conflicted
+++ resolved
@@ -18,15 +18,15 @@
  */
 package springfox.documentation.schema
 
-import com.google.common.base.Function
-import com.google.common.base.Optional
-import com.google.common.collect.Maps
 import com.fasterxml.classmate.TypeResolver
 import org.springframework.http.HttpHeaders
 import spock.lang.Specification
 import spock.lang.Unroll
 import springfox.documentation.schema.mixins.ModelProviderSupport
 import springfox.documentation.schema.mixins.TypesForTestingSupport
+
+import java.util.function.Function
+import java.util.stream.Collectors
 
 import static java.util.Collections.*
 import static springfox.documentation.spi.DocumentationType.*
@@ -36,73 +36,76 @@
 class ModelProviderSpec extends Specification {
 
   def namingStrategy = new DefaultGenericTypeNamingStrategy()
-  def getNames = 
+  def getNames =
       new Function<Model, String>() {
-        public String apply(Model model) {
+        String apply(Model model) {
           return model.getName();
-        }}
+        }
+      }
+
   def "dependencies provider respects ignorables"() {
     given:
-      ModelProvider sut = defaultModelProvider()
-      def context = inputParam(
-          "0_0",
-          "group",
-          modelType,
-          Optional.absent(),
-          new HashSet<>(),
-          SWAGGER_12,
-          alternateTypeProvider(),
-          namingStrategy,
-          emptySet())
-      context.seen(new TypeResolver().resolve(HttpHeaders))
-      def dependentTypeNames = Maps.uniqueIndex(sut.dependencies(context).values(), getNames)
-          .keySet().sort()
+    ModelProvider sut = defaultModelProvider()
+    def context = inputParam(
+        "0_0",
+        "group",
+        modelType,
+        Optional.empty(),
+        new HashSet<>(),
+        SWAGGER_12,
+        alternateTypeProvider(),
+        namingStrategy,
+        emptySet())
+    context.seen(new TypeResolver().resolve(HttpHeaders))
+    def dependentTypeNames = sut.dependencies(context).values().stream()
+        .collect(Collectors.toMap(getNames,
+            Function.identity()))
+        .keySet()
+        .sort()
 
     expect:
-      dependencies == dependentTypeNames
+    dependencies == dependentTypeNames
 
     where:
-      modelType                      | dependencies
-      genericClassWithGenericField() | ["ResponseEntityAlternative«SimpleType»", "SimpleType"].sort()
+    modelType                      | dependencies
+    genericClassWithGenericField() | ["ResponseEntityAlternative«SimpleType»", "SimpleType"].sort()
   }
 
   @Unroll
   def "dependencies are inferred correctly by the model provider"() {
     given:
-      ModelProvider provider = defaultModelProvider()
-      def dependentTypeNames = Maps.uniqueIndex(provider.dependencies(
+    ModelProvider provider = defaultModelProvider()
+    def dependentTypeNames = provider.dependencies(
         inputParam(
             "0_0",
             "group",
             resolver.resolve(modelType),
-            Optional.absent(),
+            Optional.empty(),
             new HashSet<>(),
             SWAGGER_12,
             alternateTypeProvider(),
             namingStrategy,
-<<<<<<< HEAD
-            emptySet())).keySet().sort()
-=======
-            ImmutableSet.builder().build())).values(), getNames)
+            emptySet())).values().stream()
+        .collect(Collectors.toMap(getNames,
+            Function.identity()))
         .keySet().sort()
->>>>>>> 40a71a6d
 
     expect:
-      dependencies == dependentTypeNames
+    dependencies == dependentTypeNames
 
     where:
-      modelType                      | dependencies
-      simpleType()                   | []
-      complexType()                  | ["Category"]
-      inheritedComplexType()         | ["Category"]
-      typeWithLists()                | ["Category", "ComplexType", "Substituted"].sort()
-      typeWithSets()                 | ["Category", "ComplexType"].sort()
-      typeWithArrays()               | ["Category", "ComplexType", "Substituted"]
-      genericClass()                 | ["SimpleType"]
-      genericClassWithListField()    | ["SimpleType"]
-      genericClassWithGenericField() | ["ResponseEntityAlternative«SimpleType»", "SimpleType"].sort()
-      genericClassWithDeepGenerics() | ["ResponseEntityAlternative«List«SimpleType»»", "SimpleType"].sort()
-      genericCollectionWithEnum()    | []
-      recursiveType()                | ["SimpleType"]
+    modelType                      | dependencies
+    simpleType()                   | []
+    complexType()                  | ["Category"]
+    inheritedComplexType()         | ["Category"]
+    typeWithLists()                | ["Category", "ComplexType", "Substituted"].sort()
+    typeWithSets()                 | ["Category", "ComplexType"].sort()
+    typeWithArrays()               | ["Category", "ComplexType", "Substituted"]
+    genericClass()                 | ["SimpleType"]
+    genericClassWithListField()    | ["SimpleType"]
+    genericClassWithGenericField() | ["ResponseEntityAlternative«SimpleType»", "SimpleType"].sort()
+    genericClassWithDeepGenerics() | ["ResponseEntityAlternative«List«SimpleType»»", "SimpleType"].sort()
+    genericCollectionWithEnum()    | []
+    recursiveType()                | ["SimpleType"]
   }
 }