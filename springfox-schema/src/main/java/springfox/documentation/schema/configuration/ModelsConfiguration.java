--- conflicted
+++ resolved
@@ -38,11 +38,8 @@
     ModelBuilderPlugin.class,
     ModelPropertyBuilderPlugin.class,
     TypeNameProviderPlugin.class,
-<<<<<<< HEAD
+    SyntheticModelProviderPlugin.class,
     ViewProviderPlugin.class,
-=======
-    SyntheticModelProviderPlugin.class
->>>>>>> 09d4a734
 })
 public class ModelsConfiguration {
   @Bean
