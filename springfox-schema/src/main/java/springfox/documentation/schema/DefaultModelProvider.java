/*
 *
 *  Copyright 2015-2019 the original author or authors.
 *
 *  Licensed under the Apache License, Version 2.0 (the "License");
 *  you may not use this file except in compliance with the License.
 *  You may obtain a copy of the License at
 *
 *         http://www.apache.org/licenses/LICENSE-2.0
 *
 *  Unless required by applicable law or agreed to in writing, software
 *  distributed under the License is distributed on an "AS IS" BASIS,
 *  WITHOUT WARRANTIES OR CONDITIONS OF ANY KIND, either express or implied.
 *  See the License for the specific language governing permissions and
 *  limitations under the License.
 *
 *
 */

package springfox.documentation.schema;

import com.fasterxml.classmate.ResolvedType;
import com.fasterxml.classmate.TypeResolver;
import org.slf4j.Logger;
import org.slf4j.LoggerFactory;
import org.springframework.beans.factory.annotation.Autowired;
import org.springframework.beans.factory.annotation.Qualifier;
import org.springframework.stereotype.Component;
import springfox.documentation.schema.plugins.SchemaPluginsManager;
import springfox.documentation.schema.property.ModelPropertiesProvider;
import springfox.documentation.spi.schema.EnumTypeDeterminer;
import springfox.documentation.spi.schema.contexts.ModelContext;

import java.util.ArrayList;
import java.util.HashMap;
import java.util.List;
import java.util.Map;
import java.util.Optional;
import java.util.TreeMap;

import static java.util.Optional.*;
import static java.util.function.Function.*;
import static java.util.stream.Collectors.*;
import static springfox.documentation.schema.Collections.*;
import static springfox.documentation.schema.Maps.*;
import static springfox.documentation.schema.ResolvedTypes.*;
import static springfox.documentation.schema.Types.*;


@Component
@Qualifier("default")
public class DefaultModelProvider implements ModelProvider {
  private static final Logger LOG = LoggerFactory.getLogger(DefaultModelProvider.class);
  private final TypeResolver resolver;
  private final ModelPropertiesProvider propertiesProvider;
  private final ModelDependencyProvider dependencyProvider;
  private final SchemaPluginsManager schemaPluginsManager;
  private final TypeNameExtractor typeNameExtractor;
  private final EnumTypeDeterminer enumTypeDeterminer;

  @Autowired
  public DefaultModelProvider(
      TypeResolver resolver,
      @Qualifier("cachedModelProperties") ModelPropertiesProvider propertiesProvider,
      @Qualifier("cachedModelDependencies") ModelDependencyProvider dependencyProvider,
      SchemaPluginsManager schemaPluginsManager,
      TypeNameExtractor typeNameExtractor,
      EnumTypeDeterminer enumTypeDeterminer) {
    this.resolver = resolver;
    this.propertiesProvider = propertiesProvider;
    this.dependencyProvider = dependencyProvider;
    this.schemaPluginsManager = schemaPluginsManager;
    this.typeNameExtractor = typeNameExtractor;
    this.enumTypeDeterminer = enumTypeDeterminer;
  }

  @Override
  public Optional<Model> modelFor(ModelContext modelContext) {
    ResolvedType propertiesHost = modelContext.alternateFor(modelContext.resolvedType(resolver));

    if (isContainerType(propertiesHost)
        || isMapType(propertiesHost)
        || enumTypeDeterminer.isEnum(propertiesHost.getErasedType())
        || isBaseType(propertiesHost)
        || modelContext.hasSeenBefore(propertiesHost)) {
      LOG.debug("Skipping model of type {} as its either a container type, map, enum or base type, or its already "
          + "been handled", resolvedTypeSignature(propertiesHost).orElse("<null>"));
      return empty();
    }

    Optional<Model> syntheticModel = schemaPluginsManager.syntheticModel(modelContext);
    if (syntheticModel.isPresent()) {
      return of(schemaPluginsManager.model(modelContext));
    }
    return reflectionBasedModel(modelContext, propertiesHost);
  }

  private Optional<Model> reflectionBasedModel(ModelContext modelContext, ResolvedType propertiesHost) {
    Map<String, ModelProperty> propertiesIndex
        = properties(modelContext, propertiesHost).stream().collect(toMap(ModelProperty::getName, identity()));
    LOG.debug("Inferred {} properties. Properties found {}", propertiesIndex.size(),
        String.join(", ", propertiesIndex.keySet()));
    Map<String, ModelProperty> properties = new TreeMap();
    properties.putAll(propertiesIndex);
    return of(modelBuilder(propertiesHost, properties, modelContext));
  }

  private Model modelBuilder(ResolvedType propertiesHost,
                             Map<String, ModelProperty> properties,
                             ModelContext modelContext) {
    String typeName = typeNameExtractor.typeName(ModelContext.fromParent(modelContext, propertiesHost));
    modelContext.getBuilder()
        .type(propertiesHost)
        .name(typeName)
        .qualifiedType(simpleQualifiedTypeName(propertiesHost))
        .properties(properties)
        .description("")
        .baseModel("")
        .discriminator("")
        .subTypes(new ArrayList<>());
    return schemaPluginsManager.model(modelContext);
  }

  @Override
<<<<<<< HEAD
  public Map<String, Model> dependencies(ModelContext modelContext) {
    Map<String, Model> models = new HashMap<>();
    for (ResolvedType resolvedType : dependencyProvider.dependentModels(modelContext)) {
      ModelContext parentContext = ModelContext.fromParent(modelContext, resolvedType);
      Optional<Model> model = modelFor(parentContext).map(Optional::of).orElse(mapModel(parentContext, resolvedType));
      model.ifPresent(model1 -> models.put(model1.getName(), model1));
=======
  public Map<ResolvedType, Model> dependencies(ModelContext modelContext) {
    Map<ResolvedType, Model> models = newHashMap();
    for (ResolvedType resolvedType : dependencyProvider.dependentModels(modelContext)) {
      ModelContext parentContext = ModelContext.fromParent(modelContext, resolvedType);
      Optional<Model> model = modelFor(parentContext).or(mapModel(parentContext, resolvedType));
      if (model.isPresent()) {
        models.put(resolvedType, model.get());
      }
>>>>>>> 40a71a6d
    }
    return models;
  }

  private Optional<Model> mapModel(ModelContext parentContext, ResolvedType resolvedType) {
    if (isMapType(resolvedType) && !parentContext.hasSeenBefore(resolvedType)) {
      String typeName = typeNameExtractor.typeName(parentContext);
<<<<<<< HEAD
      return of(parentContext.getBuilder()
          .id(typeName)
=======
      return Optional.of(parentContext.getBuilder()
>>>>>>> 40a71a6d
          .type(resolvedType)
          .name(typeName)
          .qualifiedType(simpleQualifiedTypeName(resolvedType))
          .properties(new HashMap<>())
          .description("")
          .baseModel("")
          .discriminator("")
          .subTypes(new ArrayList<>())
          .build());
    }
    return empty();
  }

  private List<ModelProperty> properties(ModelContext context, ResolvedType propertiesHost) {
    return propertiesProvider.propertiesFor(propertiesHost, context);
  }
}<|MERGE_RESOLUTION|>--- conflicted
+++ resolved
@@ -83,8 +83,10 @@
         || enumTypeDeterminer.isEnum(propertiesHost.getErasedType())
         || isBaseType(propertiesHost)
         || modelContext.hasSeenBefore(propertiesHost)) {
-      LOG.debug("Skipping model of type {} as its either a container type, map, enum or base type, or its already "
-          + "been handled", resolvedTypeSignature(propertiesHost).orElse("<null>"));
+      LOG.debug(
+          "Skipping model of type {} as its either a container type, map, enum or base type, or its already "
+              + "been handled",
+          resolvedTypeSignature(propertiesHost).orElse("<null>"));
       return empty();
     }
 
@@ -92,23 +94,37 @@
     if (syntheticModel.isPresent()) {
       return of(schemaPluginsManager.model(modelContext));
     }
-    return reflectionBasedModel(modelContext, propertiesHost);
+    return reflectionBasedModel(
+        modelContext,
+        propertiesHost);
   }
 
-  private Optional<Model> reflectionBasedModel(ModelContext modelContext, ResolvedType propertiesHost) {
+  private Optional<Model> reflectionBasedModel(
+      ModelContext modelContext,
+      ResolvedType propertiesHost) {
     Map<String, ModelProperty> propertiesIndex
-        = properties(modelContext, propertiesHost).stream().collect(toMap(ModelProperty::getName, identity()));
-    LOG.debug("Inferred {} properties. Properties found {}", propertiesIndex.size(),
-        String.join(", ", propertiesIndex.keySet()));
-    Map<String, ModelProperty> properties = new TreeMap();
-    properties.putAll(propertiesIndex);
-    return of(modelBuilder(propertiesHost, properties, modelContext));
+        = properties(
+        modelContext,
+        propertiesHost).stream().collect(toMap(
+        ModelProperty::getName,
+        identity()));
+    LOG.debug("Inferred {} properties. Properties found {}",
+              propertiesIndex.size(),
+              String.join(
+                  ", ",
+                  propertiesIndex.keySet()));
+    return of(modelBuilder(propertiesHost,
+                           new TreeMap<>(propertiesIndex),
+                           modelContext));
   }
 
-  private Model modelBuilder(ResolvedType propertiesHost,
-                             Map<String, ModelProperty> properties,
-                             ModelContext modelContext) {
-    String typeName = typeNameExtractor.typeName(ModelContext.fromParent(modelContext, propertiesHost));
+  private Model modelBuilder(
+      ResolvedType propertiesHost,
+      Map<String, ModelProperty> properties,
+      ModelContext modelContext) {
+    String typeName = typeNameExtractor.typeName(ModelContext.fromParent(
+        modelContext,
+        propertiesHost));
     modelContext.getBuilder()
         .type(propertiesHost)
         .name(typeName)
@@ -122,50 +138,54 @@
   }
 
   @Override
-<<<<<<< HEAD
-  public Map<String, Model> dependencies(ModelContext modelContext) {
-    Map<String, Model> models = new HashMap<>();
+  public Map<ResolvedType, Model> dependencies(ModelContext modelContext) {
+    Map<ResolvedType, Model> models = new HashMap<>();
     for (ResolvedType resolvedType : dependencyProvider.dependentModels(modelContext)) {
-      ModelContext parentContext = ModelContext.fromParent(modelContext, resolvedType);
-      Optional<Model> model = modelFor(parentContext).map(Optional::of).orElse(mapModel(parentContext, resolvedType));
-      model.ifPresent(model1 -> models.put(model1.getName(), model1));
-=======
-  public Map<ResolvedType, Model> dependencies(ModelContext modelContext) {
-    Map<ResolvedType, Model> models = newHashMap();
-    for (ResolvedType resolvedType : dependencyProvider.dependentModels(modelContext)) {
-      ModelContext parentContext = ModelContext.fromParent(modelContext, resolvedType);
-      Optional<Model> model = modelFor(parentContext).or(mapModel(parentContext, resolvedType));
+      ModelContext parentContext = ModelContext.fromParent(
+          modelContext,
+          resolvedType);
+      Optional<Model> model = modelFor(parentContext);
       if (model.isPresent()) {
-        models.put(resolvedType, model.get());
+        models.put(
+            resolvedType,
+            model.get());
+      } else {
+        model = mapModel(
+            parentContext,
+            resolvedType);
+        model.ifPresent(m -> models.put(
+            resolvedType,
+            m));
       }
->>>>>>> 40a71a6d
     }
     return models;
   }
 
-  private Optional<Model> mapModel(ModelContext parentContext, ResolvedType resolvedType) {
+  private Optional<Model> mapModel(
+      ModelContext parentContext,
+      ResolvedType resolvedType) {
     if (isMapType(resolvedType) && !parentContext.hasSeenBefore(resolvedType)) {
       String typeName = typeNameExtractor.typeName(parentContext);
-<<<<<<< HEAD
-      return of(parentContext.getBuilder()
-          .id(typeName)
-=======
+
       return Optional.of(parentContext.getBuilder()
->>>>>>> 40a71a6d
-          .type(resolvedType)
-          .name(typeName)
-          .qualifiedType(simpleQualifiedTypeName(resolvedType))
-          .properties(new HashMap<>())
-          .description("")
-          .baseModel("")
-          .discriminator("")
-          .subTypes(new ArrayList<>())
-          .build());
+                             .type(resolvedType)
+                             .name(typeName)
+                             .qualifiedType(simpleQualifiedTypeName(resolvedType))
+                             .properties(new HashMap<>())
+                             .description("")
+                             .baseModel("")
+                             .discriminator("")
+                             .subTypes(new ArrayList<>())
+                             .build());
     }
     return empty();
   }
 
-  private List<ModelProperty> properties(ModelContext context, ResolvedType propertiesHost) {
-    return propertiesProvider.propertiesFor(propertiesHost, context);
+  private List<ModelProperty> properties(
+      ModelContext context,
+      ResolvedType propertiesHost) {
+    return propertiesProvider.propertiesFor(
+        propertiesHost,
+        context);
   }
 }