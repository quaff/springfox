/*
 *
 *  Copyright 2015-2018 the original author or authors.
 *
 *  Licensed under the Apache License, Version 2.0 (the "License");
 *  you may not use this file except in compliance with the License.
 *  You may obtain a copy of the License at
 *
 *         http://www.apache.org/licenses/LICENSE-2.0
 *
 *  Unless required by applicable law or agreed to in writing, software
 *  distributed under the License is distributed on an "AS IS" BASIS,
 *  WITHOUT WARRANTIES OR CONDITIONS OF ANY KIND, either express or implied.
 *  See the License for the specific language governing permissions and
 *  limitations under the License.
 *
 *
 */
package springfox.documentation.schema;

import com.fasterxml.classmate.ResolvedType;
import com.fasterxml.classmate.types.ResolvedPrimitiveType;
import com.google.common.base.Function;
import com.google.common.base.Optional;
import org.springframework.web.multipart.MultipartFile;

import springfox.documentation.spi.schema.EnumTypeDeterminer;
import springfox.documentation.spi.schema.contexts.ModelContext;

import static springfox.documentation.schema.Collections.*;
import static springfox.documentation.schema.Maps.*;
<<<<<<< HEAD
import static springfox.documentation.schema.ResolvedTypes.allowableValues;
import static springfox.documentation.schema.Types.isVoid;
import static springfox.documentation.schema.Types.isBaseType;
import static springfox.documentation.spi.schema.contexts.ModelContext.fromParent;
=======
import static springfox.documentation.schema.ResolvedTypes.*;
import static springfox.documentation.spi.schema.contexts.ModelContext.*;
>>>>>>> 36c53cf6

class ModelReferenceProvider implements Function<ResolvedType, ModelReference> {
  private final TypeNameExtractor typeNameExtractor;
  private final EnumTypeDeterminer enumTypeDeterminer;
  private final ModelContext parentContext;

  public ModelReferenceProvider(TypeNameExtractor typeNameExtractor,
          EnumTypeDeterminer enumTypeDeterminer,
          ModelContext parentContext) {
    this.typeNameExtractor = typeNameExtractor;
    this.enumTypeDeterminer = enumTypeDeterminer;
    this.parentContext = parentContext;
  }

  @Override
  public ModelReference apply(ResolvedType type) {
    return collectionReference(type)
        .or(mapReference(type))
        .or(modelReference(type));
  }

  private ModelReference modelReference(ResolvedType type) {
    if (Void.class.equals(type.getErasedType()) || Void.TYPE.equals(type.getErasedType())) {
      return new ModelRef("void");
    }
    if (MultipartFile.class.isAssignableFrom(type.getErasedType())) {
      return new ModelRef("__file");
    }
    String typeName = typeNameExtractor.typeName(fromParent(parentContext, type));
    return new ModelRef(typeName, null, allowableValues(type), modelId(fromParent(parentContext, type)));
  }

  private Optional<ModelReference> mapReference(ResolvedType type) {
    if (isMapType(type)) {
      ResolvedType mapValueType = mapValueType(type);
      String typeName = typeNameExtractor.typeName(fromParent(parentContext, type));
      return Optional.<ModelReference>of(new ModelRef(typeName, apply(mapValueType), null, true, Optional.<Integer>absent()));
    }
    return Optional.absent();
  }

  private Optional<ModelReference> collectionReference(ResolvedType type) {
    if (isContainerType(type)) {
      ResolvedType collectionElementType = collectionElementType(type);
      String typeName = typeNameExtractor.typeName(fromParent(parentContext, type));
      return Optional.<ModelReference>of(
          new ModelRef(
              typeName,
              apply(collectionElementType),
              allowableValues(collectionElementType),
              Optional.<Integer>absent()));
    }
    return Optional.absent();
  }

  private Optional<Integer> modelId(ModelContext context) {
    ResolvedType type = context.getType();
    if (type instanceof ResolvedPrimitiveType
        || isBaseType(type)
        || isVoid(type)
        || enumTypeDeterminer.isEnum(type.getErasedType())) {
      return Optional.absent();
    }
    return Optional.of(context.hashCode());
  }
}<|MERGE_RESOLUTION|>--- conflicted
+++ resolved
@@ -23,21 +23,14 @@
 import com.google.common.base.Function;
 import com.google.common.base.Optional;
 import org.springframework.web.multipart.MultipartFile;
-
 import springfox.documentation.spi.schema.EnumTypeDeterminer;
 import springfox.documentation.spi.schema.contexts.ModelContext;
 
 import static springfox.documentation.schema.Collections.*;
 import static springfox.documentation.schema.Maps.*;
-<<<<<<< HEAD
-import static springfox.documentation.schema.ResolvedTypes.allowableValues;
-import static springfox.documentation.schema.Types.isVoid;
-import static springfox.documentation.schema.Types.isBaseType;
-import static springfox.documentation.spi.schema.contexts.ModelContext.fromParent;
-=======
 import static springfox.documentation.schema.ResolvedTypes.*;
+import static springfox.documentation.schema.Types.*;
 import static springfox.documentation.spi.schema.contexts.ModelContext.*;
->>>>>>> 36c53cf6
 
 class ModelReferenceProvider implements Function<ResolvedType, ModelReference> {
   private final TypeNameExtractor typeNameExtractor;
@@ -45,8 +38,8 @@
   private final ModelContext parentContext;
 
   public ModelReferenceProvider(TypeNameExtractor typeNameExtractor,
-          EnumTypeDeterminer enumTypeDeterminer,
-          ModelContext parentContext) {
+                                EnumTypeDeterminer enumTypeDeterminer,
+                                ModelContext parentContext) {
     this.typeNameExtractor = typeNameExtractor;
     this.enumTypeDeterminer = enumTypeDeterminer;
     this.parentContext = parentContext;
@@ -74,7 +67,8 @@
     if (isMapType(type)) {
       ResolvedType mapValueType = mapValueType(type);
       String typeName = typeNameExtractor.typeName(fromParent(parentContext, type));
-      return Optional.<ModelReference>of(new ModelRef(typeName, apply(mapValueType), null, true, Optional.<Integer>absent()));
+      return Optional.<ModelReference>of(new ModelRef(typeName, apply(mapValueType), null, true, Optional
+          .<Integer>absent()));
     }
     return Optional.absent();
   }
