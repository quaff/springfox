/*
 *
 *  Copyright 2015-2019 the original author or authors.
 *
 *  Licensed under the Apache License, Version 2.0 (the "License");
 *  you may not use this file except in compliance with the License.
 *  You may obtain a copy of the License at
 *
 *         http://www.apache.org/licenses/LICENSE-2.0
 *
 *  Unless required by applicable law or agreed to in writing, software
 *  distributed under the License is distributed on an "AS IS" BASIS,
 *  WITHOUT WARRANTIES OR CONDITIONS OF ANY KIND, either express or implied.
 *  See the License for the specific language governing permissions and
 *  limitations under the License.
 *
 *
 */
package springfox.documentation.schema;

<<<<<<< HEAD
=======
import com.fasterxml.classmate.ResolvedType;
import com.google.common.base.Optional;
import com.google.common.cache.CacheBuilder;
import com.google.common.cache.CacheLoader;
import com.google.common.cache.LoadingCache;
>>>>>>> 40a71a6d
import org.slf4j.Logger;
import org.slf4j.LoggerFactory;
import org.springframework.beans.factory.annotation.Autowired;
import org.springframework.beans.factory.annotation.Qualifier;
import org.springframework.stereotype.Component;
import springfox.documentation.spi.schema.contexts.ModelContext;

import java.util.HashMap;
import java.util.Map;
import java.util.Optional;
import java.util.function.Function;

import static java.util.Optional.*;

@Component
@Qualifier("cachedModels")
public class CachingModelProvider implements ModelProvider {
  private static final Logger LOGGER = LoggerFactory.getLogger(CachingModelProvider.class);
  private final Map<ModelContext, Optional<Model>> cache;
  private final Function<ModelContext, Optional<Model>> lookup;
  private final ModelProvider delegate;

  @Autowired
  public CachingModelProvider(@Qualifier("default") final ModelProvider delegate) {
    this.delegate = delegate;
    cache = new HashMap<>();
    lookup = delegate::modelFor;
  }

  @Override
  public Optional<Model> modelFor(ModelContext modelContext) {
    try {
      return cache.computeIfAbsent(modelContext, lookup);
    } catch (Exception e) {
      LOGGER.warn("Failed to get the model for -> {}. {}", modelContext.description(), e.getMessage());
      return empty();
    }
  }

  @Override
  public Map<ResolvedType, Model> dependencies(ModelContext modelContext) {
    return delegate.dependencies(modelContext);
  }
}<|MERGE_RESOLUTION|>--- conflicted
+++ resolved
@@ -18,14 +18,7 @@
  */
 package springfox.documentation.schema;
 
-<<<<<<< HEAD
-=======
 import com.fasterxml.classmate.ResolvedType;
-import com.google.common.base.Optional;
-import com.google.common.cache.CacheBuilder;
-import com.google.common.cache.CacheLoader;
-import com.google.common.cache.LoadingCache;
->>>>>>> 40a71a6d
 import org.slf4j.Logger;
 import org.slf4j.LoggerFactory;
 import org.springframework.beans.factory.annotation.Autowired;
@@ -58,9 +51,14 @@
   @Override
   public Optional<Model> modelFor(ModelContext modelContext) {
     try {
-      return cache.computeIfAbsent(modelContext, lookup);
+      return cache.computeIfAbsent(
+          modelContext,
+          lookup);
     } catch (Exception e) {
-      LOGGER.warn("Failed to get the model for -> {}. {}", modelContext.description(), e.getMessage());
+      LOGGER.warn(
+          "Failed to get the model for -> {}. {}",
+          modelContext.description(),
+          e.getMessage());
       return empty();
     }
   }
